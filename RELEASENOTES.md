## TorchSharp Release Notes

Releases, starting with 9/2/2021, are listed with the most recent release at the top.

# NuGet Version 0.102.3

<<<<<<< HEAD
__Breaking Changes__:

The 'paddingMode' parameter of convolution has been changed to 'padding_mode', and the 'outputPadding' is now 'output_padding'.

__API Changes__:

#1274 ConvTranspose3d does not accept non-uniform kernelSize/stride values<br/>

=======
__API Changes__:

#1243 `fuse_conv_bn_weights` and `fuse_linear_bn_weights` are added.<br/>
>>>>>>> f85ff07d

# NuGet Version 0.102.2

__Bug Fixes__:

#1257 InverseMelScale in NewDisposeScope doesn't dispose tensors<br/>

# NuGet Version 0.102.1

__Breaking Changes__:

The `kernelSize` parameter in the function and class of `AvgPool1D` was renamed to `kernel_size` to match PyTorch naming.
The `stride` parameter in the `torch.nn.functional.avg_pool1d` call now defaults to `kernelSize` instead of 1, to match the PyTorch behavior.


__Bug Fixes__:

`module.load_state_dict()` throws error for in-place operation on a leaf variable that requires grad. <br/>
#1250 cstr and npstr for 0d tensors <br/>
#1249 torch.nn.functional.avg_pool1d is not working correctly<br/>
`module.load()` with streams which don't read the requested # of bytes throws error. <br/>
 #1246 Issue running in notebook on Apple Silicon<br/>

## NuGet Version 0.102.0

This release upgrades the libtorch backend to v2.2.1.

__Breaking Changes__:

The Ubuntu builds are now done on a 22.04 version of the OS. This may (or may not) affect TorchSharp use on earlier versions.<br/>
The default value for the `end_factor` argument in the constructor for `LinearLR` was changed to 1.0 to match PyTorch.<br/>
Any code that checks whether a device is 'CUDA' and does something rather than checking that it isn't 'CPU' will now fail to work, since there is now support for the 'MPS' device on MacOS.<br/>

__API Changes__:

#652: Apple Silicon support .<br/> 
#1219: Added support for loading and saving tensors that are >2GB.<br/> 

__Bug Fixes__:

Fixed LinearLR scheduler calculation with misplaced parentheses<br/>
Added `get_closed_form_lr` to scheduler to match PyTorch behavior when specifying epoch in `.step()`<br/>

## NuGet Version 0.101.6

__API Changes__:

#1223: Missing prod function torch.prod or a.prod() where a is Tensor<br/>
#1201: How to access the attributes of a model?<br/>
#1094: ScriptModule from Stream / ByteArray<br/>
#1149: Implementation for `torch.autograd.functional.jacobian` to compute Jacobian of a function<br/>
Implemenation for a custom `torch.autograd.Function` class<br/>

__Bug Fixes__:

#1198: CUDA not available when calling backwards before using CUDA<br/>
#1200: Bugs in torch.nn.AvgPool2d and torch.nn.AvgPool3d methods.<br/>

## NuGet Version 0.101.5

__Bug Fixes__:

#1191 : Having trouble moving a module from one GPU to another with gradients.<br/>


## NuGet Version 0.101.4

A fast-follow release addressing a regression in v0.101.3

__Bug Fixes__:

#1185 : Incomplete transfer of module to device (only with 0.101.3)<br/>

## NuGet Version 0.101.3

__Breaking Changes__:

The base `OptimizerState` class was modified and includes two changes:

1. Custom optimizer state objects derived from `OptimizerState` must now explicitly pass the related `torch.nn.Parameter` object to the `OptimizerState` base constructor to maintain correct linkage.
2. Custom state objects must implement an Initialize function. This function is responsible for initializing the properties of the state. Note that this function can be called as a re-intialization, so proper disposal of the previous tensor objects should be handled.

__API Changes__:

Introduced `InferenceMode`, a block-based scoping class for optimizing TorchSharp model inference by disabling gradient computation and enhancing performance.<br/>
Added `Tensor.to_type()` conversion aliases for short, half, bfloat16, cfloat, and cdouble.<br/>
Added `Module.to()` conversion aliases for all the scalar types.<br/>
All distribution classes now implement IDisposable.<br/>

__Bug Fixes__:

#1154 : `mu_product` was not initialized in `NAdam` optimizer<br/>
#1170 : Calling `torch.nn.rnn.utils.pad_packed_sequence` with a CUDA tensor and unsorted_indices threw an error<br/>
#1172 : `optim.LoadStateDict` from an existing `StateDictionary` updated to make sure to copy value and to the right device.<br/>
#1176 : When specific `Optimizers` load in a conditional tensor, made sure to copy to the right device.<br/>
#1174 : Loading CUDA tensor from stream threw an error<br/>
#1179 : Calling `Module.to()` with the `ParameterList` and `ParameterDict` module didn't move the parameters stored in the field.<br/>
#1148 : Calling `Module.to()` shouldn't be differentiable<br/>
#1126 : Calling `ScriptModule.to()` doesn't move attributes<br/>
#1180 : Module.to(ScalarType) has restrictions in PyTorch which aren't restricted in TorchSharp.<br/>

## NuGet Version 0.101.2

__API Changes__:

Added extension method `ScalarType.ElementSize()` to get the size of each element of a given ScalarType.<br/>
Added methods for loading and saving individual tensors with more overloads.<br/>
Added 'persistent' flag to register_buffer()<br/>

__Bug Fixes__:

Fixed byte stream advancement issue in non-strict mode, ensuring proper skipping of non-existent parameters while loading models.<br/>

## NuGet Version 0.101.1

This is a fast-follower bug fix release, addressing persistent issues with stability of using TorchScript from TorchSharp.

__Bug Fixes__:

#1047 Torchscript execution failures (hangs, access violation, Fatal error. Internal CLR fatal error. (0x80131506) )<br/>

## NuGet Version 0.101.0

This is an upgrade to libtorch 2.1.0. It also moves the underlying CUDA support to 12.1 from 11.7, which means that all the libtorch-cuda-* packages have been renamed. Please update your CUDA driver to one that support CUDA 12.1.

__API Changes__:

Enhanced `Module.load` function to return matching status of parameters in non-strict mode via an output dictionary.<br/>
Introduced attribute-based parameter naming for module state dictionaries, allowing custom names to override default field names.<br/>

## NuGet Version 0.100.7

__Breaking Changes__:

DataLoader should no longer be created using `new` -- instead, the overall pattern is followed, placing the classes in `TorchSharp.Modules` and the factories in the static class. This will break any code that creates a DataLoader, but can be fixed by:

1. Removing the `new` in `new torch.utils.data.DataLoader(...)`<br/>
2. Adding a `using TorchSharp.Modules` (C#) or `open TorchSharp.Modules` (F#) to files where `DataLoader` is used as a type name.<br/>

__API Changes__:

Adding an `IterableDataset` abstract class, and making `TensorDataset` derive from it.<br/>
Moving the `DataLoader` class to `TorchSharp.Modules` and adding DataLoader factories.<br/>
#1092: got error when using DataLoader <br/>
#1069: Implementation of torch.sparse_coo_tensor for sparse tensor creation<br/>
Renamed `torch.nn.functional.SiLU` -> `torch.nn.functional.silu`<br/>
Added a set of generic `Sequential` classes.<br/>

__Bug Fixes__:

#1083: Compiler rejects scalar operand due to ambiguous implicit conversion<br/>

## NuGet Version 0.100.6

__Bug Fixes__:

ScriptModule: adding `forward` and the ability to hook.<br/>
Update to SkiaSharp 2.88.6 to avoid the libwebp vulnerability.<br/>
#1105: Dataset files get written to the wrong directory<br/>
#1116: Gradient null for simple calculation<br/>

## NuGet Version 0.100.5

__Breaking Changes__:

Inplace operators no longer create an alias, but instead return 'this'. This change will impact any code that explicitly calls `Dispose` on a tensor after the operation.

__Bug Fixes__:

#1041 Running example code got error in Windows 10<br/>
#1064 Inplace operators create an alias<br/>
#1084 Module.zero_grad() does not work<br/>
#1089 max_pool2d overload creates tensor with incorrect shape<br/>

## NuGet Version 0.100.4

__Breaking Changes__:

The constructor for TensorAccessor is now `internal`, which means that the only way to create one is to use the `data<T>()` method on Tensor. This was always the intent.

__API Changes__:

Tensor.randperm_out() deprecated.<br/>
torch.randperm accepts 'out' argument<br/>
Adding PReLU module.<br/>
Adding scaled_dot_product_attention.<br/>
The constructor for TensorAccessor was made `internal`<br/>
torchvision.utils.save_image implemented<br/>
torchvision.utils.make_grid implemented<br/>
torchvision.transforms.RandAugment implemented<br/>

__Bug Fixes__:

Fixed torch.cuda.synchronize() method<br/>
Suppress runtime warning by setting align_corners to 'false'<br/>
Fixed argument validation bug in Grayscale<br/>
#1056: Access violation with TensorAccessor.ToArray - incompatible data types<br/>
#1057: Memory leak with requires_grad<br/>

## NuGet Version 0.100.3

This release is primarily, but not exclusively, focused on fixing bugs in distributions and adding a few new ones.

__Breaking Changes__:

The two main arguments to `torch.linalg.solve()` and `torch.linalg.solve_ex()` were renamed 'A' and 'B' to align with PyTorch.

__API Changes__:

Adding torch.linalg.solve_triangular()<br/>
Adding torch.distributions.MultivariateNormal<br/>
Adding torch.distributions.NegativeBinomial<br/>
Adding in-place versions of `Tensor.triu()` and `Tensor.tril()`<br/>
Adding torch.linalg.logsigmoid() and torch.nn.LogSigmoid<br/>
A number of distributions were missing the `mode` property.<br/>
Adding a C#-like string formatting style for tensors.<br/>

__Bug Fixes__:

TorchVision `rotate()`, `solarize()` and `invert()` were incorrectly implemented.<br/>
Fixed bug in Bernoulli's `entropy()` and `log_prob()` implementations.<br/>
Fixed bug in Cauchy's `log_prob()` implementation.<br/>
Fixed several bugs in HalfCauchy and HalfNormal.<br/>
The Numpy-style string formatting of tensors was missing commas between elements<br/>

## NuGet Version 0.100.2

__API Changes__:

Add torchvision.datasets.CelebA()<br/>
Add support for properly formatting Tensors in Polyglot notebooks without the 'Register' call that was necessary before.<br/>

__Bug Fixes__:

#1014 AdamW.State.to() ignores returns<br/>
#999 Error in Torchsharp model inference in version 0.100.0<br/>

## NuGet Version 0.100.1

__Breaking Changes__:

TorchSharp no longer supports any .NET Core versions prior to 6.0. .NET FX version support is still the same: 4.7.2 and up.

__API Changes__:

Added operator functionality to Torchvision, but roi are still missing.<br/>
Added support for additional types related to TorchScript modules. Scripts can now return lists of lists and tuples of lists and tuples, to an arbitrary level of nesting.
Scripts can now accept lists of Tensors.

__Bug Fixes__:

#1001 Issue with resnet50, resnet101, and resnet152<br/>

## NuGet Version 0.100.0

Updated backend binaries to libtorch v2.0.1.

Updated the NuGet metadata to use a license expression rather than a reference to a license file. This will help with automated license checking by users.

__Breaking Changes__:

With v2.0.1, `torch.istft()` expects complex numbers in the input tensor.

__API Changes__:

#989 Adding anomaly detection APIs to `torch.autograd`<br/>

__Fixed Bugs__:


## NuGet Version 0.99.6

__Breaking Changes__:

There was a second version of `torch.squeeze()` with incorrect default arguments. It has now been removed.

__API Changes__:

Removed incorrect `torch.squeeze()` method.<br/>
Adding two-tensor versions of `min()` and `max()`<br/>

__Fixed Bugs__:

#984 Conversion from System.Index to TensorIndex is missing<br/>
#987 Different versions of System.Memory between build and package creation.<br/>

## NuGet Version 0.99.5

__API Changes__:

Added Tensorboard support for histograms, images, video, and text.

## NuGet Version 0.99.4

__Breaking Changes__:

There were some changes to the binary format storing optimizer state. This means that any such state generated before updating to this version is invalid and will likely result in a runtime error.

__API Changes__:

Adding torch.tensordot<br/>
Adding torch.nn.Fold and Unfold modules.<br/>
Adding `Module.call()` to all the Module<T...> classes. This wraps `Module.forward()` and allows hooks to be registered. `Module.forward()` is still available, but the most general way to invoke a module's logic is through `call()`.<br/>
Adding tuple overloads for all the padding-related modules.<br/>
Adding support for exporting optimizer state from PyTorch and loading it in TorchSharp<br/>

__Fixed Bugs__:

#842 How to use register_forward_hook?<br/>
#940 Missing torch.searchsorted<br/>
#942 nn.ReplicationPad1d(long[] padding) missing<br/>
#943 LRScheduler.get_last_lr missing<br/>
#951 DataLoader constructor missing drop_last parameter<br/>
#953 TensorDataset is missing<br/>
#962 Seed passed to torch.random.manual_seed(seed) is unused<br/>
#949 Passing optimizer state dictionary from PyTorch to TorchSharp<br/>
#971 std results are inconsistent<br/>

## NuGet Version 0.99.3

__API Changes__:

Fixing misspelling of 'DetachFromDisposeScope,' deprecating the old spelling.<br/>
Adding allow_tf32<br/>
Adding overloads of Module.save() and Module.load() taking a 'Stream' argument.<br/>
Adding torch.softmax() and Tensor.softmax() as aliases for torch.special.softmax()<br/>
Adding torch.from_file()<br/>
Adding a number of missing pointwise Tensor operations.<br/>
Adding select_scatter, diagonal_scatter, and slice_scatter<br/>
Adding torch.set_printoptions<br/>
Adding torch.cartesian_prod, combinations, and cov.<br/>
Adding torch.cdist, diag_embed, rot90, triu_indices, tril_indices<br/>

__Fixed Bugs__:

#913 conv = nn.Conv2d(c1, 1, 1, bias=False).requires_grad_(False)<br/>
#910 nn.Module.modules is missing<br/>
#912 nn.Module save and state_ dict method error<br/>

## NuGet Version 0.99.2

__API Changes__:

Adding 'maximize' argument to the Adadelta optimizer<br/>
Adding linalg.ldl_factor and linalg.ldl_solve<br/>
Adding a couple of missing APIs (see #872)<br/>
Adding SoftplusTransform<br/>
Support indexing and slicing of Sequential<br/>
Adding ToNDArray() to TensorAccessor<br/>

__Fixed Bugs__:

#870 nn.AvgPool2d(kernel_size=3, stride=2, padding=1) torchsharp not support padding<br/>
#872 Tensor.masked_fill_(mask, value) missing<br/>
#877 duplicate module parameters called named_parameters() while load model by cuda<br/>
#888 THSTensor_meshgrid throws exception<br/>

## NuGet Version 0.99.1

__Breaking Changes__:

The options to the ASGD, Rprop, and RMSprop optimizers have been changed to add a 'maximize' flag. This means that saved state dictionaries for these optimizers will not carry over.

The return type of Sequential.append() has changed from 'void' to 'Sequential.' This breaks binary compatibility, but not source compat.

__API Changes__:

Added a number of 1.13 APIs under `torch.special`<br/>
Added a `maximize` flag to the ASGD, Rprop and RMSprop optimizers.<br/>
Added PolynomialLR scheduler<br/>
The return type of Sequential.append() has changed from 'void' to 'Sequential.'<br/>
Added 1-dimensional array overloads for `torch.as_tensor()`<br/>

__Fixed Bugs__:

#836 Categorical seems to be miscalculated<br/>
#838 New Bernoulli get "Object reference not set to an instance of an object."<br/>
#845 registered buffers are being ignored in move model to device<br/>
#851 tensor.ToString(TorchSharp.TensorStringStyle.Numpy)<br/>
#852 The content returned by torch.nn.Sequential.append() is inconsistent with the official<br/>

## NuGet Version 0.99.0

This is an upgrade to libtorch 1.13. It also moves the underlying CUDA support to 11.7 from 11.3, which means that all the libtorch-cuda-* packages have been renamed.

__Breaking Changes__:

See API Changes.<br/>

__API Changes__:

Removed Tensor.lstsq, paralleling PyTorch. Use torch.linalg.lstsq, instead. This is a breaking change.<br/>
Added 'left' Boolean argument to `torch.linalg.solve()`<br/>

## NuGet Version 0.98.3

__Fixed Bugs__:

MultiStepLR scheduler was not computing the next LR correctly.<br/>
Fixed incorrect version in package reference.<br/>
Added missing package references to TorchVision manifest.<br/>

## NuGet Version 0.98.2

__Breaking Changes__:

The .NET 5.0 is no longer supported. Instead, .NET 6.0 is the minimum version. .NET FX 4.7.2 and higher are still supported.

__API Changes__:

Support 'null' as input and output to/from TorchScript.<br/>
Added support for label smoothing in CrossEntropyLoss.<br/>
Added torchaudio.transforms.MelSpectrogram().<br/>
Adding squeeze_()<br/>
Adding older-style tensor factories -- IntTensor, FloatTensor, etc.<br/>

__Fixed Bugs__:

#783 Download progress bar missing<br/>
#787 torch.where(condition) → tuple of LongTensor function missing<br/>
#799 TorchSharp.csproj refers Skia<br/>

__Source Code Cleanup__:

Moved P/Invoke declarations into dedicated class.<br/>
Added C# language version to all .csproj files.<br/>

## NuGet Version 0.98.1

__Breaking Changes:__

TorchVision and TorchAudio have beeen moved into their own NuGet packages, which need to be added to any project using their APIs.

ModuleList and ModuleDict are now generic types, taking the module type as the type parameter. torch.nn.ModuleDict() will return a ModuleDict<Module>, which torch.nn.ModuleDict<T>() will return a ModuleDict<T>, where T must be a Module type.

__Fixed Bugs:__

#568 Overloads for Named Tensors<br/>
#765 Support invoking ScriptModule methods<br/>
#775 torch.jit.load: support specifying a target device<br/>
#792 Add SkiaSharp-based default imager for torchvision.io<br/>

__API Changes__:

Generic ModuleDict and ModuleList<br/>
Added torchaudio.transforms.GriffinLim
Added support for named tensors
Added default dim argument value for 'cat'

## NuGet Version 0.98.0

__Breaking Changes:__

Some parameter names were changed to align with PyTorch. This affects names like 'dimension,' 'probability,' and 'keepDims' and will break code that is passing these parameters by name.

Module.to(), cpu(), and cuda() were moved to a static class for extension methods. This means that it is necessary to have a 'using TorchSharp;' (C#) or 'open TorchSharp' (F#) in each file using them.

Doing so (rather than qualifying names with 'TorchSharp.') was already recommended as a best practice, since such a using/open directive will allows qualified names to align with the PyTorch module hierarchy.

__Loss functions are now aligned with the PyTorch APIs.__ This is a major change and the reason for incrementing the minor version number. The most direct consequence is that losses are modules rather than delegates, which means you need to call .forward() to actually compute the loss. Also, the factories are in torch.nn rather than torch.nn.functional and have the same Pascal-case names as the corresponding types. The members of the torch.nn.functional static class are now proper immediate loss functions, whereas the previous ones returned a loss delegate.

__Generic Module base class.__ The second major change is that Module is made type-safe with respect to the `forward()` function. Module is now an abstract base class, and interfaces `IModule<T,TResult>`, `IModule<T1,T2,TResult>`,... are introduced to define the signature of the `forward()` function. For most custom modules, this  means that the base class has to be changed to `Module<Tensor,Tensor>`, but some modules may require more significant changes.

ScriptModule follows this pattern, but this version introduces `ScriptModule<T...,TResult>` base classes, with corresponding `torch.jit.load<T...,TResult>()` static factory methods.

__Fixed Bugs:__

#323 forward() should take a variable-length list of arguments<br/>
#558 Fix deviation from the Pytorch loss function/module APIs<br/>
#742 Ease of use: Module.to method should be generic T -> T<br/>
#743 Ease of use: module factories should have dtype and device<br/>
#745 Executing a TorchScript that returns multiple values, throws an exception<br/>
#744 Some of functions with inconsistent argument names<br/>
#749 functional.linear is wrong<br/>
#761 Stateful optimizers should have support for save/load from disk.<br/>
#771 Support more types for ScriptModule<br/>

__API Changes__:

Module.to(), cpu(), and cuda() were redone as extension methods. The virtual methods to override, if necessary, are now named '_to'. A need to do so should be extremely rare.<br/>
Support for saving and restoring hyperparameters and state of optimizers<br/>
Loss functions are now Modules rather than delegates.<br/>
Custom modules should now use generic versions as base classes.<br/>
ScriptModule supports calling methods other than forward()<br/>
Added torch.jit.compile().<br/>

## NuGet Version 0.97.6

__Breaking Changes:__

This release changes TorchSharp.torchvision from a namespace to a static class. This will break any using directives that assumes that it is a namespace.

__Fixed Bugs:__

#719 ResNet maxpool<br/>
#730 Sequential.Add<br/>
#729 Changing torchvision namespace into a static class?<br/>

__API Changes__:

Adding 'append()' to torch.nn.Sequential<br/>
Adding torch.numel() and torch.__version__<br/>
Adding modifiable global default for tensor string formatting<br/>

## NuGet Version 0.97.5

__Fixed Bugs:__

#715 How to implement the following code <br/>

__API Changes__:

Add functional normalizations<br/>
Added torch.utils.tensorboard.SummaryWriter. Support for scalars only.<br/>


## NuGet Version 0.97.3

__Fixed Bugs:__

#694 torch.log10() computes torch.log()<br/>
#691 torch.autograd.backward()<br/>
#686 torch.nn.functional.Dropout() doesn't have the training argument.<br/>

__API Changes__:

Add `repeat_interleave()`<br/>
Add torch.broadcast_shapes()<br/>
Added meshgrid, mT, mH, and H<br/>
Added additional distributions.<br/>
Add dct and mu-law to torchaudio
Added torchvision -- sigmoid_focal_loss()<br/>
Update the arguments of `dropout()` in `Tacotron2`<br/>
Add static function for `all()`, `any()`, `tile()`, `repeat_interleave()`.<br/>
Add an implementation of the ReduceLROnPlateau learning rate scheduler.<br/>

## NuGet Version 0.97.2

__Breaking Changes:__

This release contains a breaking change__ related to `torch.tensor()` and `torch.from_array()` which were not adhering to the semantics of the Pytorch equivalents (`torch.from_numpy()` in the case of `torch.from_array()`).

With this change, there will be a number of different APIs to create a tensor form a .NET array. The most significant difference between them is whether the underlying storage is shared, or whether a copy is made. Depending on the size of the input array, copying can take orders of magnitude more time in creation than sharing storage, which is done in constant time (a few μs).

The resulting tensors may be reshaped, but not resized.

```C#
// Never copy:
public static Tensor from_array(Array input)

// Copy only if dtype or device arguments require it:
public static Tensor frombuffer(Array input, ScalarType dtype, long count = -1, long offset = 0, bool requiresGrad = false, Device? device = null)
public static Tensor as_tensor(Array input,  ScalarType? dtype = null, Device? device = null)
public static Tensor as_tensor(Tensor input, ScalarType? dtype = null, Device? device = null)

// Always copy:
public static Tensor as_tensor(IList<<VARIOUS TYPES>> input,  ScalarType? dtype = null, Device? device = null)
public static Tensor tensor(<<VARIOUS TYPES>> input, torch.Device? device = null, bool requiresGrad = false)
```

__Fixed Bugs:__

#670 Better align methods for creating tensors from .NET arrays with Pytorch APIs. _This is the breaking change mentioned earlier._<br/>
#679 The default value of onesided or torch.istft() is not aligned with PyTorch<br/>

__API Changes__:

Added torch.nn.init.trunc_normal_<br/>
Added index_add, index_copy, index_fill<br/>
Added torch.frombuffer()<br/>
Added torch.fft.hfft2, hfftn, ihfft2, ihfftn<br/>
Adding SequentialLR to the collection of LR schedulers.<br/>
Add 'training' flag to functional dropout methods.<br/>
Add missing functions to torchaudio.functional<br/>
Adding TestOfAttribute to unit tests<br/>

## NuGet Version 0.97.1

This release is made shortly after 0.97.0, since it adresses a serious performance issue when creating large tensors from .NET arrays.

__Fixed Bugs:__

#670 Tensor allocation insanely slow for from_array()<br/>

__API Changes__:

RNN, LSTM, GRU support PackedSequence<br/>
Add element-wise comparison methods of torch class.<br/>
Fix clamp and (non)quantile method declarations<br/>
Implementing isnan()<br/>
Added torchaudio.models.Tacotron2()<br/>

## NuGet Version 0.97.0

__Fixed Bugs:__

#653:Tensor.to(Tensor) doesn't change dtype of Tensor.<br/>

__API Changes__:

Add ability to load and save TorchScript modules created using Pytorch<br/>
Add torch.utils.rnn<br/>
Add torchvision.io<br/>
Add Tensor.trace() and torch.trace() (unrelated to torch.jit.trace)<br/>
Add Tensor.var and Tensor.var_mean<br/>
Add torchaudio.datasets.SPEECHCOMMANDS<br/>
Add torchaudio.Resample()<br/>

## NuGet Version 0.96.8

__Breaking Changes:__

This release contains a fix to inadvertent breaking changes in 0.96.7, related to Tensor.str(). This fix is itself breaking, in that it breaks any code that relies on the order of
arguments to str() introduced in 0.96.7. However, since the pre-0.96.7 argument order makes more sense, we're taking this hit now rather than keeping the inconvenient order in 0.96.7.

__Fixed Bugs:__

#618 TorchSharp.Modules.Normal.sample() Expected all tensors [...]<br/>
#621 torch.roll missing<br/>
#629 Missing dependency in 0.96.7 calling TorchSharp.torchvision.datasets.MNIST<br/>
#632 gaussian_nll_loss doesn't work on GPU<br/>

__API Changes:__

Add torchaudio.datasets.YESNO().<br/>
Added torch.from_array() API to create a tensor from an arbitry-dimension .NET array.<br/>
Added torch.tensor() overloads for most common dimensions of .NET arrays: ndim = [1,2,3,4]<br/>
Added the most significant API additions from Pytorch 1.11.<br/>
Added juliastr() and npstr().<br/>
Added two torchaudio APIs.<br/>
Added 'decimals' argument to Tensor.round()<br/>
Changed tensor.str() to undo the breaking change in 0.96.7<br/>
Added torch.std_mean()<br/>

## NuGet Version 0.96.7

__Dependency Changes:__

This version integrates with the libtorch 1.11.0 backend. API updates to follow.<br/>

__API Changes:__

Strong name signing of the TorchSharp library to allow loading it in .NET Framework strongly name signed apps.<br/>
Added the 'META' device type, which can be used to examine the affect of shape from tensor operations without actually doing any computations.<br/>
Added a few methods from the torch.nn.utils namespace.<br/>
Add torch.stft() and torch.istft()

__Fixed Bugs:__

#567 pad missing the choice to fill at start or end<br/>

## NuGet Version 0.96.6

__API Changes:__

#587 Added the Storage classes, and Tensor.storage()<br/>
Added torchvision.models.resnet***() factories<br/>
Added torchvision.models.alexnet() factory<br/>
Added torchvision.models.vgg*() factories<br/>
Added 'skip' list for loading and saving weights.<br/>
Added torchvision.models.interception_v3() factory<br/>
Added torchvision.models.googlenet() factory<br/>

__Fixed Bugs:__

#582 unbind missing<br/>
#592 GRU and Input and hidden tensors are not at the same device,[...]<br/>
Fixed Module.Dispose() and Sequential.Dispose() (no issue filed)

## NuGet Version 0.96.5

Same-day release. The previous release was made without propert testing of the ToString() improvements in a notebook context. It turned out that when the standard Windows line-terminator "\r\n" is used in a VS Code notebook, an extra blank line is created.

This release fixes that by allowing the caller of ToString() to pass in the line terminator string that should be used when formatting the string. This is easily done in the notebook.

## NuGet Version 0.96.4

In this release, the big change is support for .NET FX 4.7.2 and later.

There are no breaking changes that we are aware of, but see the comment on API Changes below -- backporting code to .NET 4.7 or 4.8, which were not previously supported, may lead to errors in code that uses tensor indexing.

__API Changes:__

Due to the unavailability of `System.Range` in .NET FX 4.7, indexing of tensors using the `[a..b]` syntax is not available. In its place, we have added support for using tuples as index expressions, with the same semantics, except that the "from end" unary operator `^` of the C# range syntax is not available. The tuple syntax is also available for versions of .NET that do support `System.Range`

A second piece of new functionality was to integrate @dayo05's work on DataLoader into the Examples. A couple of MNIST and CIFAR data sets are now found in `torchvision.datasets`

A Numpy-style version of ToString() was added to the existing Julia-style, and the argument to the verbose ToString() was changed from 'Boolean' to an enumeration.

A number of the "bugs" listed below represent missing APIs.

__Fixed Bugs:__

#519 Multiprocessing dataloader support<br/>
#529 pin_memory missing<br/>
#545 Implement FractionalMaxPool{23}d<br/>
#554 Implement MaxUnpool{123}d<br/>
#555 Implement LPPool{12}d<br/>
#556 Implement missing activation modules<br/>
#559 Implement miscellaneous missing layers.<br/>
#564 torch.Tensor.tolist<br/>
#566 Implicit conversion of scalars to tensors<br/>
#576 load_state_dict functionality<br/>

## NuGet Version 0.96.3

__API Changes:__

__NOTE__: This release contains breaking changes.<br/>

The APIs to create optimizers all take 'parameters()' as well as 'named_parameters()' now.<br/>
Support for parameter groups in most optimizers.<br/>
Support for parameter groups in LR schedulers.<br/>

__Fixed Bugs:__

#495 Add support for OptimizerParamGroup<br/>
#509 Tensor.conj() not implemented<br/>
#515 what's reason for making register_module internal?<br/>
#516 AdamW bug on v0.96.0<br/>
#521 Can't set Tensor slice using indexing<br/>
#525 LSTM's forward function not work with null hidden and cell state<br/>
#532 Why does storing module layers in arrays break the learning process?<br/>

## NuGet Version 0.96.2

NOT RELEASED

## NuGet Version 0.96.1

__API Changes:__

__Fixed Bugs:__

Using libtorch CPU packages from F# Interactive required explicit native loads

#510 Module.Load throws Mismatched state_dict sizes exception on BatchNorm1d<br/>

## NuGet Version 0.96.0

__API Changes:__

__NOTE__: This release contains breaking changes.

'Module.named_parameters()', 'parameters()', 'named_modules()', 'named_children()' all return IEnumerable instances instead of arrays.<br/>
Adding weight and bias properties to the RNN modules.<br/>
Lower-cased names: Module.Train --> Module.train and Module.Eval --> Module.eval

__Fixed Bugs:__

#496 Wrong output shape of torch.nn.Conv2d with 2d stride overload<br/>
#499 Setting Linear.weight is not reflected in 'parameters()'<br/>
#500 BatchNorm1d throws exception during eval with batch size of 1<br/>

## NuGet Version 0.95.4

__API Changes:__

Added OneCycleLR and CyclicLR schedulers<br/>
Added DisposeScopeManager and torch.NewDisposeScope() to facilitate a new solution for managing disposing of  tensors with fewer usings.<br/>
Added Tensor.set_()<br/>
Added 'copy' argument to Tensor.to()

__NOTES__: <br/>
The 'Weight' and 'Bias' properties on some modules have been renamed 'weight' and 'bias'.<br/>
The 'LRScheduler.LearningRate' property has been removed. To log the learning rate, get it from the optimizer that is in use.

__Fixed Bugs:__

#476 BatchNorm does not expose bias,weight,running_mean,running_var<br/>
#475 Loading Module that's on CUDA<br/>
#372 Module.save moves Module to CPU<br/>
#468 How to set Conv2d kernel_size=(2,300)<br/>
#450 Smoother disposing

## NuGet Version 0.95.3

__API Changes:__

The previously unused Tensor.free() method was renamed 'DecoupleFromNativeHandle()' and is meant to be used in native interop scenarios.<br/>
Tensor.Handle will now validate that the internal handle is not 'Zero', and throw an exception when it is. This will catch situations where a disposed tensor is accessed.<br/>

__Fixed Bugs:__

There were a number of functions in torchvision, as well as a number of optimizers, that did not properly dispose of temporary and intermediate tensor values, leading to "memory leaks" in the absence of explicit GC.Collect() calls.<br/>
A couple of randint() overloads caused infinite recursion, crashing the process.

## NuGet Version 0.95.2

__API Changes:__

Added a Sequential factory method to create Sequential from a list of anonymous submodules.<br/>
Added TotalCount and PeakCount static properties to Tensor, useful for diagnostic purposes.<br/>

__Fixed Bugs:__

#432 Sequential does not dispose of intermediary tensors.

## NuGet Version 0.95.1

This version integrates with LibTorch 1.10.0.

__API Changes:__

Added a 'strict' option to Module.load().

See tracking issue #416 for a list of new 1.10.0 APIs.
https://github.com/dotnet/TorchSharp/issues/416

## NuGet Version 0.93.9

__Fixed Bugs:__

#414 LRScheduler -- not calling the optimizer to step() [The original, closing fix was actually incorrect, but was then fixed again.]

__API Changes:__

Added the NAdam and RAdam optimizers.<br/>
Added several missing and new learning rate schedulers.


## NuGet Version 0.93.8

__Fixed Bugs:__

#413 Random Distributions Should Take a Generator Argument<br/>
#414 LRScheduler -- not calling the optimizer to step()

__API Changes:__

Added Module.Create<T>() to create a model and load weights.

## NuGet Version 0.93.6

__Fixed Bugs:__

#407 rand() and randn() must check that the data type is floating-point.<br/>
#410 Support for passing random number generators to rand(), randn(), and randint()


__API Changes:__

Added some overloads to make F# usage more convenient.<br/>
Added convenience overloads to a number of random distribution factories.<br/>
Added '_' to the torch.nn.init functions. They overwrite the input tensor, so they should have the in-place indicator.

## NuGet Version 0.93.5

__Fixed Bugs:__

#399 Data<T>() returns span that must be indexed using strides. 

This was a major bug, affecting any code that pulled data out of a tensor view.

__API Changes:__

Tensor.Data<T>() -> Tensor.data<T>()<br/>
Tensor.DataItem<T>() -> Tensor.item<T>()<br/>
Tensor.Bytes() -> Tensor.bytes<br/>
Tensor.SetBytes() -> Tensor.bytes<br/>

## NuGet Version 0.93.4

This release introduces a couple of new NuGet packages, which bundle the native libraries that you need:

TorchSharp-cpu<br/>
TorchSharp-cuda-linux<br/>
TorchSharp-cuda-windows<br/>

## NuGet Version 0.93.1

With this release, the native libtorch package version was updated to 1.9.0.11, and that required rebuilding this package.

## NuGet Version 0.93.0

With this release, releases will have explicit control over the patch version number.

__Fixed Bugs:__

Fixed incorrectly implemented Module APIs related to parameter / module registration.<br/>
Changed Module.state_dict() and Module.load() to 'virtual,' so that saving and restoring state may be customized.<br/>
#353 Missing torch.minimum (with an alternative raising exception)<br/>
#327 Tensor.Data<T> should do a type check<br/>
#358 Implement ModuleList / ModuleDict / Parameter / ParameterList / ParameterDict

__API Changes:__

Removed the type-named tensor factories, such as 'Int32Tensor.rand(),' etc.

__Documentation Changes:__

Added an article on creating custom modules.

## NuGet Version 0.92.52220

This was the first release since moving TorchSharp to the .NET Foundation organization. Most of the new functionality is related to continuing the API changes that were started in the previous release, and fixing some bugs.

__Fixed Bugs:__

#318 A few inconsistencies with the new naming

__Added Features:__

'''
torch.nn.MultiHeadAttention
torch.linalg.cond
torch.linalg.cholesky_ex
torch.linalg.inv_ex
torch.amax/amin
torch.matrix_exp
torch.distributions.*   (about half the namespace)
'''

__API Changes:__

CustomModule removed, its APIs moved to Module.<|MERGE_RESOLUTION|>--- conflicted
+++ resolved
@@ -1,23 +1,17 @@
 ## TorchSharp Release Notes
 
 Releases, starting with 9/2/2021, are listed with the most recent release at the top.
-
 # NuGet Version 0.102.3
 
-<<<<<<< HEAD
 __Breaking Changes__:
 
 The 'paddingMode' parameter of convolution has been changed to 'padding_mode', and the 'outputPadding' is now 'output_padding'.
 
 __API Changes__:
 
+#1243 `fuse_conv_bn_weights` and `fuse_linear_bn_weights` are added.<br/>
 #1274 ConvTranspose3d does not accept non-uniform kernelSize/stride values<br/>
 
-=======
-__API Changes__:
-
-#1243 `fuse_conv_bn_weights` and `fuse_linear_bn_weights` are added.<br/>
->>>>>>> f85ff07d
 
 # NuGet Version 0.102.2
 
