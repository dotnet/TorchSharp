--- conflicted
+++ resolved
@@ -21,7 +21,6 @@
 
 - #1300 `Adadelta`, `Adam` and `AdamW` will no longer throw `NullReferenceException` when `maximize` is `true` and `grad` is `null`.
 - `torch.normal` will now correctly return a leaf tensor.
-<<<<<<< HEAD
 - New options `disposeBatch` and `disposeDataset` have been added into `DataLoader`.
     - The default collate functions will now always dispose the intermediate tensors, rather than wait for the next iteration.
 
@@ -29,9 +28,7 @@
 
 - `TensorDataset` will now keep the aliases detached from dispose scopes, to avoid the unexpected disposal.
 - `DataLoaderEnumerator` has been completely rewritten to resolve the unexpected shuffler disposal, the ignorance of drop last and the incorrect count of worker.
-=======
 - #1303 Allow dispose scopes to be disposed out of LIFO order.
->>>>>>> 5cd1dff3
 
 # NuGet Version 0.102.4
 
