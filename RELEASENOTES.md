## TorchSharp Release Notes

Releases, starting with 9/2/2021, are listed with the most recent release at the top.

# NuGet Version 0.102.5

__Breaking Changes__:

- `torchvision.dataset.MNIST` will try more mirrors.
    - The thrown exception might be changed when it fails to download `MNIST`, `FashionMNIST` or `KMNIST`.

__API Changes__:

- #1291 `Tensor.grad()` and `Tensor.set_grad()` have been replaced by a new property `Tensor.grad`.
    - A potential memory leak caused by `set_grad` has been resolved.

__Bug Fixes__:

<<<<<<< HEAD
- #1300 `Adadelta`, `Adam` and `AdamW` will no longer throw `NullReferenceException` when `maximize` is `true` and `grad` is `null`.
- `torch.normal` will now correctly return a leaf tensor.
=======
- #1303 Allow dispose scopes to be disposed out of LIFO order.
>>>>>>> 3eb8326b

# NuGet Version 0.102.4

__Breaking Changes__:

Correct `torch.finfo`. (`torch.set_default_dtype`, `Categorical.entropy`, `_CorrCholesky.check`, `Distribution.ClampProbs`, `FisherSnedecor.rsample`, `Gamma.rsample`, `Geometric.rsample`, `distributions.Gumbel`, `Laplace.rsample`, `SigmoidTransform._call` and `SigmoidTransform._inverse` are influenced.)<br/>

__API Changes__:

#1284 make `torch.unique` and `torch.unique_consecutive` public.<br/>

# NuGet Version 0.102.3

__Breaking Changes__:

The 'paddingMode' parameter of convolution has been changed to 'padding_mode', and the 'outputPadding' is now 'output_padding'.

__API Changes__:

#1243 `fuse_conv_bn_weights` and `fuse_linear_bn_weights` are added.<br/>
#1274 ConvTranspose3d does not accept non-uniform kernelSize/stride values<br/>


# NuGet Version 0.102.2

__Bug Fixes__:

#1257 InverseMelScale in NewDisposeScope doesn't dispose tensors<br/>

# NuGet Version 0.102.1

__Breaking Changes__:

The `kernelSize` parameter in the function and class of `AvgPool1D` was renamed to `kernel_size` to match PyTorch naming.
The `stride` parameter in the `torch.nn.functional.avg_pool1d` call now defaults to `kernelSize` instead of 1, to match the PyTorch behavior.


__Bug Fixes__:

`module.load_state_dict()` throws error for in-place operation on a leaf variable that requires grad. <br/>
#1250 cstr and npstr for 0d tensors <br/>
#1249 torch.nn.functional.avg_pool1d is not working correctly<br/>
`module.load()` with streams which don't read the requested # of bytes throws error. <br/>
 #1246 Issue running in notebook on Apple Silicon<br/>

## NuGet Version 0.102.0

This release upgrades the libtorch backend to v2.2.1.

__Breaking Changes__:

The Ubuntu builds are now done on a 22.04 version of the OS. This may (or may not) affect TorchSharp use on earlier versions.<br/>
The default value for the `end_factor` argument in the constructor for `LinearLR` was changed to 1.0 to match PyTorch.<br/>
Any code that checks whether a device is 'CUDA' and does something rather than checking that it isn't 'CPU' will now fail to work, since there is now support for the 'MPS' device on MacOS.<br/>

__API Changes__:

#652: Apple Silicon support .<br/> 
#1219: Added support for loading and saving tensors that are >2GB.<br/> 

__Bug Fixes__:

Fixed LinearLR scheduler calculation with misplaced parentheses<br/>
Added `get_closed_form_lr` to scheduler to match PyTorch behavior when specifying epoch in `.step()`<br/>

## NuGet Version 0.101.6

__API Changes__:

#1223: Missing prod function torch.prod or a.prod() where a is Tensor<br/>
#1201: How to access the attributes of a model?<br/>
#1094: ScriptModule from Stream / ByteArray<br/>
#1149: Implementation for `torch.autograd.functional.jacobian` to compute Jacobian of a function<br/>
Implemenation for a custom `torch.autograd.Function` class<br/>

__Bug Fixes__:

#1198: CUDA not available when calling backwards before using CUDA<br/>
#1200: Bugs in torch.nn.AvgPool2d and torch.nn.AvgPool3d methods.<br/>

## NuGet Version 0.101.5

__Bug Fixes__:

#1191 : Having trouble moving a module from one GPU to another with gradients.<br/>


## NuGet Version 0.101.4

A fast-follow release addressing a regression in v0.101.3

__Bug Fixes__:

#1185 : Incomplete transfer of module to device (only with 0.101.3)<br/>

## NuGet Version 0.101.3

__Breaking Changes__:

The base `OptimizerState` class was modified and includes two changes:

1. Custom optimizer state objects derived from `OptimizerState` must now explicitly pass the related `torch.nn.Parameter` object to the `OptimizerState` base constructor to maintain correct linkage.
2. Custom state objects must implement an Initialize function. This function is responsible for initializing the properties of the state. Note that this function can be called as a re-intialization, so proper disposal of the previous tensor objects should be handled.

__API Changes__:

Introduced `InferenceMode`, a block-based scoping class for optimizing TorchSharp model inference by disabling gradient computation and enhancing performance.<br/>
Added `Tensor.to_type()` conversion aliases for short, half, bfloat16, cfloat, and cdouble.<br/>
Added `Module.to()` conversion aliases for all the scalar types.<br/>
All distribution classes now implement IDisposable.<br/>

__Bug Fixes__:

#1154 : `mu_product` was not initialized in `NAdam` optimizer<br/>
#1170 : Calling `torch.nn.rnn.utils.pad_packed_sequence` with a CUDA tensor and unsorted_indices threw an error<br/>
#1172 : `optim.LoadStateDict` from an existing `StateDictionary` updated to make sure to copy value and to the right device.<br/>
#1176 : When specific `Optimizers` load in a conditional tensor, made sure to copy to the right device.<br/>
#1174 : Loading CUDA tensor from stream threw an error<br/>
#1179 : Calling `Module.to()` with the `ParameterList` and `ParameterDict` module didn't move the parameters stored in the field.<br/>
#1148 : Calling `Module.to()` shouldn't be differentiable<br/>
#1126 : Calling `ScriptModule.to()` doesn't move attributes<br/>
#1180 : Module.to(ScalarType) has restrictions in PyTorch which aren't restricted in TorchSharp.<br/>

## NuGet Version 0.101.2

__API Changes__:

Added extension method `ScalarType.ElementSize()` to get the size of each element of a given ScalarType.<br/>
Added methods for loading and saving individual tensors with more overloads.<br/>
Added 'persistent' flag to register_buffer()<br/>

__Bug Fixes__:

Fixed byte stream advancement issue in non-strict mode, ensuring proper skipping of non-existent parameters while loading models.<br/>

## NuGet Version 0.101.1

This is a fast-follower bug fix release, addressing persistent issues with stability of using TorchScript from TorchSharp.

__Bug Fixes__:

#1047 Torchscript execution failures (hangs, access violation, Fatal error. Internal CLR fatal error. (0x80131506) )<br/>

## NuGet Version 0.101.0

This is an upgrade to libtorch 2.1.0. It also moves the underlying CUDA support to 12.1 from 11.7, which means that all the libtorch-cuda-* packages have been renamed. Please update your CUDA driver to one that support CUDA 12.1.

__API Changes__:

Enhanced `Module.load` function to return matching status of parameters in non-strict mode via an output dictionary.<br/>
Introduced attribute-based parameter naming for module state dictionaries, allowing custom names to override default field names.<br/>

## NuGet Version 0.100.7

__Breaking Changes__:

DataLoader should no longer be created using `new` -- instead, the overall pattern is followed, placing the classes in `TorchSharp.Modules` and the factories in the static class. This will break any code that creates a DataLoader, but can be fixed by:

1. Removing the `new` in `new torch.utils.data.DataLoader(...)`<br/>
2. Adding a `using TorchSharp.Modules` (C#) or `open TorchSharp.Modules` (F#) to files where `DataLoader` is used as a type name.<br/>

__API Changes__:

Adding an `IterableDataset` abstract class, and making `TensorDataset` derive from it.<br/>
Moving the `DataLoader` class to `TorchSharp.Modules` and adding DataLoader factories.<br/>
#1092: got error when using DataLoader <br/>
#1069: Implementation of torch.sparse_coo_tensor for sparse tensor creation<br/>
Renamed `torch.nn.functional.SiLU` -> `torch.nn.functional.silu`<br/>
Added a set of generic `Sequential` classes.<br/>

__Bug Fixes__:

#1083: Compiler rejects scalar operand due to ambiguous implicit conversion<br/>

## NuGet Version 0.100.6

__Bug Fixes__:

ScriptModule: adding `forward` and the ability to hook.<br/>
Update to SkiaSharp 2.88.6 to avoid the libwebp vulnerability.<br/>
#1105: Dataset files get written to the wrong directory<br/>
#1116: Gradient null for simple calculation<br/>

## NuGet Version 0.100.5

__Breaking Changes__:

Inplace operators no longer create an alias, but instead return 'this'. This change will impact any code that explicitly calls `Dispose` on a tensor after the operation.

__Bug Fixes__:

#1041 Running example code got error in Windows 10<br/>
#1064 Inplace operators create an alias<br/>
#1084 Module.zero_grad() does not work<br/>
#1089 max_pool2d overload creates tensor with incorrect shape<br/>

## NuGet Version 0.100.4

__Breaking Changes__:

The constructor for TensorAccessor is now `internal`, which means that the only way to create one is to use the `data<T>()` method on Tensor. This was always the intent.

__API Changes__:

Tensor.randperm_out() deprecated.<br/>
torch.randperm accepts 'out' argument<br/>
Adding PReLU module.<br/>
Adding scaled_dot_product_attention.<br/>
The constructor for TensorAccessor was made `internal`<br/>
torchvision.utils.save_image implemented<br/>
torchvision.utils.make_grid implemented<br/>
torchvision.transforms.RandAugment implemented<br/>

__Bug Fixes__:

Fixed torch.cuda.synchronize() method<br/>
Suppress runtime warning by setting align_corners to 'false'<br/>
Fixed argument validation bug in Grayscale<br/>
#1056: Access violation with TensorAccessor.ToArray - incompatible data types<br/>
#1057: Memory leak with requires_grad<br/>

## NuGet Version 0.100.3

This release is primarily, but not exclusively, focused on fixing bugs in distributions and adding a few new ones.

__Breaking Changes__:

The two main arguments to `torch.linalg.solve()` and `torch.linalg.solve_ex()` were renamed 'A' and 'B' to align with PyTorch.

__API Changes__:

Adding torch.linalg.solve_triangular()<br/>
Adding torch.distributions.MultivariateNormal<br/>
Adding torch.distributions.NegativeBinomial<br/>
Adding in-place versions of `Tensor.triu()` and `Tensor.tril()`<br/>
Adding torch.linalg.logsigmoid() and torch.nn.LogSigmoid<br/>
A number of distributions were missing the `mode` property.<br/>
Adding a C#-like string formatting style for tensors.<br/>

__Bug Fixes__:

TorchVision `rotate()`, `solarize()` and `invert()` were incorrectly implemented.<br/>
Fixed bug in Bernoulli's `entropy()` and `log_prob()` implementations.<br/>
Fixed bug in Cauchy's `log_prob()` implementation.<br/>
Fixed several bugs in HalfCauchy and HalfNormal.<br/>
The Numpy-style string formatting of tensors was missing commas between elements<br/>

## NuGet Version 0.100.2

__API Changes__:

Add torchvision.datasets.CelebA()<br/>
Add support for properly formatting Tensors in Polyglot notebooks without the 'Register' call that was necessary before.<br/>

__Bug Fixes__:

#1014 AdamW.State.to() ignores returns<br/>
#999 Error in Torchsharp model inference in version 0.100.0<br/>

## NuGet Version 0.100.1

__Breaking Changes__:

TorchSharp no longer supports any .NET Core versions prior to 6.0. .NET FX version support is still the same: 4.7.2 and up.

__API Changes__:

Added operator functionality to Torchvision, but roi are still missing.<br/>
Added support for additional types related to TorchScript modules. Scripts can now return lists of lists and tuples of lists and tuples, to an arbitrary level of nesting.
Scripts can now accept lists of Tensors.

__Bug Fixes__:

#1001 Issue with resnet50, resnet101, and resnet152<br/>

## NuGet Version 0.100.0

Updated backend binaries to libtorch v2.0.1.

Updated the NuGet metadata to use a license expression rather than a reference to a license file. This will help with automated license checking by users.

__Breaking Changes__:

With v2.0.1, `torch.istft()` expects complex numbers in the input tensor.

__API Changes__:

#989 Adding anomaly detection APIs to `torch.autograd`<br/>

__Fixed Bugs__:


## NuGet Version 0.99.6

__Breaking Changes__:

There was a second version of `torch.squeeze()` with incorrect default arguments. It has now been removed.

__API Changes__:

Removed incorrect `torch.squeeze()` method.<br/>
Adding two-tensor versions of `min()` and `max()`<br/>

__Fixed Bugs__:

#984 Conversion from System.Index to TensorIndex is missing<br/>
#987 Different versions of System.Memory between build and package creation.<br/>

## NuGet Version 0.99.5

__API Changes__:

Added Tensorboard support for histograms, images, video, and text.

## NuGet Version 0.99.4

__Breaking Changes__:

There were some changes to the binary format storing optimizer state. This means that any such state generated before updating to this version is invalid and will likely result in a runtime error.

__API Changes__:

Adding torch.tensordot<br/>
Adding torch.nn.Fold and Unfold modules.<br/>
Adding `Module.call()` to all the Module<T...> classes. This wraps `Module.forward()` and allows hooks to be registered. `Module.forward()` is still available, but the most general way to invoke a module's logic is through `call()`.<br/>
Adding tuple overloads for all the padding-related modules.<br/>
Adding support for exporting optimizer state from PyTorch and loading it in TorchSharp<br/>

__Fixed Bugs__:

#842 How to use register_forward_hook?<br/>
#940 Missing torch.searchsorted<br/>
#942 nn.ReplicationPad1d(long[] padding) missing<br/>
#943 LRScheduler.get_last_lr missing<br/>
#951 DataLoader constructor missing drop_last parameter<br/>
#953 TensorDataset is missing<br/>
#962 Seed passed to torch.random.manual_seed(seed) is unused<br/>
#949 Passing optimizer state dictionary from PyTorch to TorchSharp<br/>
#971 std results are inconsistent<br/>

## NuGet Version 0.99.3

__API Changes__:

Fixing misspelling of 'DetachFromDisposeScope,' deprecating the old spelling.<br/>
Adding allow_tf32<br/>
Adding overloads of Module.save() and Module.load() taking a 'Stream' argument.<br/>
Adding torch.softmax() and Tensor.softmax() as aliases for torch.special.softmax()<br/>
Adding torch.from_file()<br/>
Adding a number of missing pointwise Tensor operations.<br/>
Adding select_scatter, diagonal_scatter, and slice_scatter<br/>
Adding torch.set_printoptions<br/>
Adding torch.cartesian_prod, combinations, and cov.<br/>
Adding torch.cdist, diag_embed, rot90, triu_indices, tril_indices<br/>

__Fixed Bugs__:

#913 conv = nn.Conv2d(c1, 1, 1, bias=False).requires_grad_(False)<br/>
#910 nn.Module.modules is missing<br/>
#912 nn.Module save and state_ dict method error<br/>

## NuGet Version 0.99.2

__API Changes__:

Adding 'maximize' argument to the Adadelta optimizer<br/>
Adding linalg.ldl_factor and linalg.ldl_solve<br/>
Adding a couple of missing APIs (see #872)<br/>
Adding SoftplusTransform<br/>
Support indexing and slicing of Sequential<br/>
Adding ToNDArray() to TensorAccessor<br/>

__Fixed Bugs__:

#870 nn.AvgPool2d(kernel_size=3, stride=2, padding=1) torchsharp not support padding<br/>
#872 Tensor.masked_fill_(mask, value) missing<br/>
#877 duplicate module parameters called named_parameters() while load model by cuda<br/>
#888 THSTensor_meshgrid throws exception<br/>

## NuGet Version 0.99.1

__Breaking Changes__:

The options to the ASGD, Rprop, and RMSprop optimizers have been changed to add a 'maximize' flag. This means that saved state dictionaries for these optimizers will not carry over.

The return type of Sequential.append() has changed from 'void' to 'Sequential.' This breaks binary compatibility, but not source compat.

__API Changes__:

Added a number of 1.13 APIs under `torch.special`<br/>
Added a `maximize` flag to the ASGD, Rprop and RMSprop optimizers.<br/>
Added PolynomialLR scheduler<br/>
The return type of Sequential.append() has changed from 'void' to 'Sequential.'<br/>
Added 1-dimensional array overloads for `torch.as_tensor()`<br/>

__Fixed Bugs__:

#836 Categorical seems to be miscalculated<br/>
#838 New Bernoulli get "Object reference not set to an instance of an object."<br/>
#845 registered buffers are being ignored in move model to device<br/>
#851 tensor.ToString(TorchSharp.TensorStringStyle.Numpy)<br/>
#852 The content returned by torch.nn.Sequential.append() is inconsistent with the official<br/>

## NuGet Version 0.99.0

This is an upgrade to libtorch 1.13. It also moves the underlying CUDA support to 11.7 from 11.3, which means that all the libtorch-cuda-* packages have been renamed.

__Breaking Changes__:

See API Changes.<br/>

__API Changes__:

Removed Tensor.lstsq, paralleling PyTorch. Use torch.linalg.lstsq, instead. This is a breaking change.<br/>
Added 'left' Boolean argument to `torch.linalg.solve()`<br/>

## NuGet Version 0.98.3

__Fixed Bugs__:

MultiStepLR scheduler was not computing the next LR correctly.<br/>
Fixed incorrect version in package reference.<br/>
Added missing package references to TorchVision manifest.<br/>

## NuGet Version 0.98.2

__Breaking Changes__:

The .NET 5.0 is no longer supported. Instead, .NET 6.0 is the minimum version. .NET FX 4.7.2 and higher are still supported.

__API Changes__:

Support 'null' as input and output to/from TorchScript.<br/>
Added support for label smoothing in CrossEntropyLoss.<br/>
Added torchaudio.transforms.MelSpectrogram().<br/>
Adding squeeze_()<br/>
Adding older-style tensor factories -- IntTensor, FloatTensor, etc.<br/>

__Fixed Bugs__:

#783 Download progress bar missing<br/>
#787 torch.where(condition) → tuple of LongTensor function missing<br/>
#799 TorchSharp.csproj refers Skia<br/>

__Source Code Cleanup__:

Moved P/Invoke declarations into dedicated class.<br/>
Added C# language version to all .csproj files.<br/>

## NuGet Version 0.98.1

__Breaking Changes:__

TorchVision and TorchAudio have beeen moved into their own NuGet packages, which need to be added to any project using their APIs.

ModuleList and ModuleDict are now generic types, taking the module type as the type parameter. torch.nn.ModuleDict() will return a ModuleDict<Module>, which torch.nn.ModuleDict<T>() will return a ModuleDict<T>, where T must be a Module type.

__Fixed Bugs:__

#568 Overloads for Named Tensors<br/>
#765 Support invoking ScriptModule methods<br/>
#775 torch.jit.load: support specifying a target device<br/>
#792 Add SkiaSharp-based default imager for torchvision.io<br/>

__API Changes__:

Generic ModuleDict and ModuleList<br/>
Added torchaudio.transforms.GriffinLim
Added support for named tensors
Added default dim argument value for 'cat'

## NuGet Version 0.98.0

__Breaking Changes:__

Some parameter names were changed to align with PyTorch. This affects names like 'dimension,' 'probability,' and 'keepDims' and will break code that is passing these parameters by name.

Module.to(), cpu(), and cuda() were moved to a static class for extension methods. This means that it is necessary to have a 'using TorchSharp;' (C#) or 'open TorchSharp' (F#) in each file using them.

Doing so (rather than qualifying names with 'TorchSharp.') was already recommended as a best practice, since such a using/open directive will allows qualified names to align with the PyTorch module hierarchy.

__Loss functions are now aligned with the PyTorch APIs.__ This is a major change and the reason for incrementing the minor version number. The most direct consequence is that losses are modules rather than delegates, which means you need to call .forward() to actually compute the loss. Also, the factories are in torch.nn rather than torch.nn.functional and have the same Pascal-case names as the corresponding types. The members of the torch.nn.functional static class are now proper immediate loss functions, whereas the previous ones returned a loss delegate.

__Generic Module base class.__ The second major change is that Module is made type-safe with respect to the `forward()` function. Module is now an abstract base class, and interfaces `IModule<T,TResult>`, `IModule<T1,T2,TResult>`,... are introduced to define the signature of the `forward()` function. For most custom modules, this  means that the base class has to be changed to `Module<Tensor,Tensor>`, but some modules may require more significant changes.

ScriptModule follows this pattern, but this version introduces `ScriptModule<T...,TResult>` base classes, with corresponding `torch.jit.load<T...,TResult>()` static factory methods.

__Fixed Bugs:__

#323 forward() should take a variable-length list of arguments<br/>
#558 Fix deviation from the Pytorch loss function/module APIs<br/>
#742 Ease of use: Module.to method should be generic T -> T<br/>
#743 Ease of use: module factories should have dtype and device<br/>
#745 Executing a TorchScript that returns multiple values, throws an exception<br/>
#744 Some of functions with inconsistent argument names<br/>
#749 functional.linear is wrong<br/>
#761 Stateful optimizers should have support for save/load from disk.<br/>
#771 Support more types for ScriptModule<br/>

__API Changes__:

Module.to(), cpu(), and cuda() were redone as extension methods. The virtual methods to override, if necessary, are now named '_to'. A need to do so should be extremely rare.<br/>
Support for saving and restoring hyperparameters and state of optimizers<br/>
Loss functions are now Modules rather than delegates.<br/>
Custom modules should now use generic versions as base classes.<br/>
ScriptModule supports calling methods other than forward()<br/>
Added torch.jit.compile().<br/>

## NuGet Version 0.97.6

__Breaking Changes:__

This release changes TorchSharp.torchvision from a namespace to a static class. This will break any using directives that assumes that it is a namespace.

__Fixed Bugs:__

#719 ResNet maxpool<br/>
#730 Sequential.Add<br/>
#729 Changing torchvision namespace into a static class?<br/>

__API Changes__:

Adding 'append()' to torch.nn.Sequential<br/>
Adding torch.numel() and torch.__version__<br/>
Adding modifiable global default for tensor string formatting<br/>

## NuGet Version 0.97.5

__Fixed Bugs:__

#715 How to implement the following code <br/>

__API Changes__:

Add functional normalizations<br/>
Added torch.utils.tensorboard.SummaryWriter. Support for scalars only.<br/>


## NuGet Version 0.97.3

__Fixed Bugs:__

#694 torch.log10() computes torch.log()<br/>
#691 torch.autograd.backward()<br/>
#686 torch.nn.functional.Dropout() doesn't have the training argument.<br/>

__API Changes__:

Add `repeat_interleave()`<br/>
Add torch.broadcast_shapes()<br/>
Added meshgrid, mT, mH, and H<br/>
Added additional distributions.<br/>
Add dct and mu-law to torchaudio
Added torchvision -- sigmoid_focal_loss()<br/>
Update the arguments of `dropout()` in `Tacotron2`<br/>
Add static function for `all()`, `any()`, `tile()`, `repeat_interleave()`.<br/>
Add an implementation of the ReduceLROnPlateau learning rate scheduler.<br/>

## NuGet Version 0.97.2

__Breaking Changes:__

This release contains a breaking change__ related to `torch.tensor()` and `torch.from_array()` which were not adhering to the semantics of the Pytorch equivalents (`torch.from_numpy()` in the case of `torch.from_array()`).

With this change, there will be a number of different APIs to create a tensor form a .NET array. The most significant difference between them is whether the underlying storage is shared, or whether a copy is made. Depending on the size of the input array, copying can take orders of magnitude more time in creation than sharing storage, which is done in constant time (a few μs).

The resulting tensors may be reshaped, but not resized.

```C#
// Never copy:
public static Tensor from_array(Array input)

// Copy only if dtype or device arguments require it:
public static Tensor frombuffer(Array input, ScalarType dtype, long count = -1, long offset = 0, bool requiresGrad = false, Device? device = null)
public static Tensor as_tensor(Array input,  ScalarType? dtype = null, Device? device = null)
public static Tensor as_tensor(Tensor input, ScalarType? dtype = null, Device? device = null)

// Always copy:
public static Tensor as_tensor(IList<<VARIOUS TYPES>> input,  ScalarType? dtype = null, Device? device = null)
public static Tensor tensor(<<VARIOUS TYPES>> input, torch.Device? device = null, bool requiresGrad = false)
```

__Fixed Bugs:__

#670 Better align methods for creating tensors from .NET arrays with Pytorch APIs. _This is the breaking change mentioned earlier._<br/>
#679 The default value of onesided or torch.istft() is not aligned with PyTorch<br/>

__API Changes__:

Added torch.nn.init.trunc_normal_<br/>
Added index_add, index_copy, index_fill<br/>
Added torch.frombuffer()<br/>
Added torch.fft.hfft2, hfftn, ihfft2, ihfftn<br/>
Adding SequentialLR to the collection of LR schedulers.<br/>
Add 'training' flag to functional dropout methods.<br/>
Add missing functions to torchaudio.functional<br/>
Adding TestOfAttribute to unit tests<br/>

## NuGet Version 0.97.1

This release is made shortly after 0.97.0, since it adresses a serious performance issue when creating large tensors from .NET arrays.

__Fixed Bugs:__

#670 Tensor allocation insanely slow for from_array()<br/>

__API Changes__:

RNN, LSTM, GRU support PackedSequence<br/>
Add element-wise comparison methods of torch class.<br/>
Fix clamp and (non)quantile method declarations<br/>
Implementing isnan()<br/>
Added torchaudio.models.Tacotron2()<br/>

## NuGet Version 0.97.0

__Fixed Bugs:__

#653:Tensor.to(Tensor) doesn't change dtype of Tensor.<br/>

__API Changes__:

Add ability to load and save TorchScript modules created using Pytorch<br/>
Add torch.utils.rnn<br/>
Add torchvision.io<br/>
Add Tensor.trace() and torch.trace() (unrelated to torch.jit.trace)<br/>
Add Tensor.var and Tensor.var_mean<br/>
Add torchaudio.datasets.SPEECHCOMMANDS<br/>
Add torchaudio.Resample()<br/>

## NuGet Version 0.96.8

__Breaking Changes:__

This release contains a fix to inadvertent breaking changes in 0.96.7, related to Tensor.str(). This fix is itself breaking, in that it breaks any code that relies on the order of
arguments to str() introduced in 0.96.7. However, since the pre-0.96.7 argument order makes more sense, we're taking this hit now rather than keeping the inconvenient order in 0.96.7.

__Fixed Bugs:__

#618 TorchSharp.Modules.Normal.sample() Expected all tensors [...]<br/>
#621 torch.roll missing<br/>
#629 Missing dependency in 0.96.7 calling TorchSharp.torchvision.datasets.MNIST<br/>
#632 gaussian_nll_loss doesn't work on GPU<br/>

__API Changes:__

Add torchaudio.datasets.YESNO().<br/>
Added torch.from_array() API to create a tensor from an arbitry-dimension .NET array.<br/>
Added torch.tensor() overloads for most common dimensions of .NET arrays: ndim = [1,2,3,4]<br/>
Added the most significant API additions from Pytorch 1.11.<br/>
Added juliastr() and npstr().<br/>
Added two torchaudio APIs.<br/>
Added 'decimals' argument to Tensor.round()<br/>
Changed tensor.str() to undo the breaking change in 0.96.7<br/>
Added torch.std_mean()<br/>

## NuGet Version 0.96.7

__Dependency Changes:__

This version integrates with the libtorch 1.11.0 backend. API updates to follow.<br/>

__API Changes:__

Strong name signing of the TorchSharp library to allow loading it in .NET Framework strongly name signed apps.<br/>
Added the 'META' device type, which can be used to examine the affect of shape from tensor operations without actually doing any computations.<br/>
Added a few methods from the torch.nn.utils namespace.<br/>
Add torch.stft() and torch.istft()

__Fixed Bugs:__

#567 pad missing the choice to fill at start or end<br/>

## NuGet Version 0.96.6

__API Changes:__

#587 Added the Storage classes, and Tensor.storage()<br/>
Added torchvision.models.resnet***() factories<br/>
Added torchvision.models.alexnet() factory<br/>
Added torchvision.models.vgg*() factories<br/>
Added 'skip' list for loading and saving weights.<br/>
Added torchvision.models.interception_v3() factory<br/>
Added torchvision.models.googlenet() factory<br/>

__Fixed Bugs:__

#582 unbind missing<br/>
#592 GRU and Input and hidden tensors are not at the same device,[...]<br/>
Fixed Module.Dispose() and Sequential.Dispose() (no issue filed)

## NuGet Version 0.96.5

Same-day release. The previous release was made without propert testing of the ToString() improvements in a notebook context. It turned out that when the standard Windows line-terminator "\r\n" is used in a VS Code notebook, an extra blank line is created.

This release fixes that by allowing the caller of ToString() to pass in the line terminator string that should be used when formatting the string. This is easily done in the notebook.

## NuGet Version 0.96.4

In this release, the big change is support for .NET FX 4.7.2 and later.

There are no breaking changes that we are aware of, but see the comment on API Changes below -- backporting code to .NET 4.7 or 4.8, which were not previously supported, may lead to errors in code that uses tensor indexing.

__API Changes:__

Due to the unavailability of `System.Range` in .NET FX 4.7, indexing of tensors using the `[a..b]` syntax is not available. In its place, we have added support for using tuples as index expressions, with the same semantics, except that the "from end" unary operator `^` of the C# range syntax is not available. The tuple syntax is also available for versions of .NET that do support `System.Range`

A second piece of new functionality was to integrate @dayo05's work on DataLoader into the Examples. A couple of MNIST and CIFAR data sets are now found in `torchvision.datasets`

A Numpy-style version of ToString() was added to the existing Julia-style, and the argument to the verbose ToString() was changed from 'Boolean' to an enumeration.

A number of the "bugs" listed below represent missing APIs.

__Fixed Bugs:__

#519 Multiprocessing dataloader support<br/>
#529 pin_memory missing<br/>
#545 Implement FractionalMaxPool{23}d<br/>
#554 Implement MaxUnpool{123}d<br/>
#555 Implement LPPool{12}d<br/>
#556 Implement missing activation modules<br/>
#559 Implement miscellaneous missing layers.<br/>
#564 torch.Tensor.tolist<br/>
#566 Implicit conversion of scalars to tensors<br/>
#576 load_state_dict functionality<br/>

## NuGet Version 0.96.3

__API Changes:__

__NOTE__: This release contains breaking changes.<br/>

The APIs to create optimizers all take 'parameters()' as well as 'named_parameters()' now.<br/>
Support for parameter groups in most optimizers.<br/>
Support for parameter groups in LR schedulers.<br/>

__Fixed Bugs:__

#495 Add support for OptimizerParamGroup<br/>
#509 Tensor.conj() not implemented<br/>
#515 what's reason for making register_module internal?<br/>
#516 AdamW bug on v0.96.0<br/>
#521 Can't set Tensor slice using indexing<br/>
#525 LSTM's forward function not work with null hidden and cell state<br/>
#532 Why does storing module layers in arrays break the learning process?<br/>

## NuGet Version 0.96.2

NOT RELEASED

## NuGet Version 0.96.1

__API Changes:__

__Fixed Bugs:__

Using libtorch CPU packages from F# Interactive required explicit native loads

#510 Module.Load throws Mismatched state_dict sizes exception on BatchNorm1d<br/>

## NuGet Version 0.96.0

__API Changes:__

__NOTE__: This release contains breaking changes.

'Module.named_parameters()', 'parameters()', 'named_modules()', 'named_children()' all return IEnumerable instances instead of arrays.<br/>
Adding weight and bias properties to the RNN modules.<br/>
Lower-cased names: Module.Train --> Module.train and Module.Eval --> Module.eval

__Fixed Bugs:__

#496 Wrong output shape of torch.nn.Conv2d with 2d stride overload<br/>
#499 Setting Linear.weight is not reflected in 'parameters()'<br/>
#500 BatchNorm1d throws exception during eval with batch size of 1<br/>

## NuGet Version 0.95.4

__API Changes:__

Added OneCycleLR and CyclicLR schedulers<br/>
Added DisposeScopeManager and torch.NewDisposeScope() to facilitate a new solution for managing disposing of  tensors with fewer usings.<br/>
Added Tensor.set_()<br/>
Added 'copy' argument to Tensor.to()

__NOTES__: <br/>
The 'Weight' and 'Bias' properties on some modules have been renamed 'weight' and 'bias'.<br/>
The 'LRScheduler.LearningRate' property has been removed. To log the learning rate, get it from the optimizer that is in use.

__Fixed Bugs:__

#476 BatchNorm does not expose bias,weight,running_mean,running_var<br/>
#475 Loading Module that's on CUDA<br/>
#372 Module.save moves Module to CPU<br/>
#468 How to set Conv2d kernel_size=(2,300)<br/>
#450 Smoother disposing

## NuGet Version 0.95.3

__API Changes:__

The previously unused Tensor.free() method was renamed 'DecoupleFromNativeHandle()' and is meant to be used in native interop scenarios.<br/>
Tensor.Handle will now validate that the internal handle is not 'Zero', and throw an exception when it is. This will catch situations where a disposed tensor is accessed.<br/>

__Fixed Bugs:__

There were a number of functions in torchvision, as well as a number of optimizers, that did not properly dispose of temporary and intermediate tensor values, leading to "memory leaks" in the absence of explicit GC.Collect() calls.<br/>
A couple of randint() overloads caused infinite recursion, crashing the process.

## NuGet Version 0.95.2

__API Changes:__

Added a Sequential factory method to create Sequential from a list of anonymous submodules.<br/>
Added TotalCount and PeakCount static properties to Tensor, useful for diagnostic purposes.<br/>

__Fixed Bugs:__

#432 Sequential does not dispose of intermediary tensors.

## NuGet Version 0.95.1

This version integrates with LibTorch 1.10.0.

__API Changes:__

Added a 'strict' option to Module.load().

See tracking issue #416 for a list of new 1.10.0 APIs.
https://github.com/dotnet/TorchSharp/issues/416

## NuGet Version 0.93.9

__Fixed Bugs:__

#414 LRScheduler -- not calling the optimizer to step() [The original, closing fix was actually incorrect, but was then fixed again.]

__API Changes:__

Added the NAdam and RAdam optimizers.<br/>
Added several missing and new learning rate schedulers.


## NuGet Version 0.93.8

__Fixed Bugs:__

#413 Random Distributions Should Take a Generator Argument<br/>
#414 LRScheduler -- not calling the optimizer to step()

__API Changes:__

Added Module.Create<T>() to create a model and load weights.

## NuGet Version 0.93.6

__Fixed Bugs:__

#407 rand() and randn() must check that the data type is floating-point.<br/>
#410 Support for passing random number generators to rand(), randn(), and randint()


__API Changes:__

Added some overloads to make F# usage more convenient.<br/>
Added convenience overloads to a number of random distribution factories.<br/>
Added '_' to the torch.nn.init functions. They overwrite the input tensor, so they should have the in-place indicator.

## NuGet Version 0.93.5

__Fixed Bugs:__

#399 Data<T>() returns span that must be indexed using strides. 

This was a major bug, affecting any code that pulled data out of a tensor view.

__API Changes:__

Tensor.Data<T>() -> Tensor.data<T>()<br/>
Tensor.DataItem<T>() -> Tensor.item<T>()<br/>
Tensor.Bytes() -> Tensor.bytes<br/>
Tensor.SetBytes() -> Tensor.bytes<br/>

## NuGet Version 0.93.4

This release introduces a couple of new NuGet packages, which bundle the native libraries that you need:

TorchSharp-cpu<br/>
TorchSharp-cuda-linux<br/>
TorchSharp-cuda-windows<br/>

## NuGet Version 0.93.1

With this release, the native libtorch package version was updated to 1.9.0.11, and that required rebuilding this package.

## NuGet Version 0.93.0

With this release, releases will have explicit control over the patch version number.

__Fixed Bugs:__

Fixed incorrectly implemented Module APIs related to parameter / module registration.<br/>
Changed Module.state_dict() and Module.load() to 'virtual,' so that saving and restoring state may be customized.<br/>
#353 Missing torch.minimum (with an alternative raising exception)<br/>
#327 Tensor.Data<T> should do a type check<br/>
#358 Implement ModuleList / ModuleDict / Parameter / ParameterList / ParameterDict

__API Changes:__

Removed the type-named tensor factories, such as 'Int32Tensor.rand(),' etc.

__Documentation Changes:__

Added an article on creating custom modules.

## NuGet Version 0.92.52220

This was the first release since moving TorchSharp to the .NET Foundation organization. Most of the new functionality is related to continuing the API changes that were started in the previous release, and fixing some bugs.

__Fixed Bugs:__

#318 A few inconsistencies with the new naming

__Added Features:__

'''
torch.nn.MultiHeadAttention
torch.linalg.cond
torch.linalg.cholesky_ex
torch.linalg.inv_ex
torch.amax/amin
torch.matrix_exp
torch.distributions.*   (about half the namespace)
'''

__API Changes:__

CustomModule removed, its APIs moved to Module.<|MERGE_RESOLUTION|>--- conflicted
+++ resolved
@@ -16,12 +16,9 @@
 
 __Bug Fixes__:
 
-<<<<<<< HEAD
 - #1300 `Adadelta`, `Adam` and `AdamW` will no longer throw `NullReferenceException` when `maximize` is `true` and `grad` is `null`.
 - `torch.normal` will now correctly return a leaf tensor.
-=======
 - #1303 Allow dispose scopes to be disposed out of LIFO order.
->>>>>>> 3eb8326b
 
 # NuGet Version 0.102.4
 
