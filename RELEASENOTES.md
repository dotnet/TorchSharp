## TorchSharp Release Notes

Releases, starting with 9/2/2021, are listed with the most recent release at the top.

# NuGet Version 0.102.5

__Breaking Changes__:

__API Changes__:

- #1291 `Tensor.grad()` and `Tensor.set_grad()` have been replaced by a new property `Tensor.grad`.
    - A potential memory leak caused by `set_grad` has been resolved.

__Bug Fixes__:

<<<<<<< HEAD
- #1300 `Adadelta`, `Adam` and `AdamW` will no longer throw `NullReferenceException` when `maximize` is `true` and `grad` is `null`.
=======
- `torch.normal` will now correctly return a leaf tensor.
>>>>>>> 2ba7bb28

# NuGet Version 0.102.4

__Breaking Changes__:

Correct `torch.finfo`. (`torch.set_default_dtype`, `Categorical.entropy`, `_CorrCholesky.check`, `Distribution.ClampProbs`, `FisherSnedecor.rsample`, `Gamma.rsample`, `Geometric.rsample`, `distributions.Gumbel`, `Laplace.rsample`, `SigmoidTransform._call` and `SigmoidTransform._inverse` are influenced.)<br/>

__API Changes__:

#1284 make `torch.unique` and `torch.unique_consecutive` public.<br/>

# NuGet Version 0.102.3

__Breaking Changes__:

The 'paddingMode' parameter of convolution has been changed to 'padding_mode', and the 'outputPadding' is now 'output_padding'.

__API Changes__:

#1243 `fuse_conv_bn_weights` and `fuse_linear_bn_weights` are added.<br/>
#1274 ConvTranspose3d does not accept non-uniform kernelSize/stride values<br/>


# NuGet Version 0.102.2

__Bug Fixes__:

#1257 InverseMelScale in NewDisposeScope doesn't dispose tensors<br/>

# NuGet Version 0.102.1

__Breaking Changes__:

The `kernelSize` parameter in the function and class of `AvgPool1D` was renamed to `kernel_size` to match PyTorch naming.
The `stride` parameter in the `torch.nn.functional.avg_pool1d` call now defaults to `kernelSize` instead of 1, to match the PyTorch behavior.


__Bug Fixes__:

`module.load_state_dict()` throws error for in-place operation on a leaf variable that requires grad. <br/>
#1250 cstr and npstr for 0d tensors <br/>
#1249 torch.nn.functional.avg_pool1d is not working correctly<br/>
`module.load()` with streams which don't read the requested # of bytes throws error. <br/>
 #1246 Issue running in notebook on Apple Silicon<br/>

## NuGet Version 0.102.0

This release upgrades the libtorch backend to v2.2.1.

__Breaking Changes__:

The Ubuntu builds are now done on a 22.04 version of the OS. This may (or may not) affect TorchSharp use on earlier versions.<br/>
The default value for the `end_factor` argument in the constructor for `LinearLR` was changed to 1.0 to match PyTorch.<br/>
Any code that checks whether a device is 'CUDA' and does something rather than checking that it isn't 'CPU' will now fail to work, since there is now support for the 'MPS' device on MacOS.<br/>

__API Changes__:

#652: Apple Silicon support .<br/> 
#1219: Added support for loading and saving tensors that are >2GB.<br/> 

__Bug Fixes__:

Fixed LinearLR scheduler calculation with misplaced parentheses<br/>
Added `get_closed_form_lr` to scheduler to match PyTorch behavior when specifying epoch in `.step()`<br/>

## NuGet Version 0.101.6

__API Changes__:

#1223: Missing prod function torch.prod or a.prod() where a is Tensor<br/>
#1201: How to access the attributes of a model?<br/>
#1094: ScriptModule from Stream / ByteArray<br/>
#1149: Implementation for `torch.autograd.functional.jacobian` to compute Jacobian of a function<br/>
Implemenation for a custom `torch.autograd.Function` class<br/>

__Bug Fixes__:

#1198: CUDA not available when calling backwards before using CUDA<br/>
#1200: Bugs in torch.nn.AvgPool2d and torch.nn.AvgPool3d methods.<br/>

## NuGet Version 0.101.5

__Bug Fixes__:

#1191 : Having trouble moving a module from one GPU to another with gradients.<br/>


## NuGet Version 0.101.4

A fast-follow release addressing a regression in v0.101.3

__Bug Fixes__:

#1185 : Incomplete transfer of module to device (only with 0.101.3)<br/>

## NuGet Version 0.101.3

__Breaking Changes__:

The base `OptimizerState` class was modified and includes two changes:

1. Custom optimizer state objects derived from `OptimizerState` must now explicitly pass the related `torch.nn.Parameter` object to the `OptimizerState` base constructor to maintain correct linkage.
2. Custom state objects must implement an Initialize function. This function is responsible for initializing the properties of the state. Note that this function can be called as a re-intialization, so proper disposal of the previous tensor objects should be handled.

__API Changes__:

Introduced `InferenceMode`, a block-based scoping class for optimizing TorchSharp model inference by disabling gradient computation and enhancing performance.<br/>
Added `Tensor.to_type()` conversion aliases for short, half, bfloat16, cfloat, and cdouble.<br/>
Added `Module.to()` conversion aliases for all the scalar types.<br/>
All distribution classes now implement IDisposable.<br/>

__Bug Fixes__:

#1154 : `mu_product` was not initialized in `NAdam` optimizer<br/>
#1170 : Calling `torch.nn.rnn.utils.pad_packed_sequence` with a CUDA tensor and unsorted_indices threw an error<br/>
#1172 : `optim.LoadStateDict` from an existing `StateDictionary` updated to make sure to copy value and to the right device.<br/>
#1176 : When specific `Optimizers` load in a conditional tensor, made sure to copy to the right device.<br/>
#1174 : Loading CUDA tensor from stream threw an error<br/>
#1179 : Calling `Module.to()` with the `ParameterList` and `ParameterDict` module didn't move the parameters stored in the field.<br/>
#1148 : Calling `Module.to()` shouldn't be differentiable<br/>
#1126 : Calling `ScriptModule.to()` doesn't move attributes<br/>
#1180 : Module.to(ScalarType) has restrictions in PyTorch which aren't restricted in TorchSharp.<br/>

## NuGet Version 0.101.2

__API Changes__:

Added extension method `ScalarType.ElementSize()` to get the size of each element of a given ScalarType.<br/>
Added methods for loading and saving individual tensors with more overloads.<br/>
Added 'persistent' flag to register_buffer()<br/>

__Bug Fixes__:

Fixed byte stream advancement issue in non-strict mode, ensuring proper skipping of non-existent parameters while loading models.<br/>

## NuGet Version 0.101.1

This is a fast-follower bug fix release, addressing persistent issues with stability of using TorchScript from TorchSharp.

__Bug Fixes__:

#1047 Torchscript execution failures (hangs, access violation, Fatal error. Internal CLR fatal error. (0x80131506) )<br/>

## NuGet Version 0.101.0

This is an upgrade to libtorch 2.1.0. It also moves the underlying CUDA support to 12.1 from 11.7, which means that all the libtorch-cuda-* packages have been renamed. Please update your CUDA driver to one that support CUDA 12.1.

__API Changes__:

Enhanced `Module.load` function to return matching status of parameters in non-strict mode via an output dictionary.<br/>
Introduced attribute-based parameter naming for module state dictionaries, allowing custom names to override default field names.<br/>

## NuGet Version 0.100.7

__Breaking Changes__:

DataLoader should no longer be created using `new` -- instead, the overall pattern is followed, placing the classes in `TorchSharp.Modules` and the factories in the static class. This will break any code that creates a DataLoader, but can be fixed by:

1. Removing the `new` in `new torch.utils.data.DataLoader(...)`<br/>
2. Adding a `using TorchSharp.Modules` (C#) or `open TorchSharp.Modules` (F#) to files where `DataLoader` is used as a type name.<br/>

__API Changes__:

Adding an `IterableDataset` abstract class, and making `TensorDataset` derive from it.<br/>
Moving the `DataLoader` class to `TorchSharp.Modules` and adding DataLoader factories.<br/>
#1092: got error when using DataLoader <br/>
#1069: Implementation of torch.sparse_coo_tensor for sparse tensor creation<br/>
Renamed `torch.nn.functional.SiLU` -> `torch.nn.functional.silu`<br/>
Added a set of generic `Sequential` classes.<br/>

__Bug Fixes__:

#1083: Compiler rejects scalar operand due to ambiguous implicit conversion<br/>

## NuGet Version 0.100.6

__Bug Fixes__:

ScriptModule: adding `forward` and the ability to hook.<br/>
Update to SkiaSharp 2.88.6 to avoid the libwebp vulnerability.<br/>
#1105: Dataset files get written to the wrong directory<br/>
#1116: Gradient null for simple calculation<br/>

## NuGet Version 0.100.5

__Breaking Changes__:

Inplace operators no longer create an alias, but instead return 'this'. This change will impact any code that explicitly calls `Dispose` on a tensor after the operation.

__Bug Fixes__:

#1041 Running example code got error in Windows 10<br/>
#1064 Inplace operators create an alias<br/>
#1084 Module.zero_grad() does not work<br/>
#1089 max_pool2d overload creates tensor with incorrect shape<br/>

## NuGet Version 0.100.4

__Breaking Changes__:

The constructor for TensorAccessor is now `internal`, which means that the only way to create one is to use the `data<T>()` method on Tensor. This was always the intent.

__API Changes__:

Tensor.randperm_out() deprecated.<br/>
torch.randperm accepts 'out' argument<br/>
Adding PReLU module.<br/>
Adding scaled_dot_product_attention.<br/>
The constructor for TensorAccessor was made `internal`<br/>
torchvision.utils.save_image implemented<br/>
torchvision.utils.make_grid implemented<br/>
torchvision.transforms.RandAugment implemented<br/>

__Bug Fixes__:

Fixed torch.cuda.synchronize() method<br/>
Suppress runtime warning by setting align_corners to 'false'<br/>
Fixed argument validation bug in Grayscale<br/>
#1056: Access violation with TensorAccessor.ToArray - incompatible data types<br/>
#1057: Memory leak with requires_grad<br/>

## NuGet Version 0.100.3

This release is primarily, but not exclusively, focused on fixing bugs in distributions and adding a few new ones.

__Breaking Changes__:

The two main arguments to `torch.linalg.solve()` and `torch.linalg.solve_ex()` were renamed 'A' and 'B' to align with PyTorch.

__API Changes__:

Adding torch.linalg.solve_triangular()<br/>
Adding torch.distributions.MultivariateNormal<br/>
Adding torch.distributions.NegativeBinomial<br/>
Adding in-place versions of `Tensor.triu()` and `Tensor.tril()`<br/>
Adding torch.linalg.logsigmoid() and torch.nn.LogSigmoid<br/>
A number of distributions were missing the `mode` property.<br/>
Adding a C#-like string formatting style for tensors.<br/>

__Bug Fixes__:

TorchVision `rotate()`, `solarize()` and `invert()` were incorrectly implemented.<br/>
Fixed bug in Bernoulli's `entropy()` and `log_prob()` implementations.<br/>
Fixed bug in Cauchy's `log_prob()` implementation.<br/>
Fixed several bugs in HalfCauchy and HalfNormal.<br/>
The Numpy-style string formatting of tensors was missing commas between elements<br/>

## NuGet Version 0.100.2

__API Changes__:

Add torchvision.datasets.CelebA()<br/>
Add support for properly formatting Tensors in Polyglot notebooks without the 'Register' call that was necessary before.<br/>

__Bug Fixes__:

#1014 AdamW.State.to() ignores returns<br/>
#999 Error in Torchsharp model inference in version 0.100.0<br/>

## NuGet Version 0.100.1

__Breaking Changes__:

TorchSharp no longer supports any .NET Core versions prior to 6.0. .NET FX version support is still the same: 4.7.2 and up.

__API Changes__:

Added operator functionality to Torchvision, but roi are still missing.<br/>
Added support for additional types related to TorchScript modules. Scripts can now return lists of lists and tuples of lists and tuples, to an arbitrary level of nesting.
Scripts can now accept lists of Tensors.

__Bug Fixes__:

#1001 Issue with resnet50, resnet101, and resnet152<br/>

## NuGet Version 0.100.0

Updated backend binaries to libtorch v2.0.1.

Updated the NuGet metadata to use a license expression rather than a reference to a license file. This will help with automated license checking by users.

__Breaking Changes__:

With v2.0.1, `torch.istft()` expects complex numbers in the input tensor.

__API Changes__:

#989 Adding anomaly detection APIs to `torch.autograd`<br/>

__Fixed Bugs__:


## NuGet Version 0.99.6

__Breaking Changes__:

There was a second version of `torch.squeeze()` with incorrect default arguments. It has now been removed.

__API Changes__:

Removed incorrect `torch.squeeze()` method.<br/>
Adding two-tensor versions of `min()` and `max()`<br/>

__Fixed Bugs__:

#984 Conversion from System.Index to TensorIndex is missing<br/>
#987 Different versions of System.Memory between build and package creation.<br/>

## NuGet Version 0.99.5

__API Changes__:

Added Tensorboard support for histograms, images, video, and text.

## NuGet Version 0.99.4

__Breaking Changes__:

There were some changes to the binary format storing optimizer state. This means that any such state generated before updating to this version is invalid and will likely result in a runtime error.

__API Changes__:

Adding torch.tensordot<br/>
Adding torch.nn.Fold and Unfold modules.<br/>
Adding `Module.call()` to all the Module<T...> classes. This wraps `Module.forward()` and allows hooks to be registered. `Module.forward()` is still available, but the most general way to invoke a module's logic is through `call()`.<br/>
Adding tuple overloads for all the padding-related modules.<br/>
Adding support for exporting optimizer state from PyTorch and loading it in TorchSharp<br/>

__Fixed Bugs__:

#842 How to use register_forward_hook?<br/>
#940 Missing torch.searchsorted<br/>
#942 nn.ReplicationPad1d(long[] padding) missing<br/>
#943 LRScheduler.get_last_lr missing<br/>
#951 DataLoader constructor missing drop_last parameter<br/>
#953 TensorDataset is missing<br/>
#962 Seed passed to torch.random.manual_seed(seed) is unused<br/>
#949 Passing optimizer state dictionary from PyTorch to TorchSharp<br/>
#971 std results are inconsistent<br/>

## NuGet Version 0.99.3

__API Changes__:

Fixing misspelling of 'DetachFromDisposeScope,' deprecating the old spelling.<br/>
Adding allow_tf32<br/>
Adding overloads of Module.save() and Module.load() taking a 'Stream' argument.<br/>
Adding torch.softmax() and Tensor.softmax() as aliases for torch.special.softmax()<br/>
Adding torch.from_file()<br/>
Adding a number of missing pointwise Tensor operations.<br/>
Adding select_scatter, diagonal_scatter, and slice_scatter<br/>
Adding torch.set_printoptions<br/>
Adding torch.cartesian_prod, combinations, and cov.<br/>
Adding torch.cdist, diag_embed, rot90, triu_indices, tril_indices<br/>

__Fixed Bugs__:

#913 conv = nn.Conv2d(c1, 1, 1, bias=False).requires_grad_(False)<br/>
#910 nn.Module.modules is missing<br/>
#912 nn.Module save and state_ dict method error<br/>

## NuGet Version 0.99.2

__API Changes__:

Adding 'maximize' argument to the Adadelta optimizer<br/>
Adding linalg.ldl_factor and linalg.ldl_solve<br/>
Adding a couple of missing APIs (see #872)<br/>
Adding SoftplusTransform<br/>
Support indexing and slicing of Sequential<br/>
Adding ToNDArray() to TensorAccessor<br/>

__Fixed Bugs__:

#870 nn.AvgPool2d(kernel_size=3, stride=2, padding=1) torchsharp not support padding<br/>
#872 Tensor.masked_fill_(mask, value) missing<br/>
#877 duplicate module parameters called named_parameters() while load model by cuda<br/>
#888 THSTensor_meshgrid throws exception<br/>

## NuGet Version 0.99.1

__Breaking Changes__:

The options to the ASGD, Rprop, and RMSprop optimizers have been changed to add a 'maximize' flag. This means that saved state dictionaries for these optimizers will not carry over.

The return type of Sequential.append() has changed from 'void' to 'Sequential.' This breaks binary compatibility, but not source compat.

__API Changes__:

Added a number of 1.13 APIs under `torch.special`<br/>
Added a `maximize` flag to the ASGD, Rprop and RMSprop optimizers.<br/>
Added PolynomialLR scheduler<br/>
The return type of Sequential.append() has changed from 'void' to 'Sequential.'<br/>
Added 1-dimensional array overloads for `torch.as_tensor()`<br/>

__Fixed Bugs__:

#836 Categorical seems to be miscalculated<br/>
#838 New Bernoulli get "Object reference not set to an instance of an object."<br/>
#845 registered buffers are being ignored in move model to device<br/>
#851 tensor.ToString(TorchSharp.TensorStringStyle.Numpy)<br/>
#852 The content returned by torch.nn.Sequential.append() is inconsistent with the official<br/>

## NuGet Version 0.99.0

This is an upgrade to libtorch 1.13. It also moves the underlying CUDA support to 11.7 from 11.3, which means that all the libtorch-cuda-* packages have been renamed.

__Breaking Changes__:

See API Changes.<br/>

__API Changes__:

Removed Tensor.lstsq, paralleling PyTorch. Use torch.linalg.lstsq, instead. This is a breaking change.<br/>
Added 'left' Boolean argument to `torch.linalg.solve()`<br/>

## NuGet Version 0.98.3

__Fixed Bugs__:

MultiStepLR scheduler was not computing the next LR correctly.<br/>
Fixed incorrect version in package reference.<br/>
Added missing package references to TorchVision manifest.<br/>

## NuGet Version 0.98.2

__Breaking Changes__:

The .NET 5.0 is no longer supported. Instead, .NET 6.0 is the minimum version. .NET FX 4.7.2 and higher are still supported.

__API Changes__:

Support 'null' as input and output to/from TorchScript.<br/>
Added support for label smoothing in CrossEntropyLoss.<br/>
Added torchaudio.transforms.MelSpectrogram().<br/>
Adding squeeze_()<br/>
Adding older-style tensor factories -- IntTensor, FloatTensor, etc.<br/>

__Fixed Bugs__:

#783 Download progress bar missing<br/>
#787 torch.where(condition) → tuple of LongTensor function missing<br/>
#799 TorchSharp.csproj refers Skia<br/>

__Source Code Cleanup__:

Moved P/Invoke declarations into dedicated class.<br/>
Added C# language version to all .csproj files.<br/>

## NuGet Version 0.98.1

__Breaking Changes:__

TorchVision and TorchAudio have beeen moved into their own NuGet packages, which need to be added to any project using their APIs.

ModuleList and ModuleDict are now generic types, taking the module type as the type parameter. torch.nn.ModuleDict() will return a ModuleDict<Module>, which torch.nn.ModuleDict<T>() will return a ModuleDict<T>, where T must be a Module type.

__Fixed Bugs:__

#568 Overloads for Named Tensors<br/>
#765 Support invoking ScriptModule methods<br/>
#775 torch.jit.load: support specifying a target device<br/>
#792 Add SkiaSharp-based default imager for torchvision.io<br/>

__API Changes__:

Generic ModuleDict and ModuleList<br/>
Added torchaudio.transforms.GriffinLim
Added support for named tensors
Added default dim argument value for 'cat'

## NuGet Version 0.98.0

__Breaking Changes:__

Some parameter names were changed to align with PyTorch. This affects names like 'dimension,' 'probability,' and 'keepDims' and will break code that is passing these parameters by name.

Module.to(), cpu(), and cuda() were moved to a static class for extension methods. This means that it is necessary to have a 'using TorchSharp;' (C#) or 'open TorchSharp' (F#) in each file using them.

Doing so (rather than qualifying names with 'TorchSharp.') was already recommended as a best practice, since such a using/open directive will allows qualified names to align with the PyTorch module hierarchy.

__Loss functions are now aligned with the PyTorch APIs.__ This is a major change and the reason for incrementing the minor version number. The most direct consequence is that losses are modules rather than delegates, which means you need to call .forward() to actually compute the loss. Also, the factories are in torch.nn rather than torch.nn.functional and have the same Pascal-case names as the corresponding types. The members of the torch.nn.functional static class are now proper immediate loss functions, whereas the previous ones returned a loss delegate.

__Generic Module base class.__ The second major change is that Module is made type-safe with respect to the `forward()` function. Module is now an abstract base class, and interfaces `IModule<T,TResult>`, `IModule<T1,T2,TResult>`,... are introduced to define the signature of the `forward()` function. For most custom modules, this  means that the base class has to be changed to `Module<Tensor,Tensor>`, but some modules may require more significant changes.

ScriptModule follows this pattern, but this version introduces `ScriptModule<T...,TResult>` base classes, with corresponding `torch.jit.load<T...,TResult>()` static factory methods.

__Fixed Bugs:__

#323 forward() should take a variable-length list of arguments<br/>
#558 Fix deviation from the Pytorch loss function/module APIs<br/>
#742 Ease of use: Module.to method should be generic T -> T<br/>
#743 Ease of use: module factories should have dtype and device<br/>
#745 Executing a TorchScript that returns multiple values, throws an exception<br/>
#744 Some of functions with inconsistent argument names<br/>
#749 functional.linear is wrong<br/>
#761 Stateful optimizers should have support for save/load from disk.<br/>
#771 Support more types for ScriptModule<br/>

__API Changes__:

Module.to(), cpu(), and cuda() were redone as extension methods. The virtual methods to override, if necessary, are now named '_to'. A need to do so should be extremely rare.<br/>
Support for saving and restoring hyperparameters and state of optimizers<br/>
Loss functions are now Modules rather than delegates.<br/>
Custom modules should now use generic versions as base classes.<br/>
ScriptModule supports calling methods other than forward()<br/>
Added torch.jit.compile().<br/>

## NuGet Version 0.97.6

__Breaking Changes:__

This release changes TorchSharp.torchvision from a namespace to a static class. This will break any using directives that assumes that it is a namespace.

__Fixed Bugs:__

#719 ResNet maxpool<br/>
#730 Sequential.Add<br/>
#729 Changing torchvision namespace into a static class?<br/>

__API Changes__:

Adding 'append()' to torch.nn.Sequential<br/>
Adding torch.numel() and torch.__version__<br/>
Adding modifiable global default for tensor string formatting<br/>

## NuGet Version 0.97.5

__Fixed Bugs:__

#715 How to implement the following code <br/>

__API Changes__:

Add functional normalizations<br/>
Added torch.utils.tensorboard.SummaryWriter. Support for scalars only.<br/>


## NuGet Version 0.97.3

__Fixed Bugs:__

#694 torch.log10() computes torch.log()<br/>
#691 torch.autograd.backward()<br/>
#686 torch.nn.functional.Dropout() doesn't have the training argument.<br/>

__API Changes__:

Add `repeat_interleave()`<br/>
Add torch.broadcast_shapes()<br/>
Added meshgrid, mT, mH, and H<br/>
Added additional distributions.<br/>
Add dct and mu-law to torchaudio
Added torchvision -- sigmoid_focal_loss()<br/>
Update the arguments of `dropout()` in `Tacotron2`<br/>
Add static function for `all()`, `any()`, `tile()`, `repeat_interleave()`.<br/>
Add an implementation of the ReduceLROnPlateau learning rate scheduler.<br/>

## NuGet Version 0.97.2

__Breaking Changes:__

This release contains a breaking change__ related to `torch.tensor()` and `torch.from_array()` which were not adhering to the semantics of the Pytorch equivalents (`torch.from_numpy()` in the case of `torch.from_array()`).

With this change, there will be a number of different APIs to create a tensor form a .NET array. The most significant difference between them is whether the underlying storage is shared, or whether a copy is made. Depending on the size of the input array, copying can take orders of magnitude more time in creation than sharing storage, which is done in constant time (a few μs).

The resulting tensors may be reshaped, but not resized.

```C#
// Never copy:
public static Tensor from_array(Array input)

// Copy only if dtype or device arguments require it:
public static Tensor frombuffer(Array input, ScalarType dtype, long count = -1, long offset = 0, bool requiresGrad = false, Device? device = null)
public static Tensor as_tensor(Array input,  ScalarType? dtype = null, Device? device = null)
public static Tensor as_tensor(Tensor input, ScalarType? dtype = null, Device? device = null)

// Always copy:
public static Tensor as_tensor(IList<<VARIOUS TYPES>> input,  ScalarType? dtype = null, Device? device = null)
public static Tensor tensor(<<VARIOUS TYPES>> input, torch.Device? device = null, bool requiresGrad = false)
```

__Fixed Bugs:__

#670 Better align methods for creating tensors from .NET arrays with Pytorch APIs. _This is the breaking change mentioned earlier._<br/>
#679 The default value of onesided or torch.istft() is not aligned with PyTorch<br/>

__API Changes__:

Added torch.nn.init.trunc_normal_<br/>
Added index_add, index_copy, index_fill<br/>
Added torch.frombuffer()<br/>
Added torch.fft.hfft2, hfftn, ihfft2, ihfftn<br/>
Adding SequentialLR to the collection of LR schedulers.<br/>
Add 'training' flag to functional dropout methods.<br/>
Add missing functions to torchaudio.functional<br/>
Adding TestOfAttribute to unit tests<br/>

## NuGet Version 0.97.1

This release is made shortly after 0.97.0, since it adresses a serious performance issue when creating large tensors from .NET arrays.

__Fixed Bugs:__

#670 Tensor allocation insanely slow for from_array()<br/>

__API Changes__:

RNN, LSTM, GRU support PackedSequence<br/>
Add element-wise comparison methods of torch class.<br/>
Fix clamp and (non)quantile method declarations<br/>
Implementing isnan()<br/>
Added torchaudio.models.Tacotron2()<br/>

## NuGet Version 0.97.0

__Fixed Bugs:__

#653:Tensor.to(Tensor) doesn't change dtype of Tensor.<br/>

__API Changes__:

Add ability to load and save TorchScript modules created using Pytorch<br/>
Add torch.utils.rnn<br/>
Add torchvision.io<br/>
Add Tensor.trace() and torch.trace() (unrelated to torch.jit.trace)<br/>
Add Tensor.var and Tensor.var_mean<br/>
Add torchaudio.datasets.SPEECHCOMMANDS<br/>
Add torchaudio.Resample()<br/>

## NuGet Version 0.96.8

__Breaking Changes:__

This release contains a fix to inadvertent breaking changes in 0.96.7, related to Tensor.str(). This fix is itself breaking, in that it breaks any code that relies on the order of
arguments to str() introduced in 0.96.7. However, since the pre-0.96.7 argument order makes more sense, we're taking this hit now rather than keeping the inconvenient order in 0.96.7.

__Fixed Bugs:__

#618 TorchSharp.Modules.Normal.sample() Expected all tensors [...]<br/>
#621 torch.roll missing<br/>
#629 Missing dependency in 0.96.7 calling TorchSharp.torchvision.datasets.MNIST<br/>
#632 gaussian_nll_loss doesn't work on GPU<br/>

__API Changes:__

Add torchaudio.datasets.YESNO().<br/>
Added torch.from_array() API to create a tensor from an arbitry-dimension .NET array.<br/>
Added torch.tensor() overloads for most common dimensions of .NET arrays: ndim = [1,2,3,4]<br/>
Added the most significant API additions from Pytorch 1.11.<br/>
Added juliastr() and npstr().<br/>
Added two torchaudio APIs.<br/>
Added 'decimals' argument to Tensor.round()<br/>
Changed tensor.str() to undo the breaking change in 0.96.7<br/>
Added torch.std_mean()<br/>

## NuGet Version 0.96.7

__Dependency Changes:__

This version integrates with the libtorch 1.11.0 backend. API updates to follow.<br/>

__API Changes:__

Strong name signing of the TorchSharp library to allow loading it in .NET Framework strongly name signed apps.<br/>
Added the 'META' device type, which can be used to examine the affect of shape from tensor operations without actually doing any computations.<br/>
Added a few methods from the torch.nn.utils namespace.<br/>
Add torch.stft() and torch.istft()

__Fixed Bugs:__

#567 pad missing the choice to fill at start or end<br/>

## NuGet Version 0.96.6

__API Changes:__

#587 Added the Storage classes, and Tensor.storage()<br/>
Added torchvision.models.resnet***() factories<br/>
Added torchvision.models.alexnet() factory<br/>
Added torchvision.models.vgg*() factories<br/>
Added 'skip' list for loading and saving weights.<br/>
Added torchvision.models.interception_v3() factory<br/>
Added torchvision.models.googlenet() factory<br/>

__Fixed Bugs:__

#582 unbind missing<br/>
#592 GRU and Input and hidden tensors are not at the same device,[...]<br/>
Fixed Module.Dispose() and Sequential.Dispose() (no issue filed)

## NuGet Version 0.96.5

Same-day release. The previous release was made without propert testing of the ToString() improvements in a notebook context. It turned out that when the standard Windows line-terminator "\r\n" is used in a VS Code notebook, an extra blank line is created.

This release fixes that by allowing the caller of ToString() to pass in the line terminator string that should be used when formatting the string. This is easily done in the notebook.

## NuGet Version 0.96.4

In this release, the big change is support for .NET FX 4.7.2 and later.

There are no breaking changes that we are aware of, but see the comment on API Changes below -- backporting code to .NET 4.7 or 4.8, which were not previously supported, may lead to errors in code that uses tensor indexing.

__API Changes:__

Due to the unavailability of `System.Range` in .NET FX 4.7, indexing of tensors using the `[a..b]` syntax is not available. In its place, we have added support for using tuples as index expressions, with the same semantics, except that the "from end" unary operator `^` of the C# range syntax is not available. The tuple syntax is also available for versions of .NET that do support `System.Range`

A second piece of new functionality was to integrate @dayo05's work on DataLoader into the Examples. A couple of MNIST and CIFAR data sets are now found in `torchvision.datasets`

A Numpy-style version of ToString() was added to the existing Julia-style, and the argument to the verbose ToString() was changed from 'Boolean' to an enumeration.

A number of the "bugs" listed below represent missing APIs.

__Fixed Bugs:__

#519 Multiprocessing dataloader support<br/>
#529 pin_memory missing<br/>
#545 Implement FractionalMaxPool{23}d<br/>
#554 Implement MaxUnpool{123}d<br/>
#555 Implement LPPool{12}d<br/>
#556 Implement missing activation modules<br/>
#559 Implement miscellaneous missing layers.<br/>
#564 torch.Tensor.tolist<br/>
#566 Implicit conversion of scalars to tensors<br/>
#576 load_state_dict functionality<br/>

## NuGet Version 0.96.3

__API Changes:__

__NOTE__: This release contains breaking changes.<br/>

The APIs to create optimizers all take 'parameters()' as well as 'named_parameters()' now.<br/>
Support for parameter groups in most optimizers.<br/>
Support for parameter groups in LR schedulers.<br/>

__Fixed Bugs:__

#495 Add support for OptimizerParamGroup<br/>
#509 Tensor.conj() not implemented<br/>
#515 what's reason for making register_module internal?<br/>
#516 AdamW bug on v0.96.0<br/>
#521 Can't set Tensor slice using indexing<br/>
#525 LSTM's forward function not work with null hidden and cell state<br/>
#532 Why does storing module layers in arrays break the learning process?<br/>

## NuGet Version 0.96.2

NOT RELEASED

## NuGet Version 0.96.1

__API Changes:__

__Fixed Bugs:__

Using libtorch CPU packages from F# Interactive required explicit native loads

#510 Module.Load throws Mismatched state_dict sizes exception on BatchNorm1d<br/>

## NuGet Version 0.96.0

__API Changes:__

__NOTE__: This release contains breaking changes.

'Module.named_parameters()', 'parameters()', 'named_modules()', 'named_children()' all return IEnumerable instances instead of arrays.<br/>
Adding weight and bias properties to the RNN modules.<br/>
Lower-cased names: Module.Train --> Module.train and Module.Eval --> Module.eval

__Fixed Bugs:__

#496 Wrong output shape of torch.nn.Conv2d with 2d stride overload<br/>
#499 Setting Linear.weight is not reflected in 'parameters()'<br/>
#500 BatchNorm1d throws exception during eval with batch size of 1<br/>

## NuGet Version 0.95.4

__API Changes:__

Added OneCycleLR and CyclicLR schedulers<br/>
Added DisposeScopeManager and torch.NewDisposeScope() to facilitate a new solution for managing disposing of  tensors with fewer usings.<br/>
Added Tensor.set_()<br/>
Added 'copy' argument to Tensor.to()

__NOTES__: <br/>
The 'Weight' and 'Bias' properties on some modules have been renamed 'weight' and 'bias'.<br/>
The 'LRScheduler.LearningRate' property has been removed. To log the learning rate, get it from the optimizer that is in use.

__Fixed Bugs:__

#476 BatchNorm does not expose bias,weight,running_mean,running_var<br/>
#475 Loading Module that's on CUDA<br/>
#372 Module.save moves Module to CPU<br/>
#468 How to set Conv2d kernel_size=(2,300)<br/>
#450 Smoother disposing

## NuGet Version 0.95.3

__API Changes:__

The previously unused Tensor.free() method was renamed 'DecoupleFromNativeHandle()' and is meant to be used in native interop scenarios.<br/>
Tensor.Handle will now validate that the internal handle is not 'Zero', and throw an exception when it is. This will catch situations where a disposed tensor is accessed.<br/>

__Fixed Bugs:__

There were a number of functions in torchvision, as well as a number of optimizers, that did not properly dispose of temporary and intermediate tensor values, leading to "memory leaks" in the absence of explicit GC.Collect() calls.<br/>
A couple of randint() overloads caused infinite recursion, crashing the process.

## NuGet Version 0.95.2

__API Changes:__

Added a Sequential factory method to create Sequential from a list of anonymous submodules.<br/>
Added TotalCount and PeakCount static properties to Tensor, useful for diagnostic purposes.<br/>

__Fixed Bugs:__

#432 Sequential does not dispose of intermediary tensors.

## NuGet Version 0.95.1

This version integrates with LibTorch 1.10.0.

__API Changes:__

Added a 'strict' option to Module.load().

See tracking issue #416 for a list of new 1.10.0 APIs.
https://github.com/dotnet/TorchSharp/issues/416

## NuGet Version 0.93.9

__Fixed Bugs:__

#414 LRScheduler -- not calling the optimizer to step() [The original, closing fix was actually incorrect, but was then fixed again.]

__API Changes:__

Added the NAdam and RAdam optimizers.<br/>
Added several missing and new learning rate schedulers.


## NuGet Version 0.93.8

__Fixed Bugs:__

#413 Random Distributions Should Take a Generator Argument<br/>
#414 LRScheduler -- not calling the optimizer to step()

__API Changes:__

Added Module.Create<T>() to create a model and load weights.

## NuGet Version 0.93.6

__Fixed Bugs:__

#407 rand() and randn() must check that the data type is floating-point.<br/>
#410 Support for passing random number generators to rand(), randn(), and randint()


__API Changes:__

Added some overloads to make F# usage more convenient.<br/>
Added convenience overloads to a number of random distribution factories.<br/>
Added '_' to the torch.nn.init functions. They overwrite the input tensor, so they should have the in-place indicator.

## NuGet Version 0.93.5

__Fixed Bugs:__

#399 Data<T>() returns span that must be indexed using strides. 

This was a major bug, affecting any code that pulled data out of a tensor view.

__API Changes:__

Tensor.Data<T>() -> Tensor.data<T>()<br/>
Tensor.DataItem<T>() -> Tensor.item<T>()<br/>
Tensor.Bytes() -> Tensor.bytes<br/>
Tensor.SetBytes() -> Tensor.bytes<br/>

## NuGet Version 0.93.4

This release introduces a couple of new NuGet packages, which bundle the native libraries that you need:

TorchSharp-cpu<br/>
TorchSharp-cuda-linux<br/>
TorchSharp-cuda-windows<br/>

## NuGet Version 0.93.1

With this release, the native libtorch package version was updated to 1.9.0.11, and that required rebuilding this package.

## NuGet Version 0.93.0

With this release, releases will have explicit control over the patch version number.

__Fixed Bugs:__

Fixed incorrectly implemented Module APIs related to parameter / module registration.<br/>
Changed Module.state_dict() and Module.load() to 'virtual,' so that saving and restoring state may be customized.<br/>
#353 Missing torch.minimum (with an alternative raising exception)<br/>
#327 Tensor.Data<T> should do a type check<br/>
#358 Implement ModuleList / ModuleDict / Parameter / ParameterList / ParameterDict

__API Changes:__

Removed the type-named tensor factories, such as 'Int32Tensor.rand(),' etc.

__Documentation Changes:__

Added an article on creating custom modules.

## NuGet Version 0.92.52220

This was the first release since moving TorchSharp to the .NET Foundation organization. Most of the new functionality is related to continuing the API changes that were started in the previous release, and fixing some bugs.

__Fixed Bugs:__

#318 A few inconsistencies with the new naming

__Added Features:__

'''
torch.nn.MultiHeadAttention
torch.linalg.cond
torch.linalg.cholesky_ex
torch.linalg.inv_ex
torch.amax/amin
torch.matrix_exp
torch.distributions.*   (about half the namespace)
'''

__API Changes:__

CustomModule removed, its APIs moved to Module.<|MERGE_RESOLUTION|>--- conflicted
+++ resolved
@@ -13,11 +13,8 @@
 
 __Bug Fixes__:
 
-<<<<<<< HEAD
 - #1300 `Adadelta`, `Adam` and `AdamW` will no longer throw `NullReferenceException` when `maximize` is `true` and `grad` is `null`.
-=======
 - `torch.normal` will now correctly return a leaf tensor.
->>>>>>> 2ba7bb28
 
 # NuGet Version 0.102.4
 
