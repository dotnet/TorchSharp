## TorchSharp Release Notes

Releases, starting with 9/2/2021, are listed with the most recent release at the top.

## NuGet Version 0.101.0

This is an upgrade to libtorch 2.1.0. It also moves the underlying CUDA support to 12.1 from 11.7, which means that all the libtorch-cuda-* packages have been renamed. Please update your CUDA driver to one that support CUDA 12.1.

__API Changes__:

<<<<<<< HEAD
Enhanced `Module.load` function to return matching status of parameters in non-strict mode via an output dictionary.
=======
Introduced attribute-based parameter naming for module state dictionaries, allowing custom names to override default field names.
>>>>>>> 0f69a9fd

## NuGet Version 0.100.7

__Breaking Changes__:

DataLoader should no longer be created using `new` -- instead, the overall pattern is followed, placing the classes in `TorchSharp.Modules` and the factories in the static class. This will break any code that creates a DataLoader, but can be fixed by:

1. Removing the `new` in `new torch.utils.data.DataLoader(...)`<br/>
2. Adding a `using TorchSharp.Modules` (C#) or `open TorchSharp.Modules` (F#) to files where `DataLoader` is used as a type name.<br/>

__API Changes__:

Adding an `IterableDataset` abstract class, and making `TensorDataset` derive from it.<br/>
Moving the `DataLoader` class to `TorchSharp.Modules` and adding DataLoader factories.<br/>
#1092: got error when using DataLoader <br/>
#1069: Implementation of torch.sparse_coo_tensor for sparse tensor creation<br/>
Renamed `torch.nn.functional.SiLU` -> `torch.nn.functional.silu`<br/>
Added a set of generic `Sequential` classes.<br/>

__Bug Fixes__:

#1083: Compiler rejects scalar operand due to ambiguous implicit conversion<br/>

## NuGet Version 0.100.6

__Bug Fixes__:

ScriptModule: adding `forward` and the ability to hook.<br/>
Update to SkiaSharp 2.88.6 to avoid the libwebp vulnerability.<br/>
#1105: Dataset files get written to the wrong directory<br/>
#1116: Gradient null for simple calculation<br/>

## NuGet Version 0.100.5

__Breaking Changes__:

Inplace operators no longer create an alias, but instead return 'this'. This change will impact any code that explicitly calls `Dispose` on a tensor after the operation.

__Bug Fixes__:

#1041 Running example code got error in Windows 10<br/>
#1064 Inplace operators create an alias<br/>
#1084 Module.zero_grad() does not work<br/>
#1089 max_pool2d overload creates tensor with incorrect shape<br/>

## NuGet Version 0.100.4

__Breaking Changes__:

The constructor for TensorAccessor is now `internal`, which means that the only way to create one is to use the `data<T>()` method on Tensor. This was always the intent.

__API Changes__:

Tensor.randperm_out() deprecated.<br/>
torch.randperm accepts 'out' argument<br/>
Adding PReLU module.<br/>
Adding scaled_dot_product_attention.<br/>
The constructor for TensorAccessor was made `internal`<br/>
torchvision.utils.save_image implemented<br/>
torchvision.utils.make_grid implemented<br/>
torchvision.transforms.RandAugment implemented<br/>

__Bug Fixes__:

Fixed torch.cuda.synchronize() method<br/>
Suppress runtime warning by setting align_corners to 'false'<br/>
Fixed argument validation bug in Grayscale<br/>
#1056: Access violation with TensorAccessor.ToArray - incompatible data types<br/>
#1057: Memory leak with requires_grad<br/>

## NuGet Version 0.100.3

This release is primarily, but not exclusively, focused on fixing bugs in distributions and adding a few new ones.

__Breaking Changes__:

The two main arguments to `torch.linalg.solve()` and `torch.linalg.solve_ex()` were renamed 'A' and 'B' to align with PyTorch.

__API Changes__:

Adding torch.linalg.solve_triangular()<br/>
Adding torch.distributions.MultivariateNormal<br/>
Adding torch.distributions.NegativeBinomial<br/>
Adding in-place versions of `Tensor.triu()` and `Tensor.tril()`<br/>
Adding torch.linalg.logsigmoid() and torch.nn.LogSigmoid<br/>
A number of distributions were missing the `mode` property.<br/>
Adding a C#-like string formatting style for tensors.<br/>

__Bug Fixes__:

TorchVision `rotate()`, `solarize()` and `invert()` were incorrectly implemented.<br/>
Fixed bug in Bernoulli's `entropy()` and `log_prob()` implementations.<br/>
Fixed bug in Cauchy's `log_prob()` implementation.<br/>
Fixed several bugs in HalfCauchy and HalfNormal.<br/>
The Numpy-style string formatting of tensors was missing commas between elements<br/>

## NuGet Version 0.100.2

__API Changes__:

Add torchvision.datasets.CelebA()<br/>
Add support for properly formatting Tensors in Polyglot notebooks without the 'Register' call that was necessary before.<br/>

__Bug Fixes__:

#1014 AdamW.State.to() ignores returns<br/>
#999 Error in Torchsharp model inference in version 0.100.0<br/>

## NuGet Version 0.100.1

__Breaking Changes__:

TorchSharp no longer supports any .NET Core versions prior to 6.0. .NET FX version support is still the same: 4.7.2 and up.

__API Changes__:

Added operator functionality to Torchvision, but roi are still missing.<br/>
Added support for additional types related to TorchScript modules. Scripts can now return lists of lists and tuples of lists and tuples, to an arbitrary level of nesting.
Scripts can now accept lists of Tensors.

__Bug Fixes__:

#1001 Issue with resnet50, resnet101, and resnet152<br/>

## NuGet Version 0.100.0

Updated backend binaries to libtorch v2.0.1.

Updated the NuGet metadata to use a license expression rather than a reference to a license file. This will help with automated license checking by users.

__Breaking Changes__:

With v2.0.1, `torch.istft()` expects complex numbers in the input tensor.

__API Changes__:

#989 Adding anomaly detection APIs to `torch.autograd`<br/>

__Fixed Bugs__:


## NuGet Version 0.99.6

__Breaking Changes__:

There was a second version of `torch.squeeze()` with incorrect default arguments. It has now been removed.

__API Changes__:

Removed incorrect `torch.squeeze()` method.<br/>
Adding two-tensor versions of `min()` and `max()`<br/>

__Fixed Bugs__:

#984 Conversion from System.Index to TensorIndex is missing<br/>
#987 Different versions of System.Memory between build and package creation.<br/>

## NuGet Version 0.99.5

__API Changes__:

Added Tensorboard support for histograms, images, video, and text.

## NuGet Version 0.99.4

__Breaking Changes__:

There were some changes to the binary format storing optimizer state. This means that any such state generated before updating to this version is invalid and will likely result in a runtime error.

__API Changes__:

Adding torch.tensordot<br/>
Adding torch.nn.Fold and Unfold modules.<br/>
Adding `Module.call()` to all the Module<T...> classes. This wraps `Module.forward()` and allows hooks to be registered. `Module.forward()` is still available, but the most general way to invoke a module's logic is through `call()`.<br/>
Adding tuple overloads for all the padding-related modules.<br/>
Adding support for exporting optimizer state from PyTorch and loading it in TorchSharp<br/>

__Fixed Bugs__:

#842 How to use register_forward_hook?<br/>
#940 Missing torch.searchsorted<br/>
#942 nn.ReplicationPad1d(long[] padding) missing<br/>
#943 LRScheduler.get_last_lr missing<br/>
#951 DataLoader constructor missing drop_last parameter<br/>
#953 TensorDataset is missing<br/>
#962 Seed passed to torch.random.manual_seed(seed) is unused<br/>
#949 Passing optimizer state dictionary from PyTorch to TorchSharp<br/>
#971 std results are inconsistent<br/>

## NuGet Version 0.99.3

__API Changes__:

Fixing misspelling of 'DetachFromDisposeScope,' deprecating the old spelling.<br/>
Adding allow_tf32<br/>
Adding overloads of Module.save() and Module.load() taking a 'Stream' argument.<br/>
Adding torch.softmax() and Tensor.softmax() as aliases for torch.special.softmax()<br/>
Adding torch.from_file()<br/>
Adding a number of missing pointwise Tensor operations.<br/>
Adding select_scatter, diagonal_scatter, and slice_scatter<br/>
Adding torch.set_printoptions<br/>
Adding torch.cartesian_prod, combinations, and cov.<br/>
Adding torch.cdist, diag_embed, rot90, triu_indices, tril_indices<br/>

__Fixed Bugs__:

#913 conv = nn.Conv2d(c1, 1, 1, bias=False).requires_grad_(False)<br/>
#910 nn.Module.modules is missing<br/>
#912 nn.Module save and state_ dict method error<br/>

## NuGet Version 0.99.2

__API Changes__:

Adding 'maximize' argument to the Adadelta optimizer<br/>
Adding linalg.ldl_factor and linalg.ldl_solve<br/>
Adding a couple of missing APIs (see #872)<br/>
Adding SoftplusTransform<br/>
Support indexing and slicing of Sequential<br/>
Adding ToNDArray() to TensorAccessor<br/>

__Fixed Bugs__:

#870 nn.AvgPool2d(kernel_size=3, stride=2, padding=1) torchsharp not support padding<br/>
#872 Tensor.masked_fill_(mask, value) missing<br/>
#877 duplicate module parameters called named_parameters() while load model by cuda<br/>
#888 THSTensor_meshgrid throws exception<br/>

## NuGet Version 0.99.1

__Breaking Changes__:

The options to the ASGD, Rprop, and RMSprop optimizers have been changed to add a 'maximize' flag. This means that saved state dictionaries for these optimizers will not carry over.

The return type of Sequential.append() has changed from 'void' to 'Sequential.' This breaks binary compatibility, but not source compat.

__API Changes__:

Added a number of 1.13 APIs under `torch.special`<br/>
Added a `maximize` flag to the ASGD, Rprop and RMSprop optimizers.<br/>
Added PolynomialLR scheduler<br/>
The return type of Sequential.append() has changed from 'void' to 'Sequential.'<br/>
Added 1-dimensional array overloads for `torch.as_tensor()`<br/>

__Fixed Bugs__:

#836 Categorical seems to be miscalculated<br/>
#838 New Bernoulli get "Object reference not set to an instance of an object."<br/>
#845 registered buffers are being ignored in move model to device<br/>
#851 tensor.ToString(TorchSharp.TensorStringStyle.Numpy)<br/>
#852 The content returned by torch.nn.Sequential.append() is inconsistent with the official<br/>

## NuGet Version 0.99.0

This is an upgrade to libtorch 1.13. It also moves the underlying CUDA support to 11.7 from 11.3, which means that all the libtorch-cuda-* packages have been renamed.

__Breaking Changes__:

See API Changes.<br/>

__API Changes__:

Removed Tensor.lstsq, paralleling PyTorch. Use torch.linalg.lstsq, instead. This is a breaking change.<br/>
Added 'left' Boolean argument to `torch.linalg.solve()`<br/>

## NuGet Version 0.98.3

__Fixed Bugs__:

MultiStepLR scheduler was not computing the next LR correctly.<br/>
Fixed incorrect version in package reference.<br/>
Added missing package references to TorchVision manifest.<br/>

## NuGet Version 0.98.2

__Breaking Changes__:

The .NET 5.0 is no longer supported. Instead, .NET 6.0 is the minimum version. .NET FX 4.7.2 and higher are still supported.

__API Changes__:

Support 'null' as input and output to/from TorchScript.<br/>
Added support for label smoothing in CrossEntropyLoss.<br/>
Added torchaudio.transforms.MelSpectrogram().<br/>
Adding squeeze_()<br/>
Adding older-style tensor factories -- IntTensor, FloatTensor, etc.<br/>

__Fixed Bugs__:

#783 Download progress bar missing<br/>
#787 torch.where(condition) → tuple of LongTensor function missing<br/>
#799 TorchSharp.csproj refers Skia<br/>

__Source Code Cleanup__:

Moved P/Invoke declarations into dedicated class.<br/>
Added C# language version to all .csproj files.<br/>

## NuGet Version 0.98.1

__Breaking Changes:__

TorchVision and TorchAudio have beeen moved into their own NuGet packages, which need to be added to any project using their APIs.

ModuleList and ModuleDict are now generic types, taking the module type as the type parameter. torch.nn.ModuleDict() will return a ModuleDict<Module>, which torch.nn.ModuleDict<T>() will return a ModuleDict<T>, where T must be a Module type.

__Fixed Bugs:__

#568 Overloads for Named Tensors<br/>
#765 Support invoking ScriptModule methods<br/>
#775 torch.jit.load: support specifying a target device<br/>
#792 Add SkiaSharp-based default imager for torchvision.io<br/>

__API Changes__:

Generic ModuleDict and ModuleList<br/>
Added torchaudio.transforms.GriffinLim
Added support for named tensors
Added default dim argument value for 'cat'

## NuGet Version 0.98.0

__Breaking Changes:__

Some parameter names were changed to align with PyTorch. This affects names like 'dimension,' 'probability,' and 'keepDims' and will break code that is passing these parameters by name.

Module.to(), cpu(), and cuda() were moved to a static class for extension methods. This means that it is necessary to have a 'using TorchSharp;' (C#) or 'open TorchSharp' (F#) in each file using them.

Doing so (rather than qualifying names with 'TorchSharp.') was already recommended as a best practice, since such a using/open directive will allows qualified names to align with the PyTorch module hierarchy.

__Loss functions are now aligned with the PyTorch APIs.__ This is a major change and the reason for incrementing the minor version number. The most direct consequence is that losses are modules rather than delegates, which means you need to call .forward() to actually compute the loss. Also, the factories are in torch.nn rather than torch.nn.functional and have the same Pascal-case names as the corresponding types. The members of the torch.nn.functional static class are now proper immediate loss functions, whereas the previous ones returned a loss delegate.

__Generic Module base class.__ The second major change is that Module is made type-safe with respect to the `forward()` function. Module is now an abstract base class, and interfaces `IModule<T,TResult>`, `IModule<T1,T2,TResult>`,... are introduced to define the signature of the `forward()` function. For most custom modules, this  means that the base class has to be changed to `Module<Tensor,Tensor>`, but some modules may require more significant changes.

ScriptModule follows this pattern, but this version introduces `ScriptModule<T...,TResult>` base classes, with corresponding `torch.jit.load<T...,TResult>()` static factory methods.

__Fixed Bugs:__

#323 forward() should take a variable-length list of arguments<br/>
#558 Fix deviation from the Pytorch loss function/module APIs<br/>
#742 Ease of use: Module.to method should be generic T -> T<br/>
#743 Ease of use: module factories should have dtype and device<br/>
#745 Executing a TorchScript that returns multiple values, throws an exception<br/>
#744 Some of functions with inconsistent argument names<br/>
#749 functional.linear is wrong<br/>
#761 Stateful optimizers should have support for save/load from disk.<br/>
#771 Support more types for ScriptModule<br/>

__API Changes__:

Module.to(), cpu(), and cuda() were redone as extension methods. The virtual methods to override, if necessary, are now named '_to'. A need to do so should be extremely rare.<br/>
Support for saving and restoring hyperparameters and state of optimizers<br/>
Loss functions are now Modules rather than delegates.<br/>
Custom modules should now use generic versions as base classes.<br/>
ScriptModule supports calling methods other than forward()<br/>
Added torch.jit.compile().<br/>

## NuGet Version 0.97.6

__Breaking Changes:__

This release changes TorchSharp.torchvision from a namespace to a static class. This will break any using directives that assumes that it is a namespace.

__Fixed Bugs:__

#719 ResNet maxpool<br/>
#730 Sequential.Add<br/>
#729 Changing torchvision namespace into a static class?<br/>

__API Changes__:

Adding 'append()' to torch.nn.Sequential<br/>
Adding torch.numel() and torch.__version__<br/>
Adding modifiable global default for tensor string formatting<br/>

## NuGet Version 0.97.5

__Fixed Bugs:__

#715 How to implement the following code <br/>

__API Changes__:

Add functional normalizations<br/>
Added torch.utils.tensorboard.SummaryWriter. Support for scalars only.<br/>


## NuGet Version 0.97.3

__Fixed Bugs:__

#694 torch.log10() computes torch.log()<br/>
#691 torch.autograd.backward()<br/>
#686 torch.nn.functional.Dropout() doesn't have the training argument.<br/>

__API Changes__:

Add `repeat_interleave()`<br/>
Add torch.broadcast_shapes()<br/>
Added meshgrid, mT, mH, and H<br/>
Added additional distributions.<br/>
Add dct and mu-law to torchaudio
Added torchvision -- sigmoid_focal_loss()<br/>
Update the arguments of `dropout()` in `Tacotron2`<br/>
Add static function for `all()`, `any()`, `tile()`, `repeat_interleave()`.<br/>
Add an implementation of the ReduceLROnPlateau learning rate scheduler.<br/>

## NuGet Version 0.97.2

__Breaking Changes:__

This release contains a breaking change__ related to `torch.tensor()` and `torch.from_array()` which were not adhering to the semantics of the Pytorch equivalents (`torch.from_numpy()` in the case of `torch.from_array()`).

With this change, there will be a number of different APIs to create a tensor form a .NET array. The most significant difference between them is whether the underlying storage is shared, or whether a copy is made. Depending on the size of the input array, copying can take orders of magnitude more time in creation than sharing storage, which is done in constant time (a few μs).

The resulting tensors may be reshaped, but not resized.

```C#
// Never copy:
public static Tensor from_array(Array input)

// Copy only if dtype or device arguments require it:
public static Tensor frombuffer(Array input, ScalarType dtype, long count = -1, long offset = 0, bool requiresGrad = false, Device? device = null)
public static Tensor as_tensor(Array input,  ScalarType? dtype = null, Device? device = null)
public static Tensor as_tensor(Tensor input, ScalarType? dtype = null, Device? device = null)

// Always copy:
public static Tensor as_tensor(IList<<VARIOUS TYPES>> input,  ScalarType? dtype = null, Device? device = null)
public static Tensor tensor(<<VARIOUS TYPES>> input, torch.Device? device = null, bool requiresGrad = false)
```

__Fixed Bugs:__

#670 Better align methods for creating tensors from .NET arrays with Pytorch APIs. _This is the breaking change mentioned earlier._<br/>
#679 The default value of onesided or torch.istft() is not aligned with PyTorch<br/>

__API Changes__:

Added torch.nn.init.trunc_normal_<br/>
Added index_add, index_copy, index_fill<br/>
Added torch.frombuffer()<br/>
Added torch.fft.hfft2, hfftn, ihfft2, ihfftn<br/>
Adding SequentialLR to the collection of LR schedulers.<br/>
Add 'training' flag to functional dropout methods.<br/>
Add missing functions to torchaudio.functional<br/>
Adding TestOfAttribute to unit tests<br/>

## NuGet Version 0.97.1

This release is made shortly after 0.97.0, since it adresses a serious performance issue when creating large tensors from .NET arrays.

__Fixed Bugs:__

#670 Tensor allocation insanely slow for from_array()<br/>

__API Changes__:

RNN, LSTM, GRU support PackedSequence<br/>
Add element-wise comparison methods of torch class.<br/>
Fix clamp and (non)quantile method declarations<br/>
Implementing isnan()<br/>
Added torchaudio.models.Tacotron2()<br/>

## NuGet Version 0.97.0

__Fixed Bugs:__

#653:Tensor.to(Tensor) doesn't change dtype of Tensor.<br/>

__API Changes__:

Add ability to load and save TorchScript modules created using Pytorch<br/>
Add torch.utils.rnn<br/>
Add torchvision.io<br/>
Add Tensor.trace() and torch.trace() (unrelated to torch.jit.trace)<br/>
Add Tensor.var and Tensor.var_mean<br/>
Add torchaudio.datasets.SPEECHCOMMANDS<br/>
Add torchaudio.Resample()<br/>

## NuGet Version 0.96.8

__Breaking Changes:__

This release contains a fix to inadvertent breaking changes in 0.96.7, related to Tensor.str(). This fix is itself breaking, in that it breaks any code that relies on the order of
arguments to str() introduced in 0.96.7. However, since the pre-0.96.7 argument order makes more sense, we're taking this hit now rather than keeping the inconvenient order in 0.96.7.

__Fixed Bugs:__

#618 TorchSharp.Modules.Normal.sample() Expected all tensors [...]<br/>
#621 torch.roll missing<br/>
#629 Missing dependency in 0.96.7 calling TorchSharp.torchvision.datasets.MNIST<br/>
#632 gaussian_nll_loss doesn't work on GPU<br/>

__API Changes:__

Add torchaudio.datasets.YESNO().<br/>
Added torch.from_array() API to create a tensor from an arbitry-dimension .NET array.<br/>
Added torch.tensor() overloads for most common dimensions of .NET arrays: ndim = [1,2,3,4]<br/>
Added the most significant API additions from Pytorch 1.11.<br/>
Added juliastr() and npstr().<br/>
Added two torchaudio APIs.<br/>
Added 'decimals' argument to Tensor.round()<br/>
Changed tensor.str() to undo the breaking change in 0.96.7<br/>
Added torch.std_mean()<br/>

## NuGet Version 0.96.7

__Dependency Changes:__

This version integrates with the libtorch 1.11.0 backend. API updates to follow.<br/>

__API Changes:__

Strong name signing of the TorchSharp library to allow loading it in .NET Framework strongly name signed apps.<br/>
Added the 'META' device type, which can be used to examine the affect of shape from tensor operations without actually doing any computations.<br/>
Added a few methods from the torch.nn.utils namespace.<br/>
Add torch.stft() and torch.istft()

__Fixed Bugs:__

#567 pad missing the choice to fill at start or end<br/>

## NuGet Version 0.96.6

__API Changes:__

#587 Added the Storage classes, and Tensor.storage()<br/>
Added torchvision.models.resnet***() factories<br/>
Added torchvision.models.alexnet() factory<br/>
Added torchvision.models.vgg*() factories<br/>
Added 'skip' list for loading and saving weights.<br/>
Added torchvision.models.interception_v3() factory<br/>
Added torchvision.models.googlenet() factory<br/>

__Fixed Bugs:__

#582 unbind missing<br/>
#592 GRU and Input and hidden tensors are not at the same device,[...]<br/>
Fixed Module.Dispose() and Sequential.Dispose() (no issue filed)

## NuGet Version 0.96.5

Same-day release. The previous release was made without propert testing of the ToString() improvements in a notebook context. It turned out that when the standard Windows line-terminator "\r\n" is used in a VS Code notebook, an extra blank line is created.

This release fixes that by allowing the caller of ToString() to pass in the line terminator string that should be used when formatting the string. This is easily done in the notebook.

## NuGet Version 0.96.4

In this release, the big change is support for .NET FX 4.7.2 and later.

There are no breaking changes that we are aware of, but see the comment on API Changes below -- backporting code to .NET 4.7 or 4.8, which were not previously supported, may lead to errors in code that uses tensor indexing.

__API Changes:__

Due to the unavailability of `System.Range` in .NET FX 4.7, indexing of tensors using the `[a..b]` syntax is not available. In its place, we have added support for using tuples as index expressions, with the same semantics, except that the "from end" unary operator `^` of the C# range syntax is not available. The tuple syntax is also available for versions of .NET that do support `System.Range`

A second piece of new functionality was to integrate @dayo05's work on DataLoader into the Examples. A couple of MNIST and CIFAR data sets are now found in `torchvision.datasets`

A Numpy-style version of ToString() was added to the existing Julia-style, and the argument to the verbose ToString() was changed from 'Boolean' to an enumeration.

A number of the "bugs" listed below represent missing APIs.

__Fixed Bugs:__

#519 Multiprocessing dataloader support<br/>
#529 pin_memory missing<br/>
#545 Implement FractionalMaxPool{23}d<br/>
#554 Implement MaxUnpool{123}d<br/>
#555 Implement LPPool{12}d<br/>
#556 Implement missing activation modules<br/>
#559 Implement miscellaneous missing layers.<br/>
#564 torch.Tensor.tolist<br/>
#566 Implicit conversion of scalars to tensors<br/>
#576 load_state_dict functionality<br/>

## NuGet Version 0.96.3

__API Changes:__

__NOTE__: This release contains breaking changes.<br/>

The APIs to create optimizers all take 'parameters()' as well as 'named_parameters()' now.<br/>
Support for parameter groups in most optimizers.<br/>
Support for parameter groups in LR schedulers.<br/>

__Fixed Bugs:__

#495 Add support for OptimizerParamGroup<br/>
#509 Tensor.conj() not implemented<br/>
#515 what's reason for making register_module internal?<br/>
#516 AdamW bug on v0.96.0<br/>
#521 Can't set Tensor slice using indexing<br/>
#525 LSTM's forward function not work with null hidden and cell state<br/>
#532 Why does storing module layers in arrays break the learning process?<br/>

## NuGet Version 0.96.2

NOT RELEASED

## NuGet Version 0.96.1

__API Changes:__

__Fixed Bugs:__

Using libtorch CPU packages from F# Interactive required explicit native loads

#510 Module.Load throws Mismatched state_dict sizes exception on BatchNorm1d<br/>

## NuGet Version 0.96.0

__API Changes:__

__NOTE__: This release contains breaking changes.

'Module.named_parameters()', 'parameters()', 'named_modules()', 'named_children()' all return IEnumerable instances instead of arrays.<br/>
Adding weight and bias properties to the RNN modules.<br/>
Lower-cased names: Module.Train --> Module.train and Module.Eval --> Module.eval

__Fixed Bugs:__

#496 Wrong output shape of torch.nn.Conv2d with 2d stride overload<br/>
#499 Setting Linear.weight is not reflected in 'parameters()'<br/>
#500 BatchNorm1d throws exception during eval with batch size of 1<br/>

## NuGet Version 0.95.4

__API Changes:__

Added OneCycleLR and CyclicLR schedulers<br/>
Added DisposeScopeManager and torch.NewDisposeScope() to facilitate a new solution for managing disposing of  tensors with fewer usings.<br/>
Added Tensor.set_()<br/>
Added 'copy' argument to Tensor.to()

__NOTES__: <br/>
The 'Weight' and 'Bias' properties on some modules have been renamed 'weight' and 'bias'.<br/>
The 'LRScheduler.LearningRate' property has been removed. To log the learning rate, get it from the optimizer that is in use.

__Fixed Bugs:__

#476 BatchNorm does not expose bias,weight,running_mean,running_var<br/>
#475 Loading Module that's on CUDA<br/>
#372 Module.save moves Module to CPU<br/>
#468 How to set Conv2d kernel_size=(2,300)<br/>
#450 Smoother disposing

## NuGet Version 0.95.3

__API Changes:__

The previously unused Tensor.free() method was renamed 'DecoupleFromNativeHandle()' and is meant to be used in native interop scenarios.<br/>
Tensor.Handle will now validate that the internal handle is not 'Zero', and throw an exception when it is. This will catch situations where a disposed tensor is accessed.<br/>

__Fixed Bugs:__

There were a number of functions in torchvision, as well as a number of optimizers, that did not properly dispose of temporary and intermediate tensor values, leading to "memory leaks" in the absence of explicit GC.Collect() calls.<br/>
A couple of randint() overloads caused infinite recursion, crashing the process.

## NuGet Version 0.95.2

__API Changes:__

Added a Sequential factory method to create Sequential from a list of anonymous submodules.<br/>
Added TotalCount and PeakCount static properties to Tensor, useful for diagnostic purposes.<br/>

__Fixed Bugs:__

#432 Sequential does not dispose of intermediary tensors.

## NuGet Version 0.95.1

This version integrates with LibTorch 1.10.0.

__API Changes:__

Added a 'strict' option to Module.load().

See tracking issue #416 for a list of new 1.10.0 APIs.
https://github.com/dotnet/TorchSharp/issues/416

## NuGet Version 0.93.9

__Fixed Bugs:__

#414 LRScheduler -- not calling the optimizer to step() [The original, closing fix was actually incorrect, but was then fixed again.]

__API Changes:__

Added the NAdam and RAdam optimizers.<br/>
Added several missing and new learning rate schedulers.


## NuGet Version 0.93.8

__Fixed Bugs:__

#413 Random Distributions Should Take a Generator Argument<br/>
#414 LRScheduler -- not calling the optimizer to step()

__API Changes:__

Added Module.Create<T>() to create a model and load weights.

## NuGet Version 0.93.6

__Fixed Bugs:__

#407 rand() and randn() must check that the data type is floating-point.<br/>
#410 Support for passing random number generators to rand(), randn(), and randint()


__API Changes:__

Added some overloads to make F# usage more convenient.<br/>
Added convenience overloads to a number of random distribution factories.<br/>
Added '_' to the torch.nn.init functions. They overwrite the input tensor, so they should have the in-place indicator.

## NuGet Version 0.93.5

__Fixed Bugs:__

#399 Data<T>() returns span that must be indexed using strides. 

This was a major bug, affecting any code that pulled data out of a tensor view.

__API Changes:__

Tensor.Data<T>() -> Tensor.data<T>()<br/>
Tensor.DataItem<T>() -> Tensor.item<T>()<br/>
Tensor.Bytes() -> Tensor.bytes<br/>
Tensor.SetBytes() -> Tensor.bytes<br/>

## NuGet Version 0.93.4

This release introduces a couple of new NuGet packages, which bundle the native libraries that you need:

TorchSharp-cpu<br/>
TorchSharp-cuda-linux<br/>
TorchSharp-cuda-windows<br/>

## NuGet Version 0.93.1

With this release, the native libtorch package version was updated to 1.9.0.11, and that required rebuilding this package.

## NuGet Version 0.93.0

With this release, releases will have explicit control over the patch version number.

__Fixed Bugs:__

Fixed incorrectly implemented Module APIs related to parameter / module registration.<br/>
Changed Module.state_dict() and Module.load() to 'virtual,' so that saving and restoring state may be customized.<br/>
#353 Missing torch.minimum (with an alternative raising exception)<br/>
#327 Tensor.Data<T> should do a type check<br/>
#358 Implement ModuleList / ModuleDict / Parameter / ParameterList / ParameterDict

__API Changes:__

Removed the type-named tensor factories, such as 'Int32Tensor.rand(),' etc.

__Documentation Changes:__

Added an article on creating custom modules.

## NuGet Version 0.92.52220

This was the first release since moving TorchSharp to the .NET Foundation organization. Most of the new functionality is related to continuing the API changes that were started in the previous release, and fixing some bugs.

__Fixed Bugs:__

#318 A few inconsistencies with the new naming

__Added Features:__

'''
torch.nn.MultiHeadAttention
torch.linalg.cond
torch.linalg.cholesky_ex
torch.linalg.inv_ex
torch.amax/amin
torch.matrix_exp
torch.distributions.*   (about half the namespace)
'''

__API Changes:__

CustomModule removed, its APIs moved to Module.<|MERGE_RESOLUTION|>--- conflicted
+++ resolved
@@ -8,11 +8,8 @@
 
 __API Changes__:
 
-<<<<<<< HEAD
-Enhanced `Module.load` function to return matching status of parameters in non-strict mode via an output dictionary.
-=======
-Introduced attribute-based parameter naming for module state dictionaries, allowing custom names to override default field names.
->>>>>>> 0f69a9fd
+Enhanced `Module.load` function to return matching status of parameters in non-strict mode via an output dictionary.<br/>
+Introduced attribute-based parameter naming for module state dictionaries, allowing custom names to override default field names.<br/>
 
 ## NuGet Version 0.100.7
 
