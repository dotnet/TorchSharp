## TorchSharp Release Notes

Releases, starting with 9/2/2021, are listed with the most recent release at the top.

<<<<<<< HEAD

# NuGet Version 0.104.0

This is a big change in implementation, but not as big in API surface area. Many of the builtin modules, but not all, were re-implemented in managed code calling into native code via the functional APIs. This has several advantages:

1. Align with the Pytorch implementations.
2. More easily expose module attributes as properties as Pytorch does.
3. In some cases, avoid native code altogether.
4. The builtin modules can serve as "best practice" examples for custom module authors.

__Breaking Changes__:

The names of several arguments have been changed to align better with Pytorch naming. This may break code that passes such arguments by name, but will be caught at compile time.

__Issues fixed__:

#1397 Look into whether parameter creation from a tensor leads to incorrect dispose scope statistics. This bug was discovered during testing of the PR.<br/>
#1210 Attribute omissions.<br/>
=======
# NuGet Version 0.104.0

__Breaking Changes__:

The argument defaults for `torch.diagonal()` and `Tensor.diagonal()` arguments have been changed.

__Bug Fixes__:

#1400 There may be an error in torchvision.transforms.GaussianBlur
#1402 diagonal() has incorrect default
>>>>>>> 78372a1d

# NuGet Version 0.103.1

__Breaking Changes__:
#1376 `torch.Tensor.backward`'s function signature has been updated to match PyTorch's implementation. Previously, passing `create_graph` or `retain_graph` by position would work like PyTorch's `torch.Tensor.backward`, but not if passing by name (`create_graph`'s value was swapped with `retain_graph`). This has been corrected; however, this means any code that passes `create_graph` or `retain_graph` by name needs to be updated to reflect the intended functionality.<br/>

__Bug Fixes__:

#1383 `torch.linalg.vector_norm`: Make `ord`-argument optional, as specified in docs<br/>
#1385 PackedSequence now participates in the DisposeScope system at the same level as Tensor objects.<br/>
#1387 Attaching tensor to a DisposeScope no longer makes Statistics.DetachedFromScopeCount go negative.<br/>
#1390 DisposeScopeManager.Statistics now includes DisposedOutsideScopeCount and AttachedToScopeCount. ThreadTotalLiveCount is now exact instead of approximate. ToString gives a useful debug string, and documentation is added for how to troubleshoot memory leaks. Also DisposeScopeManager.Statistics.TensorStatistics and DisposeScopeManager.Statistics.PackedSequenceStatistics provide separate metrics for these objects.<br/>
#1392 ToTensor() extension method memory leaks fixed.<br/>

# NuGet Version 0.103.0

Move to libtorch 2.4.0.

# NuGet Version 0.102.8

__Bug Fixes__:

#1359 torch.nn.functional.l1_loss computes a criterion with the MSE, not the MAE.<br/>

# NuGet Version 0.102.6

__Breaking Changes__:

When creating a tensor from a 1-D array, and passing in a shape, there is now an ambiguity between the IList and Memory overloads of `torch.tensor()`. The ambiguity is resolved by removing the `dimensions` argument if it is redundant, or by an explicit cast to IList if it is not.

__API Changes__:

 #1326 Allow arrays used to create tensors to be larger than the tensor. Create tensors from a Memory instance.<br/>

__Bug Fixes__:

#1334 MultivariateNormal.log_prob() exception in TorchSharp but works in pytorch.<br/>

# NuGet Version 0.102.5

__Breaking Changes__:

`torchvision.dataset.MNIST` will try more mirrors. The thrown exception might be changed when it fails to download `MNIST`, `FashionMNIST` or `KMNIST`.<br/>
`ObjectDisposedException` will now be thrown when trying to use a disposed dispose scopes.<br/>
The constructor of dispose scopes is no longer `public`. Use `torch.NewDisposeScope` instead.<br/>

__API Changes__:

#1317 How to set default device type in torchsharp.<br/>
#1314 Grant read-only access to DataLoader attributes<br/>
#1313 Add 'non_blocking' argument to tensor and module 'to()' signatures.<br/>
#1291 `Tensor.grad()` and `Tensor.set_grad()` have been replaced by a new property `Tensor.grad`.<br/>
A potential memory leak caused by `set_grad` has been resolved.<br/>
`Include` method of dispose scopes has been removed. Use `Attach` instead.<br/>
Two more `Attach` methods that accepts `IEnumerable<IDisposable>`s and arrays as the parameter have been added into dispose scopes.<br/>
A new property `torch.CurrentDisposeScope` has been added to provide the ability to get the current dispose scope.<br/>
Add module hooks that take no input/output arguments, just the module itself.<br/>

__Bug Fixes__:

#1300 `Adadelta`, `Adam` and `AdamW` will no longer throw `NullReferenceException` when `maximize` is `true` and `grad` is `null`.<br/>
torch.normal` will now correctly return a leaf tensor.<br/>
New options `disposeBatch` and `disposeDataset` have been added into `DataLoader`.<br/>
The default collate functions will now always dispose the intermediate tensors, rather than wait for the next iteration.<br/>

__Bug Fixes__:

`TensorDataset` will now keep the aliases detached from dispose scopes, to avoid the unexpected disposal.<br/>
`DataLoaderEnumerator` has been completely rewritten to resolve the unexpected shuffler disposal, the ignorance of `drop_last`, the incorrect count of worker, and the potential leak cause by multithreading.<br/>
#1303 Allow dispose scopes to be disposed out of LIFO order.<br/>

# NuGet Version 0.102.4

__Breaking Changes__:

Correct `torch.finfo`. (`torch.set_default_dtype`, `Categorical.entropy`, `_CorrCholesky.check`, `Distribution.ClampProbs`, `FisherSnedecor.rsample`, `Gamma.rsample`, `Geometric.rsample`, `distributions.Gumbel`, `Laplace.rsample`, `SigmoidTransform._call` and `SigmoidTransform._inverse` are influenced.)<br/>

__API Changes__:

#1284 make `torch.unique` and `torch.unique_consecutive` public.<br/>

# NuGet Version 0.102.3

__Breaking Changes__:

The 'paddingMode' parameter of convolution has been changed to 'padding_mode', and the 'outputPadding' is now 'output_padding'.

__API Changes__:

#1243 `fuse_conv_bn_weights` and `fuse_linear_bn_weights` are added.<br/>
#1274 ConvTranspose3d does not accept non-uniform kernelSize/stride values<br/>


# NuGet Version 0.102.2

__Bug Fixes__:

#1257 InverseMelScale in NewDisposeScope doesn't dispose tensors<br/>

# NuGet Version 0.102.1

__Breaking Changes__:

The `kernelSize` parameter in the function and class of `AvgPool1D` was renamed to `kernel_size` to match PyTorch naming.
The `stride` parameter in the `torch.nn.functional.avg_pool1d` call now defaults to `kernelSize` instead of 1, to match the PyTorch behavior.


__Bug Fixes__:

`module.load_state_dict()` throws error for in-place operation on a leaf variable that requires grad. <br/>
#1250 cstr and npstr for 0d tensors <br/>
#1249 torch.nn.functional.avg_pool1d is not working correctly<br/>
`module.load()` with streams which don't read the requested # of bytes throws error. <br/>
 #1246 Issue running in notebook on Apple Silicon<br/>

## NuGet Version 0.102.0

This release upgrades the libtorch backend to v2.2.1.

__Breaking Changes__:

The Ubuntu builds are now done on a 22.04 version of the OS. This may (or may not) affect TorchSharp use on earlier versions.<br/>
The default value for the `end_factor` argument in the constructor for `LinearLR` was changed to 1.0 to match PyTorch.<br/>
Any code that checks whether a device is 'CUDA' and does something rather than checking that it isn't 'CPU' will now fail to work, since there is now support for the 'MPS' device on MacOS.<br/>

__API Changes__:

#652: Apple Silicon support .<br/>
#1219: Added support for loading and saving tensors that are >2GB.<br/>

__Bug Fixes__:

Fixed LinearLR scheduler calculation with misplaced parentheses<br/>
Added `get_closed_form_lr` to scheduler to match PyTorch behavior when specifying epoch in `.step()`<br/>

## NuGet Version 0.101.6

__API Changes__:

#1223: Missing prod function torch.prod or a.prod() where a is Tensor<br/>
#1201: How to access the attributes of a model?<br/>
#1094: ScriptModule from Stream / ByteArray<br/>
#1149: Implementation for `torch.autograd.functional.jacobian` to compute Jacobian of a function<br/>
Implemenation for a custom `torch.autograd.Function` class<br/>

__Bug Fixes__:

#1198: CUDA not available when calling backwards before using CUDA<br/>
#1200: Bugs in torch.nn.AvgPool2d and torch.nn.AvgPool3d methods.<br/>

## NuGet Version 0.101.5

__Bug Fixes__:

#1191 : Having trouble moving a module from one GPU to another with gradients.<br/>


## NuGet Version 0.101.4

A fast-follow release addressing a regression in v0.101.3

__Bug Fixes__:

#1185 : Incomplete transfer of module to device (only with 0.101.3)<br/>

## NuGet Version 0.101.3

__Breaking Changes__:

The base `OptimizerState` class was modified and includes two changes:

1. Custom optimizer state objects derived from `OptimizerState` must now explicitly pass the related `torch.nn.Parameter` object to the `OptimizerState` base constructor to maintain correct linkage.
2. Custom state objects must implement an Initialize function. This function is responsible for initializing the properties of the state. Note that this function can be called as a re-intialization, so proper disposal of the previous tensor objects should be handled.

__API Changes__:

Introduced `InferenceMode`, a block-based scoping class for optimizing TorchSharp model inference by disabling gradient computation and enhancing performance.<br/>
Added `Tensor.to_type()` conversion aliases for short, half, bfloat16, cfloat, and cdouble.<br/>
Added `Module.to()` conversion aliases for all the scalar types.<br/>
All distribution classes now implement IDisposable.<br/>

__Bug Fixes__:

#1154 : `mu_product` was not initialized in `NAdam` optimizer<br/>
#1170 : Calling `torch.nn.rnn.utils.pad_packed_sequence` with a CUDA tensor and unsorted_indices threw an error<br/>
#1172 : `optim.LoadStateDict` from an existing `StateDictionary` updated to make sure to copy value and to the right device.<br/>
#1176 : When specific `Optimizers` load in a conditional tensor, made sure to copy to the right device.<br/>
#1174 : Loading CUDA tensor from stream threw an error<br/>
#1179 : Calling `Module.to()` with the `ParameterList` and `ParameterDict` module didn't move the parameters stored in the field.<br/>
#1148 : Calling `Module.to()` shouldn't be differentiable<br/>
#1126 : Calling `ScriptModule.to()` doesn't move attributes<br/>
#1180 : Module.to(ScalarType) has restrictions in PyTorch which aren't restricted in TorchSharp.<br/>

## NuGet Version 0.101.2

__API Changes__:

Added extension method `ScalarType.ElementSize()` to get the size of each element of a given ScalarType.<br/>
Added methods for loading and saving individual tensors with more overloads.<br/>
Added 'persistent' flag to register_buffer()<br/>

__Bug Fixes__:

Fixed byte stream advancement issue in non-strict mode, ensuring proper skipping of non-existent parameters while loading models.<br/>

## NuGet Version 0.101.1

This is a fast-follower bug fix release, addressing persistent issues with stability of using TorchScript from TorchSharp.

__Bug Fixes__:

#1047 Torchscript execution failures (hangs, access violation, Fatal error. Internal CLR fatal error. (0x80131506) )<br/>

## NuGet Version 0.101.0

This is an upgrade to libtorch 2.1.0. It also moves the underlying CUDA support to 12.1 from 11.7, which means that all the libtorch-cuda-* packages have been renamed. Please update your CUDA driver to one that support CUDA 12.1.

__API Changes__:

Enhanced `Module.load` function to return matching status of parameters in non-strict mode via an output dictionary.<br/>
Introduced attribute-based parameter naming for module state dictionaries, allowing custom names to override default field names.<br/>

## NuGet Version 0.100.7

__Breaking Changes__:

DataLoader should no longer be created using `new` -- instead, the overall pattern is followed, placing the classes in `TorchSharp.Modules` and the factories in the static class. This will break any code that creates a DataLoader, but can be fixed by:

1. Removing the `new` in `new torch.utils.data.DataLoader(...)`<br/>
2. Adding a `using TorchSharp.Modules` (C#) or `open TorchSharp.Modules` (F#) to files where `DataLoader` is used as a type name.<br/>

__API Changes__:

Adding an `IterableDataset` abstract class, and making `TensorDataset` derive from it.<br/>
Moving the `DataLoader` class to `TorchSharp.Modules` and adding DataLoader factories.<br/>
#1092: got error when using DataLoader <br/>
#1069: Implementation of torch.sparse_coo_tensor for sparse tensor creation<br/>
Renamed `torch.nn.functional.SiLU` -> `torch.nn.functional.silu`<br/>
Added a set of generic `Sequential` classes.<br/>

__Bug Fixes__:

#1083: Compiler rejects scalar operand due to ambiguous implicit conversion<br/>

## NuGet Version 0.100.6

__Bug Fixes__:

ScriptModule: adding `forward` and the ability to hook.<br/>
Update to SkiaSharp 2.88.6 to avoid the libwebp vulnerability.<br/>
#1105: Dataset files get written to the wrong directory<br/>
#1116: Gradient null for simple calculation<br/>

## NuGet Version 0.100.5

__Breaking Changes__:

Inplace operators no longer create an alias, but instead return 'this'. This change will impact any code that explicitly calls `Dispose` on a tensor after the operation.

__Bug Fixes__:

#1041 Running example code got error in Windows 10<br/>
#1064 Inplace operators create an alias<br/>
#1084 Module.zero_grad() does not work<br/>
#1089 max_pool2d overload creates tensor with incorrect shape<br/>

## NuGet Version 0.100.4

__Breaking Changes__:

The constructor for TensorAccessor is now `internal`, which means that the only way to create one is to use the `data<T>()` method on Tensor. This was always the intent.

__API Changes__:

Tensor.randperm_out() deprecated.<br/>
torch.randperm accepts 'out' argument<br/>
Adding PReLU module.<br/>
Adding scaled_dot_product_attention.<br/>
The constructor for TensorAccessor was made `internal`<br/>
torchvision.utils.save_image implemented<br/>
torchvision.utils.make_grid implemented<br/>
torchvision.transforms.RandAugment implemented<br/>

__Bug Fixes__:

Fixed torch.cuda.synchronize() method<br/>
Suppress runtime warning by setting align_corners to 'false'<br/>
Fixed argument validation bug in Grayscale<br/>
#1056: Access violation with TensorAccessor.ToArray - incompatible data types<br/>
#1057: Memory leak with requires_grad<br/>

## NuGet Version 0.100.3

This release is primarily, but not exclusively, focused on fixing bugs in distributions and adding a few new ones.

__Breaking Changes__:

The two main arguments to `torch.linalg.solve()` and `torch.linalg.solve_ex()` were renamed 'A' and 'B' to align with PyTorch.

__API Changes__:

Adding torch.linalg.solve_triangular()<br/>
Adding torch.distributions.MultivariateNormal<br/>
Adding torch.distributions.NegativeBinomial<br/>
Adding in-place versions of `Tensor.triu()` and `Tensor.tril()`<br/>
Adding torch.linalg.logsigmoid() and torch.nn.LogSigmoid<br/>
A number of distributions were missing the `mode` property.<br/>
Adding a C#-like string formatting style for tensors.<br/>

__Bug Fixes__:

TorchVision `rotate()`, `solarize()` and `invert()` were incorrectly implemented.<br/>
Fixed bug in Bernoulli's `entropy()` and `log_prob()` implementations.<br/>
Fixed bug in Cauchy's `log_prob()` implementation.<br/>
Fixed several bugs in HalfCauchy and HalfNormal.<br/>
The Numpy-style string formatting of tensors was missing commas between elements<br/>

## NuGet Version 0.100.2

__API Changes__:

Add torchvision.datasets.CelebA()<br/>
Add support for properly formatting Tensors in Polyglot notebooks without the 'Register' call that was necessary before.<br/>

__Bug Fixes__:

#1014 AdamW.State.to() ignores returns<br/>
#999 Error in Torchsharp model inference in version 0.100.0<br/>

## NuGet Version 0.100.1

__Breaking Changes__:

TorchSharp no longer supports any .NET Core versions prior to 6.0. .NET FX version support is still the same: 4.7.2 and up.

__API Changes__:

Added operator functionality to Torchvision, but roi are still missing.<br/>
Added support for additional types related to TorchScript modules. Scripts can now return lists of lists and tuples of lists and tuples, to an arbitrary level of nesting.
Scripts can now accept lists of Tensors.

__Bug Fixes__:

#1001 Issue with resnet50, resnet101, and resnet152<br/>

## NuGet Version 0.100.0

Updated backend binaries to libtorch v2.0.1.

Updated the NuGet metadata to use a license expression rather than a reference to a license file. This will help with automated license checking by users.

__Breaking Changes__:

With v2.0.1, `torch.istft()` expects complex numbers in the input tensor.

__API Changes__:

#989 Adding anomaly detection APIs to `torch.autograd`<br/>

__Fixed Bugs__:


## NuGet Version 0.99.6

__Breaking Changes__:

There was a second version of `torch.squeeze()` with incorrect default arguments. It has now been removed.

__API Changes__:

Removed incorrect `torch.squeeze()` method.<br/>
Adding two-tensor versions of `min()` and `max()`<br/>

__Fixed Bugs__:

#984 Conversion from System.Index to TensorIndex is missing<br/>
#987 Different versions of System.Memory between build and package creation.<br/>

## NuGet Version 0.99.5

__API Changes__:

Added Tensorboard support for histograms, images, video, and text.

## NuGet Version 0.99.4

__Breaking Changes__:

There were some changes to the binary format storing optimizer state. This means that any such state generated before updating to this version is invalid and will likely result in a runtime error.

__API Changes__:

Adding torch.tensordot<br/>
Adding torch.nn.Fold and Unfold modules.<br/>
Adding `Module.call()` to all the Module<T...> classes. This wraps `Module.forward()` and allows hooks to be registered. `Module.forward()` is still available, but the most general way to invoke a module's logic is through `call()`.<br/>
Adding tuple overloads for all the padding-related modules.<br/>
Adding support for exporting optimizer state from PyTorch and loading it in TorchSharp<br/>

__Fixed Bugs__:

#842 How to use register_forward_hook?<br/>
#940 Missing torch.searchsorted<br/>
#942 nn.ReplicationPad1d(long[] padding) missing<br/>
#943 LRScheduler.get_last_lr missing<br/>
#951 DataLoader constructor missing drop_last parameter<br/>
#953 TensorDataset is missing<br/>
#962 Seed passed to torch.random.manual_seed(seed) is unused<br/>
#949 Passing optimizer state dictionary from PyTorch to TorchSharp<br/>
#971 std results are inconsistent<br/>

## NuGet Version 0.99.3

__API Changes__:

Fixing misspelling of 'DetachFromDisposeScope,' deprecating the old spelling.<br/>
Adding allow_tf32<br/>
Adding overloads of Module.save() and Module.load() taking a 'Stream' argument.<br/>
Adding torch.softmax() and Tensor.softmax() as aliases for torch.special.softmax()<br/>
Adding torch.from_file()<br/>
Adding a number of missing pointwise Tensor operations.<br/>
Adding select_scatter, diagonal_scatter, and slice_scatter<br/>
Adding torch.set_printoptions<br/>
Adding torch.cartesian_prod, combinations, and cov.<br/>
Adding torch.cdist, diag_embed, rot90, triu_indices, tril_indices<br/>

__Fixed Bugs__:

#913 conv = nn.Conv2d(c1, 1, 1, bias=False).requires_grad_(False)<br/>
#910 nn.Module.modules is missing<br/>
#912 nn.Module save and state_ dict method error<br/>

## NuGet Version 0.99.2

__API Changes__:

Adding 'maximize' argument to the Adadelta optimizer<br/>
Adding linalg.ldl_factor and linalg.ldl_solve<br/>
Adding a couple of missing APIs (see #872)<br/>
Adding SoftplusTransform<br/>
Support indexing and slicing of Sequential<br/>
Adding ToNDArray() to TensorAccessor<br/>

__Fixed Bugs__:

#870 nn.AvgPool2d(kernel_size=3, stride=2, padding=1) torchsharp not support padding<br/>
#872 Tensor.masked_fill_(mask, value) missing<br/>
#877 duplicate module parameters called named_parameters() while load model by cuda<br/>
#888 THSTensor_meshgrid throws exception<br/>

## NuGet Version 0.99.1

__Breaking Changes__:

The options to the ASGD, Rprop, and RMSprop optimizers have been changed to add a 'maximize' flag. This means that saved state dictionaries for these optimizers will not carry over.

The return type of Sequential.append() has changed from 'void' to 'Sequential.' This breaks binary compatibility, but not source compat.

__API Changes__:

Added a number of 1.13 APIs under `torch.special`<br/>
Added a `maximize` flag to the ASGD, Rprop and RMSprop optimizers.<br/>
Added PolynomialLR scheduler<br/>
The return type of Sequential.append() has changed from 'void' to 'Sequential.'<br/>
Added 1-dimensional array overloads for `torch.as_tensor()`<br/>

__Fixed Bugs__:

#836 Categorical seems to be miscalculated<br/>
#838 New Bernoulli get "Object reference not set to an instance of an object."<br/>
#845 registered buffers are being ignored in move model to device<br/>
#851 tensor.ToString(TorchSharp.TensorStringStyle.Numpy)<br/>
#852 The content returned by torch.nn.Sequential.append() is inconsistent with the official<br/>

## NuGet Version 0.99.0

This is an upgrade to libtorch 1.13. It also moves the underlying CUDA support to 11.7 from 11.3, which means that all the libtorch-cuda-* packages have been renamed.

__Breaking Changes__:

See API Changes.<br/>

__API Changes__:

Removed Tensor.lstsq, paralleling PyTorch. Use torch.linalg.lstsq, instead. This is a breaking change.<br/>
Added 'left' Boolean argument to `torch.linalg.solve()`<br/>

## NuGet Version 0.98.3

__Fixed Bugs__:

MultiStepLR scheduler was not computing the next LR correctly.<br/>
Fixed incorrect version in package reference.<br/>
Added missing package references to TorchVision manifest.<br/>

## NuGet Version 0.98.2

__Breaking Changes__:

The .NET 5.0 is no longer supported. Instead, .NET 6.0 is the minimum version. .NET FX 4.7.2 and higher are still supported.

__API Changes__:

Support 'null' as input and output to/from TorchScript.<br/>
Added support for label smoothing in CrossEntropyLoss.<br/>
Added torchaudio.transforms.MelSpectrogram().<br/>
Adding squeeze_()<br/>
Adding older-style tensor factories -- IntTensor, FloatTensor, etc.<br/>

__Fixed Bugs__:

#783 Download progress bar missing<br/>
#787 torch.where(condition) → tuple of LongTensor function missing<br/>
#799 TorchSharp.csproj refers Skia<br/>

__Source Code Cleanup__:

Moved P/Invoke declarations into dedicated class.<br/>
Added C# language version to all .csproj files.<br/>

## NuGet Version 0.98.1

__Breaking Changes:__

TorchVision and TorchAudio have beeen moved into their own NuGet packages, which need to be added to any project using their APIs.

ModuleList and ModuleDict are now generic types, taking the module type as the type parameter. torch.nn.ModuleDict() will return a ModuleDict<Module>, which torch.nn.ModuleDict<T>() will return a ModuleDict<T>, where T must be a Module type.

__Fixed Bugs:__

#568 Overloads for Named Tensors<br/>
#765 Support invoking ScriptModule methods<br/>
#775 torch.jit.load: support specifying a target device<br/>
#792 Add SkiaSharp-based default imager for torchvision.io<br/>

__API Changes__:

Generic ModuleDict and ModuleList<br/>
Added torchaudio.transforms.GriffinLim
Added support for named tensors
Added default dim argument value for 'cat'

## NuGet Version 0.98.0

__Breaking Changes:__

Some parameter names were changed to align with PyTorch. This affects names like 'dimension,' 'probability,' and 'keepDims' and will break code that is passing these parameters by name.

Module.to(), cpu(), and cuda() were moved to a static class for extension methods. This means that it is necessary to have a 'using TorchSharp;' (C#) or 'open TorchSharp' (F#) in each file using them.

Doing so (rather than qualifying names with 'TorchSharp.') was already recommended as a best practice, since such a using/open directive will allows qualified names to align with the PyTorch module hierarchy.

__Loss functions are now aligned with the PyTorch APIs.__ This is a major change and the reason for incrementing the minor version number. The most direct consequence is that losses are modules rather than delegates, which means you need to call .forward() to actually compute the loss. Also, the factories are in torch.nn rather than torch.nn.functional and have the same Pascal-case names as the corresponding types. The members of the torch.nn.functional static class are now proper immediate loss functions, whereas the previous ones returned a loss delegate.

__Generic Module base class.__ The second major change is that Module is made type-safe with respect to the `forward()` function. Module is now an abstract base class, and interfaces `IModule<T,TResult>`, `IModule<T1,T2,TResult>`,... are introduced to define the signature of the `forward()` function. For most custom modules, this  means that the base class has to be changed to `Module<Tensor,Tensor>`, but some modules may require more significant changes.

ScriptModule follows this pattern, but this version introduces `ScriptModule<T...,TResult>` base classes, with corresponding `torch.jit.load<T...,TResult>()` static factory methods.

__Fixed Bugs:__

#323 forward() should take a variable-length list of arguments<br/>
#558 Fix deviation from the Pytorch loss function/module APIs<br/>
#742 Ease of use: Module.to method should be generic T -> T<br/>
#743 Ease of use: module factories should have dtype and device<br/>
#745 Executing a TorchScript that returns multiple values, throws an exception<br/>
#744 Some of functions with inconsistent argument names<br/>
#749 functional.linear is wrong<br/>
#761 Stateful optimizers should have support for save/load from disk.<br/>
#771 Support more types for ScriptModule<br/>

__API Changes__:

Module.to(), cpu(), and cuda() were redone as extension methods. The virtual methods to override, if necessary, are now named '_to'. A need to do so should be extremely rare.<br/>
Support for saving and restoring hyperparameters and state of optimizers<br/>
Loss functions are now Modules rather than delegates.<br/>
Custom modules should now use generic versions as base classes.<br/>
ScriptModule supports calling methods other than forward()<br/>
Added torch.jit.compile().<br/>

## NuGet Version 0.97.6

__Breaking Changes:__

This release changes TorchSharp.torchvision from a namespace to a static class. This will break any using directives that assumes that it is a namespace.

__Fixed Bugs:__

#719 ResNet maxpool<br/>
#730 Sequential.Add<br/>
#729 Changing torchvision namespace into a static class?<br/>

__API Changes__:

Adding 'append()' to torch.nn.Sequential<br/>
Adding torch.numel() and torch.__version__<br/>
Adding modifiable global default for tensor string formatting<br/>

## NuGet Version 0.97.5

__Fixed Bugs:__

#715 How to implement the following code <br/>

__API Changes__:

Add functional normalizations<br/>
Added torch.utils.tensorboard.SummaryWriter. Support for scalars only.<br/>


## NuGet Version 0.97.3

__Fixed Bugs:__

#694 torch.log10() computes torch.log()<br/>
#691 torch.autograd.backward()<br/>
#686 torch.nn.functional.Dropout() doesn't have the training argument.<br/>

__API Changes__:

Add `repeat_interleave()`<br/>
Add torch.broadcast_shapes()<br/>
Added meshgrid, mT, mH, and H<br/>
Added additional distributions.<br/>
Add dct and mu-law to torchaudio
Added torchvision -- sigmoid_focal_loss()<br/>
Update the arguments of `dropout()` in `Tacotron2`<br/>
Add static function for `all()`, `any()`, `tile()`, `repeat_interleave()`.<br/>
Add an implementation of the ReduceLROnPlateau learning rate scheduler.<br/>

## NuGet Version 0.97.2

__Breaking Changes:__

This release contains a breaking change__ related to `torch.tensor()` and `torch.from_array()` which were not adhering to the semantics of the Pytorch equivalents (`torch.from_numpy()` in the case of `torch.from_array()`).

With this change, there will be a number of different APIs to create a tensor form a .NET array. The most significant difference between them is whether the underlying storage is shared, or whether a copy is made. Depending on the size of the input array, copying can take orders of magnitude more time in creation than sharing storage, which is done in constant time (a few μs).

The resulting tensors may be reshaped, but not resized.

```C#
// Never copy:
public static Tensor from_array(Array input)

// Copy only if dtype or device arguments require it:
public static Tensor frombuffer(Array input, ScalarType dtype, long count = -1, long offset = 0, bool requiresGrad = false, Device? device = null)
public static Tensor as_tensor(Array input,  ScalarType? dtype = null, Device? device = null)
public static Tensor as_tensor(Tensor input, ScalarType? dtype = null, Device? device = null)

// Always copy:
public static Tensor as_tensor(IList<<VARIOUS TYPES>> input,  ScalarType? dtype = null, Device? device = null)
public static Tensor tensor(<<VARIOUS TYPES>> input, torch.Device? device = null, bool requiresGrad = false)
```

__Fixed Bugs:__

#670 Better align methods for creating tensors from .NET arrays with Pytorch APIs. _This is the breaking change mentioned earlier._<br/>
#679 The default value of onesided or torch.istft() is not aligned with PyTorch<br/>

__API Changes__:

Added torch.nn.init.trunc_normal_<br/>
Added index_add, index_copy, index_fill<br/>
Added torch.frombuffer()<br/>
Added torch.fft.hfft2, hfftn, ihfft2, ihfftn<br/>
Adding SequentialLR to the collection of LR schedulers.<br/>
Add 'training' flag to functional dropout methods.<br/>
Add missing functions to torchaudio.functional<br/>
Adding TestOfAttribute to unit tests<br/>

## NuGet Version 0.97.1

This release is made shortly after 0.97.0, since it adresses a serious performance issue when creating large tensors from .NET arrays.

__Fixed Bugs:__

#670 Tensor allocation insanely slow for from_array()<br/>

__API Changes__:

RNN, LSTM, GRU support PackedSequence<br/>
Add element-wise comparison methods of torch class.<br/>
Fix clamp and (non)quantile method declarations<br/>
Implementing isnan()<br/>
Added torchaudio.models.Tacotron2()<br/>

## NuGet Version 0.97.0

__Fixed Bugs:__

#653:Tensor.to(Tensor) doesn't change dtype of Tensor.<br/>

__API Changes__:

Add ability to load and save TorchScript modules created using Pytorch<br/>
Add torch.utils.rnn<br/>
Add torchvision.io<br/>
Add Tensor.trace() and torch.trace() (unrelated to torch.jit.trace)<br/>
Add Tensor.var and Tensor.var_mean<br/>
Add torchaudio.datasets.SPEECHCOMMANDS<br/>
Add torchaudio.Resample()<br/>

## NuGet Version 0.96.8

__Breaking Changes:__

This release contains a fix to inadvertent breaking changes in 0.96.7, related to Tensor.str(). This fix is itself breaking, in that it breaks any code that relies on the order of
arguments to str() introduced in 0.96.7. However, since the pre-0.96.7 argument order makes more sense, we're taking this hit now rather than keeping the inconvenient order in 0.96.7.

__Fixed Bugs:__

#618 TorchSharp.Modules.Normal.sample() Expected all tensors [...]<br/>
#621 torch.roll missing<br/>
#629 Missing dependency in 0.96.7 calling TorchSharp.torchvision.datasets.MNIST<br/>
#632 gaussian_nll_loss doesn't work on GPU<br/>

__API Changes:__

Add torchaudio.datasets.YESNO().<br/>
Added torch.from_array() API to create a tensor from an arbitry-dimension .NET array.<br/>
Added torch.tensor() overloads for most common dimensions of .NET arrays: ndim = [1,2,3,4]<br/>
Added the most significant API additions from Pytorch 1.11.<br/>
Added juliastr() and npstr().<br/>
Added two torchaudio APIs.<br/>
Added 'decimals' argument to Tensor.round()<br/>
Changed tensor.str() to undo the breaking change in 0.96.7<br/>
Added torch.std_mean()<br/>

## NuGet Version 0.96.7

__Dependency Changes:__

This version integrates with the libtorch 1.11.0 backend. API updates to follow.<br/>

__API Changes:__

Strong name signing of the TorchSharp library to allow loading it in .NET Framework strongly name signed apps.<br/>
Added the 'META' device type, which can be used to examine the affect of shape from tensor operations without actually doing any computations.<br/>
Added a few methods from the torch.nn.utils namespace.<br/>
Add torch.stft() and torch.istft()

__Fixed Bugs:__

#567 pad missing the choice to fill at start or end<br/>

## NuGet Version 0.96.6

__API Changes:__

#587 Added the Storage classes, and Tensor.storage()<br/>
Added torchvision.models.resnet***() factories<br/>
Added torchvision.models.alexnet() factory<br/>
Added torchvision.models.vgg*() factories<br/>
Added 'skip' list for loading and saving weights.<br/>
Added torchvision.models.interception_v3() factory<br/>
Added torchvision.models.googlenet() factory<br/>

__Fixed Bugs:__

#582 unbind missing<br/>
#592 GRU and Input and hidden tensors are not at the same device,[...]<br/>
Fixed Module.Dispose() and Sequential.Dispose() (no issue filed)

## NuGet Version 0.96.5

Same-day release. The previous release was made without propert testing of the ToString() improvements in a notebook context. It turned out that when the standard Windows line-terminator "\r\n" is used in a VS Code notebook, an extra blank line is created.

This release fixes that by allowing the caller of ToString() to pass in the line terminator string that should be used when formatting the string. This is easily done in the notebook.

## NuGet Version 0.96.4

In this release, the big change is support for .NET FX 4.7.2 and later.

There are no breaking changes that we are aware of, but see the comment on API Changes below -- backporting code to .NET 4.7 or 4.8, which were not previously supported, may lead to errors in code that uses tensor indexing.

__API Changes:__

Due to the unavailability of `System.Range` in .NET FX 4.7, indexing of tensors using the `[a..b]` syntax is not available. In its place, we have added support for using tuples as index expressions, with the same semantics, except that the "from end" unary operator `^` of the C# range syntax is not available. The tuple syntax is also available for versions of .NET that do support `System.Range`

A second piece of new functionality was to integrate @dayo05's work on DataLoader into the Examples. A couple of MNIST and CIFAR data sets are now found in `torchvision.datasets`

A Numpy-style version of ToString() was added to the existing Julia-style, and the argument to the verbose ToString() was changed from 'Boolean' to an enumeration.

A number of the "bugs" listed below represent missing APIs.

__Fixed Bugs:__

#519 Multiprocessing dataloader support<br/>
#529 pin_memory missing<br/>
#545 Implement FractionalMaxPool{23}d<br/>
#554 Implement MaxUnpool{123}d<br/>
#555 Implement LPPool{12}d<br/>
#556 Implement missing activation modules<br/>
#559 Implement miscellaneous missing layers.<br/>
#564 torch.Tensor.tolist<br/>
#566 Implicit conversion of scalars to tensors<br/>
#576 load_state_dict functionality<br/>

## NuGet Version 0.96.3

__API Changes:__

__NOTE__: This release contains breaking changes.<br/>

The APIs to create optimizers all take 'parameters()' as well as 'named_parameters()' now.<br/>
Support for parameter groups in most optimizers.<br/>
Support for parameter groups in LR schedulers.<br/>

__Fixed Bugs:__

#495 Add support for OptimizerParamGroup<br/>
#509 Tensor.conj() not implemented<br/>
#515 what's reason for making register_module internal?<br/>
#516 AdamW bug on v0.96.0<br/>
#521 Can't set Tensor slice using indexing<br/>
#525 LSTM's forward function not work with null hidden and cell state<br/>
#532 Why does storing module layers in arrays break the learning process?<br/>

## NuGet Version 0.96.2

NOT RELEASED

## NuGet Version 0.96.1

__API Changes:__

__Fixed Bugs:__

Using libtorch CPU packages from F# Interactive required explicit native loads

#510 Module.Load throws Mismatched state_dict sizes exception on BatchNorm1d<br/>

## NuGet Version 0.96.0

__API Changes:__

__NOTE__: This release contains breaking changes.

'Module.named_parameters()', 'parameters()', 'named_modules()', 'named_children()' all return IEnumerable instances instead of arrays.<br/>
Adding weight and bias properties to the RNN modules.<br/>
Lower-cased names: Module.Train --> Module.train and Module.Eval --> Module.eval

__Fixed Bugs:__

#496 Wrong output shape of torch.nn.Conv2d with 2d stride overload<br/>
#499 Setting Linear.weight is not reflected in 'parameters()'<br/>
#500 BatchNorm1d throws exception during eval with batch size of 1<br/>

## NuGet Version 0.95.4

__API Changes:__

Added OneCycleLR and CyclicLR schedulers<br/>
Added DisposeScopeManager and torch.NewDisposeScope() to facilitate a new solution for managing disposing of  tensors with fewer usings.<br/>
Added Tensor.set_()<br/>
Added 'copy' argument to Tensor.to()

__NOTES__: <br/>
The 'Weight' and 'Bias' properties on some modules have been renamed 'weight' and 'bias'.<br/>
The 'LRScheduler.LearningRate' property has been removed. To log the learning rate, get it from the optimizer that is in use.

__Fixed Bugs:__

#476 BatchNorm does not expose bias,weight,running_mean,running_var<br/>
#475 Loading Module that's on CUDA<br/>
#372 Module.save moves Module to CPU<br/>
#468 How to set Conv2d kernel_size=(2,300)<br/>
#450 Smoother disposing

## NuGet Version 0.95.3

__API Changes:__

The previously unused Tensor.free() method was renamed 'DecoupleFromNativeHandle()' and is meant to be used in native interop scenarios.<br/>
Tensor.Handle will now validate that the internal handle is not 'Zero', and throw an exception when it is. This will catch situations where a disposed tensor is accessed.<br/>

__Fixed Bugs:__

There were a number of functions in torchvision, as well as a number of optimizers, that did not properly dispose of temporary and intermediate tensor values, leading to "memory leaks" in the absence of explicit GC.Collect() calls.<br/>
A couple of randint() overloads caused infinite recursion, crashing the process.

## NuGet Version 0.95.2

__API Changes:__

Added a Sequential factory method to create Sequential from a list of anonymous submodules.<br/>
Added TotalCount and PeakCount static properties to Tensor, useful for diagnostic purposes.<br/>

__Fixed Bugs:__

#432 Sequential does not dispose of intermediary tensors.

## NuGet Version 0.95.1

This version integrates with LibTorch 1.10.0.

__API Changes:__

Added a 'strict' option to Module.load().

See tracking issue #416 for a list of new 1.10.0 APIs.
https://github.com/dotnet/TorchSharp/issues/416

## NuGet Version 0.93.9

__Fixed Bugs:__

#414 LRScheduler -- not calling the optimizer to step() [The original, closing fix was actually incorrect, but was then fixed again.]

__API Changes:__

Added the NAdam and RAdam optimizers.<br/>
Added several missing and new learning rate schedulers.


## NuGet Version 0.93.8

__Fixed Bugs:__

#413 Random Distributions Should Take a Generator Argument<br/>
#414 LRScheduler -- not calling the optimizer to step()

__API Changes:__

Added Module.Create<T>() to create a model and load weights.

## NuGet Version 0.93.6

__Fixed Bugs:__

#407 rand() and randn() must check that the data type is floating-point.<br/>
#410 Support for passing random number generators to rand(), randn(), and randint()


__API Changes:__

Added some overloads to make F# usage more convenient.<br/>
Added convenience overloads to a number of random distribution factories.<br/>
Added '_' to the torch.nn.init functions. They overwrite the input tensor, so they should have the in-place indicator.

## NuGet Version 0.93.5

__Fixed Bugs:__

#399 Data<T>() returns span that must be indexed using strides.

This was a major bug, affecting any code that pulled data out of a tensor view.

__API Changes:__

Tensor.Data<T>() -> Tensor.data<T>()<br/>
Tensor.DataItem<T>() -> Tensor.item<T>()<br/>
Tensor.Bytes() -> Tensor.bytes<br/>
Tensor.SetBytes() -> Tensor.bytes<br/>

## NuGet Version 0.93.4

This release introduces a couple of new NuGet packages, which bundle the native libraries that you need:

TorchSharp-cpu<br/>
TorchSharp-cuda-linux<br/>
TorchSharp-cuda-windows<br/>

## NuGet Version 0.93.1

With this release, the native libtorch package version was updated to 1.9.0.11, and that required rebuilding this package.

## NuGet Version 0.93.0

With this release, releases will have explicit control over the patch version number.

__Fixed Bugs:__

Fixed incorrectly implemented Module APIs related to parameter / module registration.<br/>
Changed Module.state_dict() and Module.load() to 'virtual,' so that saving and restoring state may be customized.<br/>
#353 Missing torch.minimum (with an alternative raising exception)<br/>
#327 Tensor.Data<T> should do a type check<br/>
#358 Implement ModuleList / ModuleDict / Parameter / ParameterList / ParameterDict

__API Changes:__

Removed the type-named tensor factories, such as 'Int32Tensor.rand(),' etc.

__Documentation Changes:__

Added an article on creating custom modules.

## NuGet Version 0.92.52220

This was the first release since moving TorchSharp to the .NET Foundation organization. Most of the new functionality is related to continuing the API changes that were started in the previous release, and fixing some bugs.

__Fixed Bugs:__

#318 A few inconsistencies with the new naming

__Added Features:__

'''
torch.nn.MultiHeadAttention
torch.linalg.cond
torch.linalg.cholesky_ex
torch.linalg.inv_ex
torch.amax/amin
torch.matrix_exp
torch.distributions.*   (about half the namespace)
'''

__API Changes:__

CustomModule removed, its APIs moved to Module.<|MERGE_RESOLUTION|>--- conflicted
+++ resolved
@@ -2,37 +2,28 @@
 
 Releases, starting with 9/2/2021, are listed with the most recent release at the top.
 
-<<<<<<< HEAD
-
 # NuGet Version 0.104.0
 
 This is a big change in implementation, but not as big in API surface area. Many of the builtin modules, but not all, were re-implemented in managed code calling into native code via the functional APIs. This has several advantages:
 
-1. Align with the Pytorch implementations.
-2. More easily expose module attributes as properties as Pytorch does.
-3. In some cases, avoid native code altogether.
-4. The builtin modules can serve as "best practice" examples for custom module authors.
+1. Align with the Pytorch implementations.<br/>
+2. More easily expose module attributes as properties as Pytorch does.<br/>
+3. In some cases, avoid native code altogether.<br/>
+4. The builtin modules can serve as "best practice" examples for custom module authors.<br/>
 
 __Breaking Changes__:
 
 The names of several arguments have been changed to align better with Pytorch naming. This may break code that passes such arguments by name, but will be caught at compile time.
+
+The argument defaults for `torch.diagonal()` and `Tensor.diagonal()` arguments have been corrected.
 
 __Issues fixed__:
 
 #1397 Look into whether parameter creation from a tensor leads to incorrect dispose scope statistics. This bug was discovered during testing of the PR.<br/>
 #1210 Attribute omissions.<br/>
-=======
-# NuGet Version 0.104.0
-
-__Breaking Changes__:
-
-The argument defaults for `torch.diagonal()` and `Tensor.diagonal()` arguments have been changed.
-
-__Bug Fixes__:
-
-#1400 There may be an error in torchvision.transforms.GaussianBlur
-#1402 diagonal() has incorrect default
->>>>>>> 78372a1d
+#1210 Attribute omissions.<br/>
+#1400 There may be an error in torchvision.transforms.GaussianBlur<br/>
+#1402 diagonal() has incorrect default<br/>
 
 # NuGet Version 0.103.1
 
