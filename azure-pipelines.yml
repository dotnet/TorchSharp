--- conflicted
+++ resolved
@@ -13,15 +13,12 @@
   - name: PushPackagesToFeed
     type: boolean
     default: false
-<<<<<<< HEAD
-=======
   # Set which source branch to build libtorch-* packages.
   # The build-libtorch jobs are only run if the source branch is the same as this value.
   # The default is 'main' branch.
   - name: SourceBranchName
     type: string
     default: 'main'
->>>>>>> 0fa77dbb
 
 variables:
   MyRunNumber:  $[counter('MyRunNumber', 52201)]
@@ -30,20 +27,10 @@
     sudo apt-key adv --keyserver keyserver.ubuntu.com --recv-keys DE19EB17684BA42D
     sudo apt-get -y update
     sudo apt-get -y install cmake clang git libunwind8 curl libomp-dev libomp5 wget
-<<<<<<< HEAD
     wget https://packages.microsoft.com/config/ubuntu/20.04/packages-microsoft-prod.deb -O packages-microsoft-prod.deb
     sudo dpkg --purge packages-microsoft-prod && sudo dpkg -i packages-microsoft-prod.deb
     sudo apt-get update; sudo apt-get install -y apt-transport-https && sudo apt-get update
     ldd --version && (/sbin/ldconfig -p | grep stdc++) && (strings /usr/lib/x86_64-linux-gnu/libstdc++.so.6 | grep LIBCXX)
-
-    # Install dotnet
-    sudo apt-get install -y dotnet-sdk-6.0
-=======
-    wget https://packages.microsoft.com/config/ubuntu/22.04/packages-microsoft-prod.deb -O packages-microsoft-prod.deb
-    sudo dpkg --purge packages-microsoft-prod && sudo dpkg -i packages-microsoft-prod.deb
-    sudo apt-get update; sudo apt-get install -y apt-transport-https && sudo apt-get update
-    ldd --version && (/sbin/ldconfig -p | grep stdc++) && (strings /usr/lib/x86_64-linux-gnu/libstdc++.so.6 | grep LIBCXX)
->>>>>>> 0fa77dbb
 
 resources:
   containers:
@@ -131,10 +118,7 @@
       packageType: sdk
       version: 6.0.402
       installationPath: $(Agent.ToolsDirectory)/dotnet
-<<<<<<< HEAD
-=======
-
->>>>>>> 0fa77dbb
+      
   - script: ${{ variables.LinuxPrepScript }}
     displayName: Install dependencies
 
