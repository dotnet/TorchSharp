// Copyright (c) Microsoft Corporation and contributors.  All Rights Reserved.  See License.txt in the project root for license information.
using System;
using System.IO;
using System.Linq;
using System.Runtime.InteropServices;
using TorchSharp;
using TorchSharp.Tensor;
using Xunit;

#nullable enable

namespace TorchSharp
{
    public class TestTorchTensor
    {
        [Fact]
        public void CreateFloat32TensorZeros()
        {
            var shape = new long[] { 2, 2 };
            TorchTensor t = Float32Tensor.zeros(shape);
            Assert.Equal(shape, t.shape);
            Assert.Equal(0.0f, t[0, 0].ToSingle());
            Assert.Equal(0.0f, t[1, 1].ToSingle());
        }

        [Fact]
        public void CreateByteTensorZeros()
        {
            var shape = new long[] { 2, 2 };
            TorchTensor t = ByteTensor.zeros(shape);
            Assert.Equal(shape, t.shape);
            Assert.Equal((byte)0, t[0, 0].ToByte());
            Assert.Equal((byte)0, t[1, 1].ToByte());
        }

        [Fact]
        public void CreateInt32TensorZeros()
        {
            var shape = new long[] { 2, 2 };
            TorchTensor t = Int32Tensor.zeros(shape);
            Assert.Equal(shape, t.shape);
            Assert.Equal(0, t[0, 0].ToInt32());
            Assert.Equal(0, t[1, 1].ToInt32());
        }

        [Fact]
        public void CreateInt64TensorZeros()
        {
            var shape = new long[] { 2, 2 };

            TorchTensor t = Int64Tensor.zeros(shape);
            Assert.Equal(shape, t.shape);
            Assert.Equal(0L, t[0, 0].ToInt64());
            Assert.Equal(0L, t[1, 1].ToInt64());
        }

        [Fact]
        public void CreateBoolTensorZeros()
        {
            var shape = new long[] { 2, 2 };

            TorchTensor t = BoolTensor.zeros(shape);
            Assert.Equal(shape, t.shape);
            Assert.Equal((object)false, t[0, 0].ToBoolean());
            Assert.Equal((object)false, t[1, 1].ToBoolean());
        }

        [Fact]
        public void CreateFloat16TensorZeros()
        {
            foreach (var device in new Device[] { Device.CUDA }) {
                if (device.Type != DeviceType.CUDA || Torch.IsCudaAvailable()) {
                    var shape = new long[] { 2, 2 };

                    TorchTensor t = Float16Tensor.zeros(shape, device: device);
                    Assert.Equal(shape, t.shape);
                    Assert.Equal(0.0f, t[0, 0].ToSingle());
                    Assert.Equal(0.0f, t[1, 1].ToSingle());
                }
            }
        }

        [Fact]
        public void CreateBFloat16TensorZeros()
        {
            foreach (var device in new Device[] { Device.CUDA }) {
                if (device.Type != DeviceType.CUDA || Torch.IsCudaAvailable()) {
                    var shape = new long[] { 2, 2 };

                    TorchTensor t = BFloat16Tensor.zeros(shape, device: device);
                    Assert.Equal(shape, t.shape);
                    Assert.Equal(0.0f, t[0, 0].ToSingle());
                    Assert.Equal(0.0f, t[1, 1].ToSingle());
                }
            }
        }

        [Fact]
        public void CreateFloat32TensorEmpty()
        {
            var shape = new long[] { 2, 2 };
            TorchTensor t = Float32Tensor.empty(shape);
            Assert.Equal(shape, t.shape);
        }

        [Fact]
        public void CreateFloat32TensorFull()
        {
            var shape = new long[] { 2, 2 };
            TorchTensor t = Float32Tensor.full(2, 2, 3.14f);
            Assert.Equal(shape, t.shape);
            Assert.Equal(3.14f, t[0, 0].ToSingle());
            Assert.Equal(3.14f, t[1, 1].ToSingle());
        }

        [Fact]
        public void CreateByteTensorEmpty()
        {
            var shape = new long[] { 2, 2 };
            TorchTensor t = ByteTensor.empty(shape);
            Assert.Equal(shape, t.shape);
        }

        [Fact]
        public void CreateInt32TensorEmpty()
        {
            var shape = new long[] { 2, 2 };
            TorchTensor t = Int32Tensor.empty(shape);
            Assert.Equal(shape, t.shape);
        }

        [Fact]
        public void CreateInt32TensorFull()
        {
            var shape = new long[] { 2, 2 };
            TorchTensor t = Int32Tensor.full(2, 2, 17);
            Assert.Equal(shape, t.shape);
            Assert.Equal(17, t[0, 0].ToInt32());
            Assert.Equal(17, t[1, 1].ToInt32());
        }

        [Fact]
        public void CreateInt64TensorEmpty()
        {
            var shape = new long[] { 2, 2 };

            TorchTensor t = Int64Tensor.empty(shape);
            Assert.Equal(shape, t.shape);
        }

        [Fact]
        public void CreateBoolTensorEmpty()
        {
            var shape = new long[] { 2, 2 };

            TorchTensor t = BoolTensor.empty(shape);
            Assert.Equal(shape, t.shape);
        }

        [Fact]
        public void CreateTensorEmptyStrided()
        {
            var shape = new long[] { 2, 3 };
            var strides = new long[] { 1, 2 };

            TorchTensor t = Float32Tensor.empty_strided(shape, strides);
            Assert.Equal(shape, t.shape);
            Assert.Equal(1, t.stride(0));
            Assert.Equal(2, t.stride(1));
        }

        [Fact]
        public void CreateTensorEmptyAsStrided()
        {
            var shape = new long[] { 2, 3 };
            var strides = new long[] { 1, 2 };

            TorchTensor t = Float32Tensor.empty(shape).as_strided(shape, strides);
            Assert.Equal(shape, t.shape);
            Assert.Equal(1, t.stride(0));
            Assert.Equal(2, t.stride(1));
        }

        [Fact]
        public void CreateFloat16TensorEmpty()
        {
            foreach (var device in new Device[] { Device.CUDA }) {
                if (device.Type != DeviceType.CUDA || Torch.IsCudaAvailable()) {
                    var shape = new long[] { 2, 2 };

                    TorchTensor t = Float16Tensor.empty(shape, device: device);
                    Assert.Equal(shape, t.shape);
                }
            }
        }

        [Fact]
        public void CreateBFloat16TensorEmpty()
        {
            foreach (var device in new Device[] { Device.CUDA }) {
                if (device.Type != DeviceType.CUDA || Torch.IsCudaAvailable()) {
                    var shape = new long[] { 2, 2 };

                    TorchTensor t = BFloat16Tensor.empty(shape, device: device);
                    Assert.Equal(shape, t.shape);
                }
            }
        }

        [Fact]
        public void CreateFloat32Linspace()
        {
            TorchTensor t = Float32Tensor.linspace(0.0f, 10.0f, 101);
            Assert.Equal(101, t.shape[0]);
            Assert.Equal(0.0f, t[0].ToSingle());
            Assert.Equal(0.1f, t[1].ToSingle());
        }

        [Fact]
        public void CreateFloat32Logspace()
        {
            TorchTensor t = Float32Tensor.logspace(0.0f, 10.0f, 101);
            Assert.Equal(101, t.shape[0]);
            Assert.Equal(1.0f, t[0].ToSingle());
            Assert.Equal(10.0f, t[10].ToSingle());
        }

        [Fact]
        public void CreateFloat32TensorOnes()
        {
            var shape = new long[] { 2, 2 };
            TorchTensor t = Float32Tensor.ones(shape);
            Assert.Equal(shape, t.shape);
            Assert.Equal(1.0f, t[0, 0].ToSingle());
            Assert.Equal(1.0f, t[1, 1].ToSingle());
        }

        [Fact]
        public void CreateByteTensorOnes()
        {
            var shape = new long[] { 2, 2 };
            TorchTensor t = ByteTensor.ones(shape);
            Assert.Equal(shape, t.shape);
            Assert.Equal((byte)1, t[0, 0].ToByte());
            Assert.Equal((byte)1, t[1, 1].ToByte());
        }

        [Fact]
        public void CreateInt32TensorOnes()
        {
            var shape = new long[] { 2, 2 };
            TorchTensor t = Int32Tensor.ones(shape);
            Assert.Equal(shape, t.shape);
            Assert.Equal(1, t[0, 0].ToInt32());
            Assert.Equal(1, t[1, 1].ToInt32());
        }

        [Fact]
        public void CreateInt64TensorOnes()
        {
            var shape = new long[] { 2, 2 };

            TorchTensor t = Int64Tensor.ones(shape);
            Assert.Equal(shape, t.shape);
            Assert.Equal(1L, t[0, 0].ToInt64());
            Assert.Equal(1L, t[1, 1].ToInt64());
        }

        [Fact]
        public void CreateBoolTensorOnes()
        {
            var shape = new long[] { 2, 2 };

            TorchTensor t = BoolTensor.ones(shape);
            Assert.Equal(shape, t.shape);
            Assert.Equal((object)true, t[0, 0].ToBoolean());
            Assert.Equal((object)true, t[1, 1].ToBoolean());
        }

        [Fact]
        public void CreateFloat16TensorOnes()
        {
            foreach (var device in new Device[] { Device.CUDA }) {
                if (device.Type != DeviceType.CUDA || Torch.IsCudaAvailable()) {
                    var shape = new long[] { 2, 2 };

                    TorchTensor t = Float16Tensor.ones(shape, device: device);
                    Assert.Equal(shape, t.shape);
                    Assert.Equal(1.0f, t[0, 0].ToSingle());
                    Assert.Equal(1.0f, t[1, 1].ToSingle());
                }
            }
        }

        [Fact]
        public void CreateBFloat16TensorOnes()
        {
            foreach (var device in new Device[] { Device.CUDA }) {
                if (device.Type != DeviceType.CUDA || Torch.IsCudaAvailable()) {
                    var shape = new long[] { 2, 2 };

                    TorchTensor t = BFloat16Tensor.ones(shape, device: device);
                    Assert.Equal(shape, t.shape);
                    Assert.Equal(1.0f, t[0, 0].ToSingle());
                    Assert.Equal(1.0f, t[1, 1].ToSingle());
                }
            }
        }

        [Fact]
        public void CreateComplexFloat32TensorZeros()
        {
            var shape = new long[] { 2, 2 };

            TorchTensor t = ComplexFloat32Tensor.zeros(shape);
            Assert.Equal(shape, t.shape);
            var v3 = t.Data<(float Real, float Imaginary)>().ToArray();
            for (var i = 0; i < v3.Length; i++) {
                Assert.Equal(0.0f, v3[i].Real);
                Assert.Equal(0.0f, v3[i].Imaginary);
            }
        }

        [Fact]
        public void CreateComplexFloat32TensorOnes()
        {
            var shape = new long[] { 2, 2 };

            TorchTensor t = ComplexFloat32Tensor.ones(shape);
            Assert.Equal(shape, t.shape);
            var v3 = t.Data<(float Real, float Imaginary)>().ToArray();
            for (var i = 0; i < v3.Length; i++) {
                Assert.Equal(1.0f, v3[i].Real);
                Assert.Equal(0.0f, v3[i].Imaginary);
            }
        }

        [Fact]
        public void CreateComplex32()
        {
            var shape = new long[] { 2, 2 };
            TorchTensor r = Float32Tensor.randn(shape);
            TorchTensor i = Float32Tensor.randn(shape);

            TorchTensor x = TorchTensor.complex(r, i);

            Assert.Equal(shape, x.shape);
            Assert.Equal(ScalarType.ComplexFloat32, x.Type);
            Assert.True(r.allclose(x.Real));
            Assert.True(i.allclose(x.Imag));
        }

        [Fact]
        public void CreateComplex64()
        {
            var shape = new long[] { 2, 2 };
            TorchTensor r = Float64Tensor.randn(shape);
            TorchTensor i = Float64Tensor.randn(shape);

            TorchTensor x = TorchTensor.complex(r, i);

            Assert.Equal(shape, x.shape);
            Assert.Equal(ScalarType.ComplexFloat64, x.Type);
            Assert.True(r.allclose(x.Real));
            Assert.True(i.allclose(x.Imag));
        }

        [Fact]
        public void CreatePolar32()
        {
            var shape = new long[] { 2, 2 };
            TorchTensor r = Float32Tensor.randn(shape);
            TorchTensor i = Float32Tensor.randn(shape);

            TorchTensor x = TorchTensor.complex(r, i);

            TorchTensor p = TorchTensor.polar(x.abs(), x.angle());

            Assert.Equal(x.shape, p.shape);
            Assert.Equal(ScalarType.ComplexFloat32, p.Type);
            Assert.True(r.allclose(p.Real));
            Assert.True(i.allclose(p.Imag));
        }

        [Fact]
        public void CreatePolar64()
        {
            var shape = new long[] { 2, 2 };
            TorchTensor r = Float64Tensor.randn(shape);
            TorchTensor i = Float64Tensor.randn(shape);

            TorchTensor x = TorchTensor.complex(r, i);

            TorchTensor p = TorchTensor.polar(x.abs(), x.angle());

            Assert.Equal(x.shape, p.shape);
            Assert.Equal(ScalarType.ComplexFloat64, p.Type);
            Assert.True(r.allclose(p.Real));
            Assert.True(i.allclose(p.Imag));
        }

        [Fact]
        public void CreateComplexFloat32TensorRand()
        {
            var shape = new long[] { 2, 2 };
            TorchTensor t = ComplexFloat32Tensor.rand(shape);
            Assert.Equal(shape, t.shape);
            var v3 = t.Data<(float Real, float Imaginary)>().ToArray();
            Assert.All(v3, t => Assert.True(t.Real >= 0.0f && t.Real < 1.0f && t.Imaginary >= 0.0f && t.Imaginary < 1.0f));
        }

        [Fact]
        public void CreateComplexFloat32TensorRandn()
        {
            var shape = new long[] { 2, 2 };
            TorchTensor t = ComplexFloat32Tensor.randn(shape);
            Assert.Equal(shape, t.shape);
            var v3 = t.Data<(float Real, float Imaginary)>().ToArray();
        }

        [Fact]
        public void CreateComplexFloat64TensorZeros()
        {
            var shape = new long[] { 2, 2 };

            TorchTensor t = ComplexFloat64Tensor.zeros(shape);
            Assert.Equal(shape, t.shape);
            var v3 = t.Data<System.Numerics.Complex>().ToArray();
            for (var i = 0; i < v3.Length; i++) {
                Assert.Equal(0.0, v3[i].Real);
                Assert.Equal(0.0, v3[i].Imaginary);
            }
        }

        [Fact]
        public void CreateComplexFloat64TensorOnes()
        {
            var shape = new long[] { 2, 2 };

            TorchTensor t = ComplexFloat64Tensor.ones(shape);
            Assert.Equal(shape, t.shape);
            var v3 = t.Data<System.Numerics.Complex>().ToArray();
            for (var i = 0; i < v3.Length; i++) {
                Assert.Equal(1.0, v3[i].Real);
                Assert.Equal(0.0, v3[i].Imaginary);
            }
        }

        [Fact]
        public void CreateFloat32TensorCheckMemory()
        {
            TorchTensor? ones = null;

            for (int i = 0; i < 10; i++) {
                using (var tmp = Float32Tensor.ones(new long[] { 100, 100, 100 })) {
                    ones = tmp;
                    Assert.NotNull(ones);
                }
            }
        }

        [Fact]
        public void CreateFloat32TensorOnesCheckData()
        {
            var ones = Float32Tensor.ones(new long[] { 2, 2 });
            var data = ones.Data<float>();

            for (int i = 0; i < 4; i++) {
                Assert.Equal(1.0, data[i]);
            }
        }

        [Fact]
        public void CreateFloat32TensorZerosCheckData()
        {
            var zeros = Float32Tensor.zeros(new long[] { 2, 2 });
            var data = zeros.Data<float>();

            for (int i = 0; i < 4; i++) {
                Assert.Equal(0, data[i]);
            }
        }

        [Fact]
        public void CreateInt32TensorOnesCheckData()
        {
            var ones = Int32Tensor.ones(new long[] { 2, 2 });
            var data = ones.Data<int>();

            for (int i = 0; i < 4; i++) {
                Assert.Equal(1, data[i]);
            }
        }

        [Fact]
        public void CreateInt32TensorEyeCheckData1()
        {
            var ones = Int32Tensor.eye(4, 4);
            Assert.Equal(ones.shape[0], ones.shape[1]);

            for (int i = 0; i < 4; i++) {
                for (int j = 0; j < 4; j++) {
                    if (i == j)
                        Assert.Equal(1, ones[i, j].ToInt32());
                    else
                        Assert.Equal(0, ones[i, j].ToInt32());
                }
            }
        }

        [Fact]
        public void CreateInt32TensorEyeCheckData2()
        {
            var ones = Int32Tensor.eye(4);
            Assert.Equal(ones.shape[0], ones.shape[1]);

            for (int i = 0; i < 4; i++) {
                for (int j = 0; j < 4; j++) {
                    if (i == j)
                        Assert.Equal(1, ones[i, j].ToInt32());
                    else
                        Assert.Equal(0, ones[i, j].ToInt32());
                }
            }
        }

        [Fact]
        public void CreateComplexFloat32TensorEyeCheckData()
        {
            var ones = ComplexFloat32Tensor.eye(4, 4);
            Assert.Equal(ones.shape[0], ones.shape[1]);

            for (int i = 0; i < 4; i++) {
                for (int j = 0; j < 4; j++) {
                    if (i == j) {
                        var scalar = ones[i, j].ToComplex32();
                        Assert.Equal(1.0f, scalar.Real);
                        Assert.Equal(0.0f, scalar.Imaginary);
                    } else {
                        var scalar = ones[i, j].ToComplex32();
                        Assert.Equal(0.0f, scalar.Real);
                        Assert.Equal(0.0f, scalar.Imaginary);
                    }
                }
            }
        }

        [Fact]
        public void CreateComplexFloat64TensorEyeCheckData()
        {
            var ones = ComplexFloat64Tensor.eye(4, 4);
            Assert.Equal(ones.shape[0], ones.shape[1]);

            for (int i = 0; i < 4; i++) {
                for (int j = 0; j < 4; j++) {
                    if (i == j) {
                        var scalar = ones[i, j].ToComplex64();
                        Assert.Equal(1.0, scalar.Real);
                        Assert.Equal(0.0, scalar.Imaginary);
                    } else {
                        var scalar = ones[i, j].ToComplex64();
                        Assert.Equal(0.0, scalar.Real);
                        Assert.Equal(0.0, scalar.Imaginary);
                    }
                }
            }
        }

        [Fact]
        public void CreateFloat32TensorCheckDevice()
        {
            var ones = Float32Tensor.ones(new long[] { 2, 2 });
            var device = ones.device;

            Assert.Equal("cpu", ones.device);
        }

        [Fact]
        public void CreateFloat32TensorFromData()
        {
            var data = new float[1000];
            data[100] = 1;

            using (var tensor = Float32Tensor.from(data, new long[] { 100, 10 })) {
                Assert.Equal(1, tensor.Data<float>()[100]);
            }
        }

        [Fact]
        public void CreateFloat32TensorFromDataCheckDispose()
        {
            var data = new float[1000];
            data[100] = 1;

            using (var tensor = Float32Tensor.from(data, new long[] { 100, 10 })) {
                Assert.Equal(1, tensor.Data<float>()[100]);
            }

            Assert.Equal(1, data[100]);
        }

        [Fact]
        public void CreateFloat32TensorFromData2()
        {
            var data = new float[1000];

            using (var tensor = data.ToTorchTensor(new long[] { 10, 100 })) {
                Assert.Equal(default(float), tensor.Data<float>()[100]);
            }
        }

        [Fact]
        public void CreateFloat32TensorFromDataCheckStrides()
        {
            var data = new double[] { 0.2663158, 0.1144736, 0.1147367, 0.1249998, 0.1957895, 0.1231576, 0.1944732, 0.111842, 0.1065789, 0.667881, 0.5682123, 0.5824502, 0.4824504, 0.4844371, 0.6463582, 0.5334439, 0.5079474, 0.2281452 };
            var dataTensor = data.ToTorchTensor(new long[] { 2, 9 });

            for (int r = 0; r < 2; r++) {
                for (int i = 0; i < 9; i++) {
                    var fromData = data[(r * 9) + i];
                    var fromTensor = dataTensor[r, i].ToDouble();
                    Assert.True(Math.Abs(fromData - fromTensor) < 0.0001);
                }
            }

            var firstPart = dataTensor[0];

            for (int i = 0; i < 9; i++) {
                var fromData = data[i];
                var fromChunk = firstPart[i].ToDouble();
                Assert.True(Math.Abs(fromData - fromChunk) < 0.0001);
            }
        }


        [Fact]
        public void CreateFloat16TensorFromDataCheckStrides()
        {
            var data = new float[] { 0.2663158f, 0.1144736f, 0.1147367f, 0.1249998f, 0.1957895f, 0.1231576f, 0.1944732f, 0.111842f, 0.1065789f, 0.667881f, 0.5682123f, 0.5824502f, 0.4824504f, 0.4844371f, 0.6463582f, 0.5334439f, 0.5079474f, 0.2281452f };
            var dataTensor = Float16Tensor.from(data, new long[] { 2, 9 });

            for (int r = 0; r < 2; r++) {
                for (int i = 0; i < 9; i++) {
                    var fromData = data[(r * 9) + i];
                    var fromTensor = dataTensor[r, i].ToSingle();
                    Assert.True(Math.Abs(fromData - fromTensor) < 0.01);
                }
            }

            var firstPart = dataTensor[0];

            for (int i = 0; i < 9; i++) {
                var fromData = data[i];
                var fromChunk = firstPart[i].ToSingle();
                Assert.True(Math.Abs(fromData - fromChunk) < 0.01);
            }
        }

        [Fact]
        public void CreateBFloat16TensorFromDataCheckStrides()
        {
            var data = new float[] { 0.2663158f, 0.1144736f, 0.1147367f, 0.1249998f, 0.1957895f, 0.1231576f, 0.1944732f, 0.111842f, 0.1065789f, 0.667881f, 0.5682123f, 0.5824502f, 0.4824504f, 0.4844371f, 0.6463582f, 0.5334439f, 0.5079474f, 0.2281452f };
            var dataTensor = BFloat16Tensor.from(data, new long[] { 2, 9 });

            for (int r = 0; r < 2; r++) {
                for (int i = 0; i < 9; i++) {
                    var fromData = data[(r * 9) + i];
                    var fromTensor = dataTensor[r, i].ToSingle();
                    Assert.True(Math.Abs(fromData - fromTensor) < 0.1);
                }
            }

            var firstPart = dataTensor[0];

            for (int i = 0; i < 9; i++) {
                var fromData = data[i];
                var fromChunk = firstPart[i].ToSingle();
                Assert.True(Math.Abs(fromData - fromChunk) < 0.1);
            }
        }

        [Fact]
        public void CreateFloat32BartlettWindow()
        {
            TorchTensor t = Float32Tensor.bartlett_window(100);
            Assert.Equal(100, t.shape[0]);
        }

        [Fact]
        public void CreateFloat32BlackmanWindow()
        {
            TorchTensor t = Float32Tensor.blackman_window(100);
            Assert.Equal(100, t.shape[0]);
        }

        [Fact]
        public void CreateFloat32HammingWindow()
        {
            TorchTensor t = Float32Tensor.hamming_window(100);
            Assert.Equal(100, t.shape[0]);
        }

        [Fact]
        public void CreateFloat32HannWindow()
        {
            TorchTensor t = Float32Tensor.hann_window(100);
            Assert.Equal(100, t.shape[0]);
        }

        [Fact]
        public void CreateFloat32KaiserWindow()
        {
            TorchTensor t = Float32Tensor.kaiser_window(100);
            Assert.Equal(100, t.shape[0]);
        }

        [Fact]
        public void CreateFloat32TensorFromScalar()
        {
            float scalar = 333.0f;

            using (var tensor = Float32Tensor.from(scalar)) {
                Assert.Equal(333.0f, tensor.ToSingle());
            }
        }

        [Fact]
        public void CreateFloat16TensorFromScalar()
        {
            float scalar = 333.0f;

            using (var tensor = Float16Tensor.from(scalar)) {
                Assert.Equal(333.0f, tensor.ToSingle());
            }
        }

        [Fact]
        public void CreateBFloat16TensorFromScalar()
        {
            float scalar = 333.0f;

            using (var tensor = BFloat16Tensor.from(scalar)) {
                Assert.Equal(332.0f, tensor.ToSingle()); // NOTE: bfloat16 loses precision, this really is 332.0f
            }
        }

        [Fact]
        public void CreateFloat32TensorFromScalar2()
        {
            float scalar = 333.0f;

            using (var tensor = scalar.ToTorchTensor()) {
                Assert.Equal(333, tensor.ToSingle());
            }
        }

        [Fact]
        public void CreateFloat32TensorOnesLike()
        {
            var shape = new long[] { 10, 20, 30 };

            TorchTensor t1 = Float32Tensor.empty(shape);
            TorchTensor t2 = t1.ones_like();

            Assert.Equal(shape, t1.shape);
            Assert.Equal(ScalarType.Float32, t1.Type);
            Assert.Equal(t1.shape, t2.shape);
            Assert.Equal(ScalarType.Float32, t2.Type);
            Assert.All(t2.Data<float>().ToArray(), t => Assert.True(t == 1.0f));
        }

        [Fact]
        public void CreateFloat32TensorOnesLikeWithType()
        {
            var shape = new long[] { 10, 20, 30 };

            TorchTensor t1 = Float32Tensor.empty(shape);
            TorchTensor t2 = t1.ones_like(dtype: ScalarType.Float64);

            Assert.Equal(shape, t1.shape);
            Assert.Equal(ScalarType.Float32, t1.Type);
            Assert.Equal(t1.shape, t2.shape);
            Assert.Equal(ScalarType.Float64, t2.Type);
            Assert.All(t2.Data<double>().ToArray(), t => Assert.True(t == 1.0));
        }

        [Fact]
        public void CreateFloat32TensorZerosLike()
        {
            var shape = new long[] { 10, 20, 30 };

            TorchTensor t1 = Float32Tensor.empty(shape);
            TorchTensor t2 = t1.zeros_like();

            Assert.Equal(shape, t1.shape);
            Assert.Equal(ScalarType.Float32, t1.Type);
            Assert.Equal(t1.shape, t2.shape);
            Assert.Equal(ScalarType.Float32, t2.Type);
            Assert.All(t2.Data<float>().ToArray(), t => Assert.True(t == 0.0f));
        }

        [Fact]
        public void CreateFloat32TensorZerosLikeWithType()
        {
            var shape = new long[] { 10, 20, 30 };

            TorchTensor t1 = Float32Tensor.empty(shape);
            TorchTensor t2 = t1.zeros_like(dtype: ScalarType.Float64);

            Assert.Equal(shape, t1.shape);
            Assert.Equal(ScalarType.Float32, t1.Type);
            Assert.Equal(t1.shape, t2.shape);
            Assert.Equal(ScalarType.Float64, t2.Type);
            Assert.All(t2.Data<double>().ToArray(), t => Assert.True(t == 0.0));
        }

        [Fact]
        public void CreateFloat32TensorEmptyLike()
        {
            var shape = new long[] { 10, 20, 30 };

            TorchTensor t1 = Float32Tensor.empty(shape);
            TorchTensor t2 = t1.empty_like();

            Assert.Equal(shape, t1.shape);
            Assert.Equal(ScalarType.Float32, t1.Type);
            Assert.Equal(t1.shape, t2.shape);
            Assert.Equal(ScalarType.Float32, t2.Type);
        }

        [Fact]
        public void CreateFloat32TensorEmptyLikeWithType()
        {
            var shape = new long[] { 10, 20, 30 };

            TorchTensor t1 = Float32Tensor.empty(shape);
            TorchTensor t2 = t1.empty_like(dtype: ScalarType.Float64);

            Assert.Equal(shape, t1.shape);
            Assert.Equal(ScalarType.Float32, t1.Type);
            Assert.Equal(t1.shape, t2.shape);
            Assert.Equal(ScalarType.Float64, t2.Type);
        }

        [Fact]
        public void CreateFloat32TensorFullLike()
        {
            var shape = new long[] { 10, 20, 30 };
            TorchScalar value = 3.14f;

            TorchTensor t1 = Float32Tensor.empty(shape);
            TorchTensor t2 = t1.full_like(value);

            Assert.Equal(shape, t1.shape);
            Assert.Equal(ScalarType.Float32, t1.Type);
            Assert.Equal(t1.shape, t2.shape);
            Assert.Equal(ScalarType.Float32, t2.Type);
            Assert.All(t2.Data<float>().ToArray(), t => Assert.True(t == 3.14f));
        }

        [Fact]
        public void CreateFloat32TensorFullLikeWithType()
        {
            var shape = new long[] { 10, 20, 30 };
            TorchScalar value = 3.14;

            TorchTensor t1 = Float32Tensor.empty(shape);
            TorchTensor t2 = t1.full_like(value, dtype: ScalarType.Float64);

            Assert.Equal(shape, t1.shape);
            Assert.Equal(ScalarType.Float32, t1.Type);
            Assert.Equal(t1.shape, t2.shape);
            Assert.Equal(ScalarType.Float64, t2.Type);
            Assert.All(t2.Data<double>().ToArray(), t => Assert.True(t == 3.14));
        }

        [Fact]
        public void CreateFloat32TensorRandLike()
        {
            var shape = new long[] { 10, 20, 30 };

            TorchTensor t1 = Float32Tensor.empty(shape);
            TorchTensor t2 = t1.rand_like();

            Assert.Equal(shape, t1.shape);
            Assert.Equal(ScalarType.Float32, t1.Type);
            Assert.Equal(t1.shape, t2.shape);
            Assert.Equal(ScalarType.Float32, t2.Type);
            Assert.All(t2.Data<float>().ToArray(), t => Assert.True(t >= 0.0f && t < 1.0f));
        }

        [Fact]
        public void CreateFloat32TensorRandLikeWithType()
        {
            var shape = new long[] { 10, 20, 30 };

            TorchTensor t1 = Float32Tensor.empty(shape);
            TorchTensor t2 = t1.rand_like(dtype: ScalarType.Float64);

            Assert.Equal(shape, t1.shape);
            Assert.Equal(ScalarType.Float32, t1.Type);
            Assert.Equal(t1.shape, t2.shape);
            Assert.Equal(ScalarType.Float64, t2.Type);
            Assert.All(t2.Data<double>().ToArray(), t => Assert.True(t >= 0.0 && t < 1.0));
        }

        [Fact]
        public void CreateComplexFloat32TensorRandLike()
        {
            var shape = new long[] { 10, 20, 30 };

            TorchTensor t1 = ComplexFloat32Tensor.empty(shape);
            TorchTensor t2 = t1.rand_like();

            Assert.Equal(shape, t1.shape);
            Assert.Equal(ScalarType.ComplexFloat32, t1.Type);
            Assert.Equal(t1.shape, t2.shape);
            Assert.Equal(ScalarType.ComplexFloat32, t2.Type);
        }

        [Fact]
        public void CreateComplexFloat32TensorRandLikeWithType()
        {
            var shape = new long[] { 10, 20, 30 };

            TorchTensor t1 = Float32Tensor.empty(shape);
            TorchTensor t2 = t1.rand_like(dtype: ScalarType.ComplexFloat32);

            Assert.Equal(shape, t1.shape);
            Assert.Equal(ScalarType.Float32, t1.Type);
            Assert.Equal(t1.shape, t2.shape);
            Assert.Equal(ScalarType.ComplexFloat32, t2.Type);
        }

        [Fact]
        public void CreateFloat32TensorRandnLike()
        {
            var shape = new long[] { 10, 20, 30 };

            TorchTensor t1 = Float32Tensor.empty(shape);
            TorchTensor t2 = t1.randn_like();

            Assert.Equal(shape, t1.shape);
            Assert.Equal(ScalarType.Float32, t1.Type);
            Assert.Equal(t1.shape, t2.shape);
            Assert.Equal(ScalarType.Float32, t2.Type);
        }

        [Fact]
        public void CreateFloat32TensorRandnLikeWithType()
        {
            var shape = new long[] { 10, 20, 30 };

            TorchTensor t1 = Float32Tensor.empty(shape);
            TorchTensor t2 = t1.randn_like(dtype: ScalarType.Float64);

            Assert.Equal(shape, t1.shape);
            Assert.Equal(ScalarType.Float32, t1.Type);
            Assert.Equal(t1.shape, t2.shape);
            Assert.Equal(ScalarType.Float64, t2.Type);
        }

        [Fact]
        public void CreateComplexFloat32TensorRandnLike()
        {
            var shape = new long[] { 10, 20, 30 };

            TorchTensor t1 = ComplexFloat32Tensor.empty(shape);
            TorchTensor t2 = t1.randn_like();

            Assert.Equal(shape, t1.shape);
            Assert.Equal(ScalarType.ComplexFloat32, t1.Type);
            Assert.Equal(t1.shape, t2.shape);
            Assert.Equal(ScalarType.ComplexFloat32, t2.Type);
        }

        [Fact]
        public void CreateComplexFloat32TensorRandnLikeWithType()
        {
            var shape = new long[] { 10, 20, 30 };

            TorchTensor t1 = Float32Tensor.empty(shape);
            TorchTensor t2 = t1.randn_like(dtype: ScalarType.ComplexFloat32);

            Assert.Equal(shape, t1.shape);
            Assert.Equal(ScalarType.Float32, t1.Type);
            Assert.Equal(t1.shape, t2.shape);
            Assert.Equal(ScalarType.ComplexFloat32, t2.Type);
        }

        [Fact]
        public void CreateFloat32TensorRandintLike()
        {
            var shape = new long[] { 10, 20, 30 };

            TorchTensor t1 = Float32Tensor.empty(shape);
            TorchTensor t2 = t1.randint_like(5, 15);

            Assert.Equal(shape, t1.shape);
            Assert.Equal(ScalarType.Float32, t1.Type);
            Assert.Equal(t1.shape, t2.shape);
            Assert.Equal(ScalarType.Float32, t2.Type);
            Assert.All(t2.Data<float>().ToArray(), t => Assert.True(t >= 5.0f && t < 15.0f));
        }

        [Fact]
        public void CreateFloat32TensorRandintLikeWithType()
        {
            var shape = new long[] { 10, 20, 30 };

            TorchTensor t1 = Float32Tensor.empty(shape);
            TorchTensor t2 = t1.randint_like(5, 15, dtype: ScalarType.Float64);

            Assert.Equal(shape, t1.shape);
            Assert.Equal(ScalarType.Float32, t1.Type);
            Assert.Equal(t1.shape, t2.shape);
            Assert.Equal(ScalarType.Float64, t2.Type);
            Assert.All(t2.Data<double>().ToArray(), t => Assert.True(t >= 5.0 && t < 15.0));
        }

        [Fact]
        public void Float32Mean()
        {
            using (var tensor = Float32Tensor.arange(1, 100)) {
                var mean = tensor.mean().DataItem<float>();
                Assert.Equal(50.0f, mean);
            }
        }


        [Fact]
        public void Int32Mode()
        {
            using (var tensor = Int32Tensor.from(new int[] { 1, 5, 4, 5, 3, 3, 5, 5 })) {
                var mode = tensor.mode();
                Assert.Equal(new int[] { 5 }, mode.values.Data<int>().ToArray());
                Assert.Equal(new long[] { 7 }, mode.indices.Data<long>().ToArray());
            }
        }

        [Fact]
        public void GetSetItem2()
        {
            var shape = new long[] { 2, 3 };
            TorchTensor t = Float32Tensor.ones(shape);
            Assert.Equal(shape, t.shape);
            Assert.Equal(1.0f, t[0, 0].ToSingle());
            Assert.Equal(1.0f, t[1, 2].ToSingle());
            t[1, 2] = Float32Tensor.from(2.0f);
            Assert.Equal(2.0f, t[1, 2].ToSingle());
        }

        [Fact]
        public void GetSetItemComplexFloat2()
        {
            var shape = new long[] { 2, 3 };
            TorchTensor t = ComplexFloat32Tensor.ones(shape);
            Assert.Equal(shape, t.shape);
            Assert.Equal(1.0f, t[0, 0].ToComplex32().Real);
            Assert.Equal(1.0f, t[1, 1].ToComplex32().Real);
            Assert.Equal(1.0f, t[1, 2].ToComplex32().Real);

            t[1, 1] = ComplexFloat32Tensor.from(0.5f, 1.0f);
            Assert.Equal(0.5f, t[1, 1].ToComplex32().Real);
            Assert.Equal(1.0f, t[1, 1].ToComplex32().Imaginary);

            t[1, 2] = ComplexFloat32Tensor.from((2.0f, 3.0f));
            Assert.Equal(2.0f, t[1, 2].ToComplex32().Real);
            Assert.Equal(3.0f, t[1, 2].ToComplex32().Imaginary);
        }

        [Fact]
        public void GetSetItemComplexDouble2()
        {
            var shape = new long[] { 2, 3 };
            TorchTensor t = ComplexFloat64Tensor.ones(shape);
            Assert.Equal(shape, t.shape);
            Assert.Equal(1.0f, t[0, 0].ToComplex64().Real);
            Assert.Equal(1.0f, t[1, 1].ToComplex64().Real);
            Assert.Equal(1.0f, t[1, 2].ToComplex64().Real);

            t[1, 1] = ComplexFloat64Tensor.from(0.5, 1.0);
            Assert.Equal(0.5f, t[1, 1].ToComplex64().Real);
            Assert.Equal(1.0f, t[1, 1].ToComplex64().Imaginary);

            t[1, 2] = ComplexFloat64Tensor.from(new System.Numerics.Complex(2.0, 3.0f));
            Assert.Equal(2.0f, t[1, 2].ToComplex64().Real);
            Assert.Equal(3.0f, t[1, 2].ToComplex64().Imaginary);
        }

        [Fact]
        public void GetSetItem3()
        {
            var shape = new long[] { 2, 3, 4 };
            TorchTensor t = Float32Tensor.ones(shape);
            Assert.Equal(shape, t.shape);
            Assert.Equal(1.0f, t[0, 0, 0].ToSingle());
            Assert.Equal(1.0f, t[1, 2, 3].ToSingle());
            t[1, 2, 3] = Float32Tensor.from(2.0f);
            Assert.Equal(2.0f, t[1, 2, 3].ToSingle());
        }

        [Fact]
        public void GetSetItem4()
        {
            var shape = new long[] { 2, 3, 4, 5 };
            TorchTensor t = Float32Tensor.ones(shape);
            Assert.Equal(shape, t.shape);
            Assert.Equal(1.0f, t[0, 0, 0, 0].ToSingle());
            Assert.Equal(1.0f, t[1, 2, 3, 4].ToSingle());
            t[1, 2, 3, 4] = Float32Tensor.from(2.0f);
            Assert.Equal(2.0f, t[1, 2, 3, 4].ToSingle());
        }

        [Fact]
        public void GetSetItem5()
        {
            var shape = new long[] { 2, 3, 4, 5, 6 };
            TorchTensor t = Float32Tensor.ones(shape);
            Assert.Equal(shape, t.shape);
            Assert.Equal(1.0f, t[0, 0, 0, 0, 0].ToSingle());
            Assert.Equal(1.0f, t[1, 2, 3, 4, 5].ToSingle());
            t[1, 2, 3, 4, 5] = Float32Tensor.from(2.0f);
            Assert.Equal(2.0f, t[1, 2, 3, 4, 5].ToSingle());
        }


        [Fact]
        public void GetSetItem6()
        {
            var shape = new long[] { 2, 3, 4, 5, 6, 7 };
            TorchTensor t = Float32Tensor.ones(shape);
            Assert.Equal(shape, t.shape);
            Assert.Equal(1.0f, t[0, 0, 0, 0, 0, 0].ToSingle());
            Assert.Equal(1.0f, t[1, 2, 3, 4, 5, 6].ToSingle());
            t[1, 2, 3, 4, 5, 6] = Float32Tensor.from(2.0f);
            Assert.Equal(2.0f, t[1, 2, 3, 4, 5, 6].ToSingle());
        }

        [Fact]
        public void TestScalarToTensor()
        {
            Assert.Throws<ArgumentException>(() => 1.ToTorchTensor(requiresGrad: true));
        }

        [Fact]
        public void TestScalarToTensor2()
        {
            using (var tensor = 1.ToTorchTensor()) {
                Assert.Equal(ScalarType.Int32, tensor.Type);
                Assert.Equal(1, tensor.ToInt32());
            }
            using (var tensor = ((byte)1).ToTorchTensor()) {
                Assert.Equal(ScalarType.Byte, tensor.Type);
                Assert.Equal(1, tensor.ToByte());
            }
            using (var tensor = ((sbyte)-1).ToTorchTensor()) {
                Assert.Equal(ScalarType.Int8, tensor.Type);
                Assert.Equal(-1, tensor.ToSByte());
            }
            using (var tensor = ((short)-1).ToTorchTensor()) {
                Assert.Equal(ScalarType.Int16, tensor.Type);
                Assert.Equal(-1, tensor.ToInt16());
            }
            using (var tensor = ((long)-1).ToTorchTensor()) {
                Assert.Equal(ScalarType.Int64, tensor.Type);
                Assert.Equal(-1L, tensor.ToInt64());
            }
            using (var tensor = ((float)-1).ToTorchTensor()) {
                Assert.Equal(ScalarType.Float32, tensor.Type);
                Assert.Equal(-1.0f, tensor.ToSingle());
            }
            using (var tensor = ((double)-1).ToTorchTensor()) {
                Assert.Equal(ScalarType.Float64, tensor.Type);
                Assert.Equal(-1.0, tensor.ToDouble());
            }
        }

        [Fact]
        public void TestScalarToTensor3()
        {
            using (var tensor = 1.ToTorchTensor()) {
                Assert.Equal(ScalarType.Int32, tensor.Type);
                Assert.Equal(1, (int)tensor);
            }
            using (var tensor = ((byte)1).ToTorchTensor()) {
                Assert.Equal(ScalarType.Byte, tensor.Type);
                Assert.Equal(1, (byte)tensor);
            }
            using (var tensor = ((sbyte)-1).ToTorchTensor()) {
                Assert.Equal(ScalarType.Int8, tensor.Type);
                Assert.Equal(-1, (sbyte)tensor);
            }
            using (var tensor = ((short)-1).ToTorchTensor()) {
                Assert.Equal(ScalarType.Int16, tensor.Type);
                Assert.Equal(-1, (short)tensor);
            }
            using (var tensor = ((long)-1).ToTorchTensor()) {
                Assert.Equal(ScalarType.Int64, tensor.Type);
                Assert.Equal(-1L, (long)tensor);
            }
            using (var tensor = ((float)-1).ToTorchTensor()) {
                Assert.Equal(ScalarType.Float32, tensor.Type);
                Assert.Equal(-1.0f, (float)tensor);
            }
            using (var tensor = ((double)-1).ToTorchTensor()) {
                Assert.Equal(ScalarType.Float64, tensor.Type);
                Assert.Equal(-1.0, (double)tensor);
            }
        }

        [Fact]
        public void TestCalculateGain()
        {
            Assert.Equal(1, NN.Init.calculate_gain(NN.Init.NonlinearityType.Linear));
            Assert.Equal(1, NN.Init.calculate_gain(NN.Init.NonlinearityType.Conv1D));
            Assert.Equal(1, NN.Init.calculate_gain(NN.Init.NonlinearityType.Conv2D));
            Assert.Equal(1, NN.Init.calculate_gain(NN.Init.NonlinearityType.Conv3D));
            Assert.Equal(1, NN.Init.calculate_gain(NN.Init.NonlinearityType.Sigmoid));
            Assert.Equal(5.0 / 3.0, NN.Init.calculate_gain(NN.Init.NonlinearityType.Tanh));
            Assert.Equal(Math.Sqrt(2.0), NN.Init.calculate_gain(NN.Init.NonlinearityType.ReLU));
        }

        [Fact]
        public void InfinityTest()
        {
            using (TorchTensor tensor = Float32Tensor.empty(new long[] { 2, 2 })) {
                tensor.fill_(Single.PositiveInfinity);
                Assert.True(tensor.isposinf().Data<bool>().ToArray().All(b => b));
                Assert.True(tensor.isinf().Data<bool>().ToArray().All(b => b));
                Assert.False(tensor.isneginf().Data<bool>().ToArray().All(b => b));
                Assert.False(tensor.isfinite().Data<bool>().ToArray().All(b => b));

                tensor.fill_(Single.NegativeInfinity);
                Assert.True(tensor.isneginf().Data<bool>().ToArray().All(b => b));
                Assert.True(tensor.isinf().Data<bool>().ToArray().All(b => b));
                Assert.False(tensor.isposinf().Data<bool>().ToArray().All(b => b));
                Assert.False(tensor.isfinite().Data<bool>().ToArray().All(b => b));
            }
        }

        [Fact]
        public void InitZeros()
        {
            using (TorchTensor tensor = Float32Tensor.zeros(new long[] { 2, 2 })) {
                // Really just testing that the native interop works and that the fact
                // that there are two handles to the tensor is okay.
                using (var res = NN.Init.zeros(tensor)) { }
            }
        }

        [Fact]
        public void InitOnes()
        {
            using (TorchTensor tensor = Float32Tensor.zeros(new long[] { 2, 2 })) {
                // Really just testing that the native interop works and that the fact
                // that there are two handles to the tensor is okay.
                using (var res = NN.Init.ones(tensor)) { }
            }
        }

        [Fact]
        public void InitDirac()
        {
            using (TorchTensor tensor = Float32Tensor.zeros(new long[] { 2, 2, 2 })) {
                // Really just testing that the native interop works and that the fact
                // that there are two handles to the tensor is okay.
                using (var res = NN.Init.dirac(tensor)) { }
            }
        }

        [Fact]
        public void InitEye()
        {
            using (TorchTensor tensor = Float32Tensor.zeros(new long[] { 2, 2 })) {
                // Really just testing that the native interop works and that the fact
                // that there are two handles to the tensor is okay.
                using (var res = NN.Init.eye(tensor)) { }
            }
        }

        [Fact]
        public void InitConstant()
        {
            using (TorchTensor tensor = Float32Tensor.zeros(new long[] { 2, 2 })) {
                // Really just testing that the native interop works and that the fact
                // that there are two handles to the tensor is okay.
                using (var res = NN.Init.constant(tensor, Math.PI)) { }
            }
        }

        [Fact]
        public void InitUniform()
        {
            using (TorchTensor tensor = Float32Tensor.zeros(new long[] { 2, 2 })) {
                // Really just testing that the native interop works and that the fact
                // that there are two handles to the tensor is okay.
                using (var res = NN.Init.uniform(tensor)) { }
            }
        }

        [Fact]
        public void InitNormal()
        {
            using (TorchTensor tensor = Float32Tensor.zeros(new long[] { 2, 2 })) {
                // Really just testing that the native interop works and that the fact
                // that there are two handles to the tensor is okay.
                using (var res = NN.Init.normal(tensor)) { }
            }
        }

        [Fact]
        public void InitOrthogonal()
        {
            using (TorchTensor tensor = Float32Tensor.zeros(new long[] { 2, 2 })) {
                // Really just testing that the native interop works and that the fact
                // that there are two handles to the tensor is okay.
                using (var res = NN.Init.orthogonal(tensor)) { }
            }
        }

        [Fact]
        public void InitSparse()
        {
            using (TorchTensor tensor = Float32Tensor.zeros(new long[] { 2, 2 })) {
                // Really just testing that the native interop works and that the fact
                // that there are two handles to the tensor is okay.
                using (var res = NN.Init.sparse(tensor, 0.25)) { }
            }
        }

        [Fact]
        public void InitKaimingUniform()
        {
            using (TorchTensor tensor = Float32Tensor.zeros(new long[] { 2, 2 })) {
                // Really just testing that the native interop works and that the fact
                // that there are two handles to the tensor is okay.
                using (var res = NN.Init.kaiming_uniform(tensor)) { }
            }
        }

        [Fact]
        public void InitKaimingNormal()
        {
            using (TorchTensor tensor = Float32Tensor.zeros(new long[] { 2, 2 })) {
                // Really just testing that the native interop works and that the fact
                // that there are two handles to the tensor is okay.
                using (var res = NN.Init.kaiming_normal(tensor)) { }
            }
        }

        [Fact]
        public void InitXavierUniform()
        {
            using (TorchTensor tensor = Float32Tensor.zeros(new long[] { 2, 2 })) {
                // Really just testing that the native interop works and that the fact
                // that there are two handles to the tensor is okay.
                using (var res = NN.Init.xavier_uniform(tensor)) { }
            }
        }

        [Fact]
        public void InitXavierNormal()
        {
            using (TorchTensor tensor = Float32Tensor.zeros(new long[] { 2, 2 })) {
                // Really just testing that the native interop works and that the fact
                // that there are two handles to the tensor is okay.
                using (var res = NN.Init.xavier_normal(tensor)) { }
            }
        }

        [Fact]
        public void InplaceBernoulli()
        {
            using (TorchTensor tensor = Float32Tensor.empty(new long[] { 2, 2 })) {
                // Really just testing that the native interop works and that the fact
                // that there are two handles to the tensor is okay.
                using (var res = tensor.bernoulli_()) { }
                using (var gen = new TorchGenerator(4711L))
                using (var res = tensor.bernoulli_(generator: gen)) { }
            }
        }

        [Fact]
        public void InplaceCauchy()
        {
            using (TorchTensor tensor = Float32Tensor.empty(new long[] { 2, 2 })) {
                // Really just testing that the native interop works and that the fact
                // that there are two handles to the tensor is okay.
                using (var res = tensor.cauchy_()) { }
                using (var gen = new TorchGenerator(4711L))
                using (var res = tensor.cauchy_(generator: gen)) { }
            }
        }

        [Fact]
        public void InplaceExponential()
        {
            using (TorchTensor tensor = Float32Tensor.empty(new long[] { 2, 2 })) {
                // Really just testing that the native interop works and that the fact
                // that there are two handles to the tensor is okay.
                using (var res = tensor.exponential_()) { }
                using (var gen = new TorchGenerator(4711L))
                using (var res = tensor.exponential_(generator: gen)) { }
            }
        }

        [Fact]
        public void InplaceGeometric()
        {
            using (TorchTensor tensor = Float32Tensor.empty(new long[] { 2, 2 })) {
                // Really just testing that the native interop works and that the fact
                // that there are two handles to the tensor is okay.
                using (var res = tensor.geometric_(0.25)) { }
                using (var gen = new TorchGenerator(4711L))
                using (var res = tensor.geometric_(0.25, generator: gen)) { }
            }
        }

        [Fact]
        public void InplaceLogNormal()
        {
            using (TorchTensor tensor = Float32Tensor.empty(new long[] { 2, 2 })) {
                // Really just testing that the native interop works and that the fact
                // that there are two handles to the tensor is okay.
                using (var res = tensor.log_normal_()) { }
                using (var gen = new TorchGenerator(4711L))
                using (var res = tensor.log_normal_(generator: gen)) { }
            }
        }

        [Fact]
        public void InplaceNormal()
        {
            using (TorchTensor tensor = Float32Tensor.empty(new long[] { 2, 2 })) {
                // Really just testing that the native interop works and that the fact
                // that there are two handles to the tensor is okay.
                using (var res = tensor.normal_()) { }
                using (var gen = new TorchGenerator(4711L))
                using (var res = tensor.normal_(generator: gen)) { }
            }
        }

        [Fact]
        public void InplaceRandom()
        {
            using (TorchTensor tensor = Float32Tensor.empty(new long[] { 2, 2 })) {
                // Really just testing that the native interop works and that the fact
                // that there are two handles to the tensor is okay.
                using (var res = tensor.random_(0.0, 1.0)) { }
                using (var gen = new TorchGenerator(4711L))
                using (var res = tensor.random_(0, 1, generator: gen)) { }
            }
        }

        [Fact]
        public void InplaceUniform()
        {
            using (TorchTensor tensor = Float32Tensor.empty(new long[] { 2, 2 })) {
                // Really just testing that the native interop works and that the fact
                // that there are two handles to the tensor is okay.
                using (var res = tensor.uniform_(0.0, 1.0)) { }
                using (var gen = new TorchGenerator(4711L))
                using (var res = tensor.uniform_(0, 1, generator: gen)) { }
            }
        }

        [Fact]
        public void TestSparse()
        {
            using (var i = Int64Tensor.from(new long[] { 0, 1, 1, 2, 0, 2 }, new long[] { 2, 3 }))
            using (var v = Float32Tensor.from(new float[] { 3, 4, 5 }, new long[] { 3 })) {
                var sparse = Float32Tensor.sparse(i, v, new long[] { 2, 3 });

                Assert.True(sparse.IsSparse);
                Assert.False(i.IsSparse);
                Assert.False(v.IsSparse);
                Assert.Equal(sparse.SparseIndices.Data<long>().ToArray(), new long[] { 0, 1, 1, 2, 0, 2 });
                Assert.Equal(sparse.SparseValues.Data<float>().ToArray(), new float[] { 3, 4, 5 });
            }
        }

        [Fact]
        public void TestIndexSingle()
        {
            using (var i = Int64Tensor.from(new long[] { 0, 1, 2, 6, 5, 4 }, new long[] { 2, 3 })) {
                Assert.Equal(0, i.index(new TorchTensorIndex[] { TorchTensorIndex.Single(0), TorchTensorIndex.Single(0) }).ToInt32());
                Assert.Equal(1, i.index(new TorchTensorIndex[] { TorchTensorIndex.Single(0), TorchTensorIndex.Single(1) }).ToInt32());
                Assert.Equal(2, i.index(new TorchTensorIndex[] { TorchTensorIndex.Single(0), TorchTensorIndex.Single(2) }).ToInt32());
                Assert.Equal(6, i.index(new TorchTensorIndex[] { TorchTensorIndex.Single(1), TorchTensorIndex.Single(0) }).ToInt32());
                Assert.Equal(5, i.index(new TorchTensorIndex[] { TorchTensorIndex.Single(1), TorchTensorIndex.Single(1) }).ToInt32());
                Assert.Equal(4, i.index(new TorchTensorIndex[] { TorchTensorIndex.Single(1), TorchTensorIndex.Single(2) }).ToInt32());
            }
        }

        [Fact]
        public void TestIndexEllipsis()
        {
            using (var i = Int64Tensor.from(new long[] { 0, 1, 2, 6, 5, 4 }, new long[] { 2, 3 })) {
                var t1 = i.index(new TorchTensorIndex[] { TorchTensorIndex.Ellipsis, TorchTensorIndex.Single(0) });
                Assert.Equal(0, t1[0].ToInt32());
                Assert.Equal(6, t1[1].ToInt32());
            }
        }

        [Fact]
        public void TestIndexNull()
        {
            using (var i = Int64Tensor.from(new long[] { 0, 1, 2, 6, 5, 4 }, new long[] { 2, 3 })) {
                var t1 = i.index(new TorchTensorIndex[] { TorchTensorIndex.None, TorchTensorIndex.Single(0) });
                Assert.Equal(0, t1[0, 0].ToInt32());
                Assert.Equal(1, t1[0, 1].ToInt32());
                Assert.Equal(2, t1[0, 2].ToInt32());
            }
        }

        [Fact]
        public void TestIndexNone()
        {
            using (var i = Int64Tensor.from(new long[] { 0, 1, 2, 6, 5, 4 }, new long[] { 2, 3 })) {
                var t1 = i.index(new TorchTensorIndex[] { TorchTensorIndex.None, TorchTensorIndex.Single(0) });
                Assert.Equal(0, t1[0, 0].ToInt32());
                Assert.Equal(1, t1[0, 1].ToInt32());
                Assert.Equal(2, t1[0, 2].ToInt32());
            }
        }

        [Fact]
        public void TestIndexSlice()
        {
            using (var i = Int64Tensor.from(new long[] { 0, 1, 2, 6, 5, 4 }, new long[] { 2, 3 })) {
                var t1 = i.index(new TorchTensorIndex[] { TorchTensorIndex.Slice(0, 2), TorchTensorIndex.Single(0) });
                Assert.Equal(0, t1[0].ToInt32());
                Assert.Equal(6, t1[1].ToInt32());

                // one slice
                var t2 = i.index(new TorchTensorIndex[] { TorchTensorIndex.Slice(1, 2), TorchTensorIndex.Single(0) });
                Assert.Equal(6, t2[0].ToInt32());

                // two slice
                var t3 = i.index(new TorchTensorIndex[] { TorchTensorIndex.Slice(1, 2), TorchTensorIndex.Slice(1, 3) });
                Assert.Equal(5, t3[0, 0].ToInt32());
                Assert.Equal(4, t3[0, 1].ToInt32());

                // slice with step
                var t4 = i.index(new TorchTensorIndex[] { TorchTensorIndex.Slice(1, 2), TorchTensorIndex.Slice(0, 3, step: 2) });
                Assert.Equal(6, t4[0, 0].ToInt32());
                Assert.Equal(4, t4[0, 1].ToInt32());

                // end absent
                var t5 = i.index(new TorchTensorIndex[] { TorchTensorIndex.Slice(start: 1), TorchTensorIndex.Slice(start: 1) });
                Assert.Equal(5, t5[0, 0].ToInt32());
                Assert.Equal(4, t5[0, 1].ToInt32());

                // start absent
                var t6 = i.index(new TorchTensorIndex[] { TorchTensorIndex.Slice(start: 1), TorchTensorIndex.Slice(stop: 2) });
                Assert.Equal(6, t6[0, 0].ToInt32());
                Assert.Equal(5, t6[0, 1].ToInt32());

                // start and end absent
                var t7 = i.index(new TorchTensorIndex[] { TorchTensorIndex.Slice(start: 1), TorchTensorIndex.Slice(step: 2) });
                Assert.Equal(6, t7[0, 0].ToInt32());
                Assert.Equal(4, t7[0, 1].ToInt32());
            }
        }


        [Fact]
        public void CopyCpuToCuda()
        {
            TorchTensor cpu = Float32Tensor.ones(new long[] { 2, 2 });
            Assert.Equal("cpu", cpu.device);

            if (Torch.IsCudaAvailable()) {
                var cuda = cpu.cuda();
                Assert.Equal("cuda:0", cuda.device);

                // Copy back to CPU to inspect the elements
                var cpu2 = cuda.cpu();
                Assert.Equal("cpu", cpu2.device);
                var data = cpu.Data<float>();
                for (int i = 0; i < 4; i++) {
                    Assert.Equal(1, data[i]);
                }
            } else {
                Assert.Throws<InvalidOperationException>(() => cpu.cuda());
            }

        }

        [Fact]
        public void CopyCudaToCpu()
        {
            if (Torch.IsCudaAvailable()) {
                var cuda = Float32Tensor.ones(new long[] { 2, 2 }, Device.CUDA);
                Assert.Equal("cuda:0", cuda.device);

                var cpu = cuda.cpu();
                Assert.Equal("cpu", cpu.device);

                var data = cpu.Data<float>();
                for (int i = 0; i < 4; i++) {
                    Assert.Equal(1, data[i]);
                }
            } else {
                Assert.Throws<InvalidOperationException>(() => { Float32Tensor.ones(new long[] { 2, 2 }, Device.CUDA); });
            }
        }

        [Fact]
        public void TestSquareEuclideanDistance()
        {
            var input = new double[] { 0.1, 0.1, 0.1, 0.1, 0.2, 0.1, 0.2, 0.1, 0.1 }.ToTorchTensor(new long[] { 9 }).to_type(ScalarType.Float32);
            var zeros = Float32Tensor.zeros(new long[] { 1, 9 });
            var ones = Float32Tensor.ones(new long[] { 1, 9 });
            var centroids = new TorchTensor[] { zeros, ones }.cat(0);

            var distanceFromZero = input.reshape(new long[] { -1, 1, 9 }).sub(zeros).pow(2.ToScalar()).sum(new long[] { 2 });
            var distanceFromOne = input.reshape(new long[] { -1, 1, 9 }).sub(ones).pow(2.ToScalar()).sum(new long[] { 2 });
            var distanceFromCentroids = input.reshape(new long[] { -1, 1, 9 }).sub(centroids).pow(2.ToScalar()).sum(new long[] { 2 });

            Assert.True(true);
        }

        [Fact]
        public void TestCat()
        {
            var zeros = Float32Tensor.zeros(new long[] { 1, 9 });
            var ones = Float32Tensor.ones(new long[] { 1, 9 });
            var centroids = new TorchTensor[] { zeros, ones }.cat(0);

            var shape = centroids.shape;
            Assert.Equal(new long[] { 2, 9 }, shape);
        }

        [Fact]
        public void TestCatCuda()
        {
            if (Torch.IsCudaAvailable()) {
                var zeros = Float32Tensor.zeros(new long[] { 1, 9 }).cuda();
                var ones = Float32Tensor.ones(new long[] { 1, 9 }).cuda();
                var centroids = new TorchTensor[] { zeros, ones }.cat(0);
                var shape = centroids.shape;
                Assert.Equal(new long[] { 2, 9 }, shape);
                Assert.Equal(DeviceType.CUDA, centroids.device_type);
            }
        }

        [Fact]
        public void TestCopy()
        {
            var first = Float32Tensor.rand(new long[] { 1, 9 });
            var second = Float32Tensor.zeros(new long[] { 1, 9 });

            second.copy_(first);

            Assert.Equal(first, second);
        }

        [Fact]
        public void TestCopyCuda()
        {
            if (Torch.IsCudaAvailable()) {
                var first = Float32Tensor.rand(new long[] { 1, 9 }).cuda();
                var second = Float32Tensor.zeros(new long[] { 1, 9 }).cuda();

                second.copy_(first);

                Assert.Equal(first, second);
            }
        }

        void TestStackGen(Device device)
        {
            {
                var t1 = Float32Tensor.zeros(new long[] { }, device);
                var t2 = Float32Tensor.ones(new long[] { }, device);
                var t3 = Float32Tensor.ones(new long[] { }, device);
                var res = new TorchTensor[] { t1, t2, t3 }.stack(0);

                var shape = res.shape;
                Assert.Equal(new long[] { 3 }, shape);
                Assert.Equal(device.Type, res.device_type);
            }
            {
                var t1 = Float32Tensor.zeros(new long[] { }, device);
                var t2 = Float32Tensor.ones(new long[] { }, device);
                var t3 = Float32Tensor.ones(new long[] { }, device);
                var res = new TorchTensor[] { t1, t2, t3 }.hstack();

                var shape = res.shape;
                Assert.Equal(new long[] { 3 }, shape);
                Assert.Equal(device.Type, res.device_type);
            }
            {
                var t1 = Float32Tensor.zeros(new long[] { 2, 9 }, device);
                var t2 = Float32Tensor.ones(new long[] { 2, 9 }, device);
                var res = new TorchTensor[] { t1, t2 }.stack(0);

                var shape = res.shape;
                Assert.Equal(new long[] { 2, 2, 9 }, shape);
                Assert.Equal(device.Type, res.device_type);
            }
            {
                var t1 = Float32Tensor.zeros(new long[] { 2, 9 }, device);
                var t2 = Float32Tensor.ones(new long[] { 2, 9 }, device);
                var res = new TorchTensor[] { t1, t2 }.hstack();

                var shape = res.shape;
                Assert.Equal(new long[] { 2, 18 }, shape);
                Assert.Equal(device.Type, res.device_type);
            }
            {
                var t1 = Float32Tensor.zeros(new long[] { 2, 9 }, device);
                var t2 = Float32Tensor.ones(new long[] { 2, 9 }, device);
                var res = new TorchTensor[] { t1, t2 }.vstack();

                var shape = res.shape;
                Assert.Equal(new long[] { 4, 9 }, shape);
                Assert.Equal(device.Type, res.device_type);
            }
            {
                var t1 = Float32Tensor.zeros(new long[] { 2, 9 }, device);
                var t2 = Float32Tensor.ones(new long[] { 2, 9 }, device);
                var res = new TorchTensor[] { t1, t2 }.dstack();

                var shape = res.shape;
                Assert.Equal(new long[] { 2, 9, 2 }, shape);
                Assert.Equal(device.Type, res.device_type);
            }
        }

        [Fact]
        public void TestMoveAndCast()
        {
            var input = Float64Tensor.rand(new long[] { 128 }, Device.CPU);

            if (Torch.IsCudaAvailable()) {
                var moved = input.to(ScalarType.Float32, Device.CUDA);
                Assert.Equal(ScalarType.Float32, moved.Type);
                Assert.Equal(DeviceType.CUDA, moved.device_type);
            } else {
                var moved = input.to(ScalarType.Float32);
                Assert.Equal(ScalarType.Float32, moved.Type);
                Assert.Equal(DeviceType.CPU, moved.device_type);
            }
        }

        [Fact]
        public void TestMaskedScatter()
        {
            var input = Float32Tensor.zeros(new long[] { 4, 4 });
            var mask = BoolTensor.zeros(new long[] { 4, 4 });
            var tTrue = BoolTensor.from(true);
            mask[0, 1] = tTrue;
            mask[2, 3] = tTrue;

            var res = input.masked_scatter(mask, Float32Tensor.from(new float[] { 3.14f, 2 * 3.14f }));
            Assert.Equal(3.14f, res[0, 1].DataItem<float>());
            Assert.Equal(2 * 3.14f, res[2, 3].DataItem<float>());

            input.masked_scatter_(mask, Float32Tensor.from(new float[] { 3.14f, 2 * 3.14f }));
            Assert.Equal(3.14f, input[0, 1].DataItem<float>());
            Assert.Equal(2 * 3.14f, input[2, 3].DataItem<float>());
        }

        [Fact]
        public void TestMaskedSelect()
        {
            var input = Float32Tensor.zeros(new long[] { 4, 4 });
            var mask = BoolTensor.eye(4, 4);

            var res = input.masked_select(mask);
            Assert.Equal(4, res.numel());
        }

        [Fact]
        public void TestStackCpu()
        {
            TestStackGen(Device.CPU);
        }

        [Fact]
        public void TestStackCuda()
        {
            if (Torch.IsCudaAvailable()) {
                TestStackGen(Device.CUDA);
            }
        }

        [Fact]
        public void TestBlockDiag()
        {
            // Example from PyTorch documentation
            var A = Int64Tensor.from(new long[] { 0, 1, 1, 0 }, 2, 2);
            var B = Int64Tensor.from(new long[] { 3, 4, 5, 6, 7, 8 }, 2, 3);
            var C = Int64Tensor.from(7);
            var D = Int64Tensor.from(new long[] { 1, 2, 3 });
            var E = Int64Tensor.from(new long[] { 4, 5, 6 }, 3, 1);

            var expected = Int64Tensor.from(new long[] {
                0, 1, 0, 0, 0, 0, 0, 0, 0, 0,
                1, 0, 0, 0, 0, 0, 0, 0, 0, 0,
                0, 0, 3, 4, 5, 0, 0, 0, 0, 0,
                0, 0, 6, 7, 8, 0, 0, 0, 0, 0,
                0, 0, 0, 0, 0, 7, 0, 0, 0, 0,
                0, 0, 0, 0, 0, 0, 1, 2, 3, 0,
                0, 0, 0, 0, 0, 0, 0, 0, 0, 4,
                0, 0, 0, 0, 0, 0, 0, 0, 0, 5,
                0, 0, 0, 0, 0, 0, 0, 0, 0, 6 }, 9, 10);

            var res = TorchTensor.block_diag(A, B, C, D, E);
            Assert.Equal(expected, res);
        }

        [Fact]
        public void TestDiag1D()
        {
            var input = Int64Tensor.ones(new long[] { 3 });
            var expected = new long[] { 1, 0, 0, 0, 1, 0, 0, 0, 1 };

            var res = input.diag();
            Assert.Equal(2, res.Dimensions);
            Assert.Equal(expected, res.Data<long>().ToArray());
        }

        [Fact]
        public void TestDiag2D()
        {
            var input = Int64Tensor.zeros(new long[] { 5, 5 });
            for (int i = 0; i < 5; i++) {
                input[i, i] = Int64Tensor.from(1);
            }

            var expected = new long[] { 1, 1, 1, 1, 1 };

            var res = input.diag();
            Assert.Equal(1, res.Dimensions);
            Assert.Equal(expected, res.Data<long>().ToArray());
        }


        [Fact]
        public void TestDiagFlat1D()
        {
            var input = Int64Tensor.ones(new long[] { 3 });
            var expected = new long[] { 1, 0, 0, 0, 1, 0, 0, 0, 1 };

            var res = input.diagflat();
            Assert.Equal(2, res.Dimensions);
            Assert.Equal(expected, res.Data<long>().ToArray());
        }

        [Fact]
        public void TestDiagFlat2D()
        {
            var input = Int64Tensor.ones(new long[] { 2, 2 });

            var expected = new long[] { 1, 0, 0, 0, 0, 1, 0, 0, 0, 0, 1, 0, 0, 0, 0, 1 };

            var res = input.diagflat();
            Assert.Equal(2, res.Dimensions);
            Assert.Equal(expected, res.Data<long>().ToArray());
        }

        [Fact]
        public void TestDimensions()
        {
            {
                var res = Float32Tensor.rand(new long[] { 5 });
                Assert.Equal(1, res.Dimensions);
                Assert.Equal(1, res.dim());
            }
            {
                var res = Float32Tensor.rand(new long[] { 5, 5 });
                Assert.Equal(2, res.Dimensions);
                Assert.Equal(2, res.dim());
            }
            {
                var res = Float32Tensor.rand(new long[] { 5, 5, 5 });
                Assert.Equal(3, res.Dimensions);
                Assert.Equal(3, res.dim());
            }
            {
                var res = Float32Tensor.rand(new long[] { 5, 5, 5, 5 });
                Assert.Equal(4, res.Dimensions);
                Assert.Equal(4, res.dim());
            }
        }

        [Fact]
        public void TestNumberofElements()
        {
            {
                var res = Float32Tensor.rand(new long[] { 5 });
                Assert.Equal(5, res.NumberOfElements);
                Assert.Equal(5, res.numel());
            }
            {
                var res = Float32Tensor.rand(new long[] { 5, 5 });
                Assert.Equal(25, res.NumberOfElements);
                Assert.Equal(25, res.numel());
            }
            {
                var res = Float32Tensor.rand(new long[] { 5, 5, 5 });
                Assert.Equal(125, res.NumberOfElements);
                Assert.Equal(125, res.numel());
            }
            {
                var res = Float32Tensor.rand(new long[] { 5, 5, 5, 5 });
                Assert.Equal(625, res.NumberOfElements);
                Assert.Equal(625, res.numel());
            }
        }

        [Fact]
        public void TestElementSize()
        {
            {
                var res = Int8Tensor.randint(100, new long[] { 5 });
                Assert.Equal(1, res.ElementSize);
                Assert.Equal(1, res.element_size());
            }
            {
                var res = Int16Tensor.randint(250, new long[] { 5 });
                Assert.Equal(2, res.ElementSize);
                Assert.Equal(2, res.element_size());
            }
            {
                var res = Int32Tensor.randint(250, new long[] { 5 });
                Assert.Equal(4, res.ElementSize);
                Assert.Equal(4, res.element_size());
            }
            {
                var res = Int64Tensor.randint(250, new long[] { 5 });
                Assert.Equal(8, res.ElementSize);
                Assert.Equal(8, res.element_size());
            }
            {
                var res = Float32Tensor.rand(new long[] { 5 });
                Assert.Equal(4, res.ElementSize);
                Assert.Equal(4, res.element_size());
            }
            {
                var res = Float64Tensor.rand(new long[] { 5 });
                Assert.Equal(8, res.ElementSize);
                Assert.Equal(8, res.element_size());
            }
        }

        [Fact]
        public void TestAtleast1d()
        {
            {
                var input = Float32Tensor.from(1.0f);
                var res = input.atleast_1d();
                Assert.Equal(1, res.Dimensions);
                Assert.Equal(1, res.dim());
                Assert.Equal(1, res.NumberOfElements);
                Assert.Equal(1, res.numel());
            }
            {
                var input = Float32Tensor.rand(new long[] { 5 });
                var res = input.atleast_1d();
                Assert.Equal(1, res.Dimensions);
                Assert.Equal(1, res.dim());
                Assert.Equal(5, res.NumberOfElements);
                Assert.Equal(5, res.numel());
            }
            {
                var input = Float32Tensor.rand(new long[] { 5, 5 });
                var res = input.atleast_1d();
                Assert.Equal(2, res.Dimensions);
                Assert.Equal(2, res.dim());
                Assert.Equal(25, res.NumberOfElements);
                Assert.Equal(25, res.numel());
            }
            {
                var input = Float32Tensor.rand(new long[] { 5, 5, 5 });
                var res = input.atleast_1d();
                Assert.Equal(3, res.Dimensions);
                Assert.Equal(3, res.dim());
                Assert.Equal(125, res.NumberOfElements);
                Assert.Equal(125, res.numel());
            }
            {
                var input = Float32Tensor.rand(new long[] { 5, 5, 5, 5 });
                var res = input.atleast_1d();
                Assert.Equal(4, res.Dimensions);
                Assert.Equal(4, res.dim());
                Assert.Equal(625, res.NumberOfElements);
                Assert.Equal(625, res.numel());
            }
        }

        [Fact]
        public void TestAtleast2d()
        {
            {
                var input = Float32Tensor.from(1.0f);
                var res = input.atleast_2d();
                Assert.Equal(2, res.Dimensions);
            }
            {
                var input = Float32Tensor.rand(new long[] { 5 });
                var res = input.atleast_2d();
                Assert.Equal(2, res.Dimensions);
            }
            {
                var input = Float32Tensor.rand(new long[] { 5, 5 });
                var res = input.atleast_2d();
                Assert.Equal(2, res.Dimensions);
            }
            {
                var input = Float32Tensor.rand(new long[] { 5, 5, 5 });
                var res = input.atleast_2d();
                Assert.Equal(3, res.Dimensions);
            }
            {
                var input = Float32Tensor.rand(new long[] { 5, 5, 5, 5 });
                var res = input.atleast_2d();
                Assert.Equal(4, res.Dimensions);
            }
        }

        [Fact]
        public void TestAtleast3d()
        {
            {
                var input = Float32Tensor.from(1.0f);
                var res = input.atleast_3d();
                Assert.Equal(3, res.Dimensions);
            }
            {
                var input = Float32Tensor.rand(new long[] { 5 });
                var res = input.atleast_3d();
                Assert.Equal(3, res.Dimensions);
            }
            {
                var input = Float32Tensor.rand(new long[] { 5, 5 });
                var res = input.atleast_3d();
                Assert.Equal(3, res.Dimensions);
            }
            {
                var input = Float32Tensor.rand(new long[] { 5, 5, 5 });
                var res = input.atleast_3d();
                Assert.Equal(3, res.Dimensions);
            }
            {
                var input = Float32Tensor.rand(new long[] { 5, 5, 5, 5 });
                var res = input.atleast_3d();
                Assert.Equal(4, res.Dimensions);
            }
        }

        [Fact]
        public void TestSetGrad()
        {
            var x = Float32Tensor.rand(new long[] { 10, 10 });
            Assert.False(x.requires_grad);

            x.requires_grad = true;
            Assert.True(x.requires_grad);
            x.requires_grad = false;
            Assert.False(x.requires_grad);
        }

        [Fact]
        public void TestAutoGradMode()
        {
            // TODO: (Skip = "Not working on MacOS (note: may now be working, we need to recheck)")
            if (!RuntimeInformation.IsOSPlatform(OSPlatform.OSX)) {
                var x = Float32Tensor.randn(new long[] { 2, 3 }, requiresGrad: true);
                using (var mode = new AutoGradMode(false)) {
                    Assert.False(AutoGradMode.IsAutogradEnabled());
                    var sum = x.sum();
                    Assert.Throws<ExternalException>(() => sum.backward());
                    //var grad = x.Grad();
                    //Assert.True(grad.Handle == IntPtr.Zero);
                }
                using (var mode = new AutoGradMode(true)) {
                    Assert.True(AutoGradMode.IsAutogradEnabled());
                    var sum = x.sum();
                    sum.backward();
                    var grad = x.grad();
                    Assert.False(grad.Handle == IntPtr.Zero);
                    var data = grad.Data<float>();
                    for (int i = 0; i < 2 * 3; i++) {
                        Assert.Equal(1.0, data[i]);
                    }
                }
            }
        }

        [Fact]
        public void TestSubInPlace()
        {
            var x = Int32Tensor.ones(new long[] { 100, 100 });
            var y = Int32Tensor.ones(new long[] { 100, 100 });

            x.sub_(y);

            var xdata = x.Data<int>();

            for (int i = 0; i < 100; i++) {
                for (int j = 0; j < 100; j++) {
                    Assert.Equal(0, xdata[i + j]);
                }
            }
        }

        [Fact]
        public void TestMemoryDisposalZeros()
        {
            for (int i = 0; i < 1024; i++) {
                var x = Float64Tensor.zeros(new long[] { 1024, 1024 });
                x.Dispose();
                //System.GC.Collect();
            }
        }

        [Fact]
        public void TestMemoryDisposalOnes()
        {
            for (int i = 0; i < 1024; i++) {
                var x = Float64Tensor.ones(new long[] { 1024, 1024 });
                x.Dispose();
            }
        }

        [Fact]
        public void TestMemoryDisposalScalarTensors()
        {
            for (int i = 0; i < 5; i++) {
                for (int j = 0; j < 1000 * 100; j++) {
                    var x = Float64Tensor.from(i * j * 3.1415);
                    x.Dispose();
                }
                //System.GC.Collect();
            }
        }

        [Fact]
        public void TestMemoryDisposalScalars()
        {
            for (int i = 0; i < 5; i++) {
                for (int j = 0; j < 1000 * 100; j++) {
                    var x = (i * j * 3.1415).ToScalar();
                    x.Dispose();
                }
                //System.GC.Collect();
            }
        }


        [Fact]
        public void TestSaveLoadTensorDouble()
        {
            var file = ".saveload.double.ts";
            if (File.Exists(file)) File.Delete(file);
            var tensor = Float64Tensor.ones(new long[] { 5, 6 });
            tensor.save(file);
            var tensorLoaded = TorchTensor.load(file);
            File.Delete(file);
            Assert.NotNull(tensorLoaded);
            Assert.Equal(tensorLoaded.Type, tensor.Type);
            Assert.Equal(tensorLoaded, tensor);
        }

        [Fact]
        public void TestSaveLoadTensorFloat()
        {
            var file = ".saveload.float.ts";
            if (File.Exists(file)) File.Delete(file);
            var tensor = Float32Tensor.ones(new long[] { 5, 6 });
            tensor.save(file);
            var tensorLoaded = TorchTensor.load(file);
            File.Delete(file);
            Assert.NotNull(tensorLoaded);
            Assert.Equal(tensorLoaded.Type, tensor.Type);
            Assert.Equal(tensorLoaded, tensor);
        }


        [Fact]
        public void TestArithmeticOperatorsFloat16()
        {
            // Float16 arange_cuda not available on cuda in LibTorch 1.8.0
            // Float16 arange_cpu not available on cuda in LibTorch 1.8.0
            foreach (var device in new Device[] { Device.CPU, Device.CUDA }) {
                if (device.Type != DeviceType.CUDA || Torch.IsCudaAvailable()) {
                    var c1 = Float16Tensor.ones(new long[] { 10, 10 }, device: device);
                    var c2 = Float16Tensor.ones(new long[] { 10, 10 }, device: device);
                    var c3 = Float16Tensor.ones(new long[] { 10, 10 }, device: device);
                    Func<TorchTensor, long, long, float> getFunc = (tt, i, j) => tt[i, j].ToSingle();
                    // scalar-tensor operators
                    TestOneTensor<float, float>(c1, c2, getFunc, getFunc, a => a + 0.5f, a => a + 0.5f);
                    TestOneTensor<float, float>(c1, c2, getFunc, getFunc, a => 0.5f + a, a => 0.5f + a);
                    TestOneTensor<float, float>(c1, c2, getFunc, getFunc, a => a - 0.5f, a => a - 0.5f);
                    TestOneTensor<float, float>(c1, c2, getFunc, getFunc, a => a * 0.5f, a => a * 0.5f);
                    TestOneTensor<float, float>(c1, c2, getFunc, getFunc, a => 0.5f * a, a => 0.5f * a);
                    TestOneTensor<float, float>(c1, c2, getFunc, getFunc, a => a / 0.5f, a => a / 0.5f);

                    TestOneTensor<float, float>(c1, c2, getFunc, getFunc, a => a.add(0.5f), a => a + 0.5f);
                    TestOneTensor<float, float>(c1, c2, getFunc, getFunc, a => a.sub(0.5f), a => a - 0.5f);
                    TestOneTensor<float, float>(c1, c2, getFunc, getFunc, a => a.mul(0.5f), a => a * 0.5f);
                    TestOneTensor<float, float>(c1, c2, getFunc, getFunc, a => a.div(0.5f), a => a / 0.5f);

                    TestOneTensorInPlace<float>(c1, c2, getFunc, a => a.add_(0.5f), a => a + 0.5f);
                    TestOneTensorInPlace<float>(c1, c2, getFunc, a => a.sub_(0.5f), a => a - 0.5f);
                    TestOneTensorInPlace<float>(c1, c2, getFunc, a => a.mul_(0.5f), a => a * 0.5f);
                    TestOneTensorInPlace<float>(c1, c2, getFunc, a => a.div_(0.5f), a => a / 0.5f);

                    // tensor-tensor operators
                    TestTwoTensor<float, float>(c1, c2, c3, getFunc, getFunc, (a, b) => a + b, (a, b) => a + b);
                    TestTwoTensor<float, float>(c1, c2, c3, getFunc, getFunc, (a, b) => a - b, (a, b) => a - b);
                    TestTwoTensor<float, float>(c1, c2, c3, getFunc, getFunc, (a, b) => a * b, (a, b) => a * b);
                    TestTwoTensor<float, float>(c1, c2, c3, getFunc, getFunc, (a, b) => a / b, (a, b) => a / b);

                    TestTwoTensor<float, float>(c1, c2, c3, getFunc, getFunc, (a, b) => a.add(b), (a, b) => a + b);
                    TestTwoTensor<float, float>(c1, c2, c3, getFunc, getFunc, (a, b) => a.sub(b), (a, b) => a - b);
                    TestTwoTensor<float, float>(c1, c2, c3, getFunc, getFunc, (a, b) => a.mul(b), (a, b) => a * b);
                    TestTwoTensor<float, float>(c1, c2, c3, getFunc, getFunc, (a, b) => a.div(b), (a, b) => a / b);

                    TestTwoTensorInPlace<float>(c1, c2, c3, getFunc, (a, b) => a.add_(b), (a, b) => a + b);
                    TestTwoTensorInPlace<float>(c1, c2, c3, getFunc, (a, b) => a.sub_(b), (a, b) => a - b);
                    TestTwoTensorInPlace<float>(c1, c2, c3, getFunc, (a, b) => a.mul_(b), (a, b) => a * b);
                    TestTwoTensorInPlace<float>(c1, c2, c3, getFunc, (a, b) => a.div_(b), (a, b) => a / b);
                }
            }
        }

        [Fact]
        public void TestArithmeticOperatorsBFloat16()
        {
            // BFloat16 arange_cuda not available on cuda in LibTorch 1.8.0
            // BFloat16 arange_cpu not available on cuda in LibTorch 1.8.0
            foreach (var device in new Device[] { Device.CPU, Device.CUDA }) {
                if (device.Type != DeviceType.CUDA || Torch.IsCudaAvailable()) {
                    var c1 = Float16Tensor.ones(new long[] { 10, 10 }, device: device);
                    var c2 = Float16Tensor.ones(new long[] { 10, 10 }, device: device);
                    var c3 = Float16Tensor.ones(new long[] { 10, 10 }, device: device);
                    Func<TorchTensor, long, long, float> getFunc = (tt, i, j) => tt[i, j].ToSingle();
                    // scalar-tensor operators
                    TestOneTensor<float, float>(c1, c2, getFunc, getFunc, a => a + 0.5f, a => a + 0.5f);
                    TestOneTensor<float, float>(c1, c2, getFunc, getFunc, a => 0.5f + a, a => 0.5f + a);
                    TestOneTensor<float, float>(c1, c2, getFunc, getFunc, a => a - 0.5f, a => a - 0.5f);
                    TestOneTensor<float, float>(c1, c2, getFunc, getFunc, a => a * 0.5f, a => a * 0.5f);
                    TestOneTensor<float, float>(c1, c2, getFunc, getFunc, a => 0.5f * a, a => 0.5f * a);
                    TestOneTensor<float, float>(c1, c2, getFunc, getFunc, a => a / 0.5f, a => a / 0.5f);

                    TestOneTensor<float, float>(c1, c2, getFunc, getFunc, a => a.add(0.5f), a => a + 0.5f);
                    TestOneTensor<float, float>(c1, c2, getFunc, getFunc, a => a.sub(0.5f), a => a - 0.5f);
                    TestOneTensor<float, float>(c1, c2, getFunc, getFunc, a => a.mul(0.5f), a => a * 0.5f);
                    TestOneTensor<float, float>(c1, c2, getFunc, getFunc, a => a.div(0.5f), a => a / 0.5f);

                    TestOneTensorInPlace<float>(c1, c2, getFunc, a => a.add_(0.5f), a => a + 0.5f);
                    TestOneTensorInPlace<float>(c1, c2, getFunc, a => a.sub_(0.5f), a => a - 0.5f);
                    TestOneTensorInPlace<float>(c1, c2, getFunc, a => a.mul_(0.5f), a => a * 0.5f);
                    TestOneTensorInPlace<float>(c1, c2, getFunc, a => a.div_(0.5f), a => a / 0.5f);

                    // tensor-tensor operators
                    TestTwoTensor<float, float>(c1, c2, c3, getFunc, getFunc, (a, b) => a + b, (a, b) => a + b);
                    TestTwoTensor<float, float>(c1, c2, c3, getFunc, getFunc, (a, b) => a - b, (a, b) => a - b);
                    TestTwoTensor<float, float>(c1, c2, c3, getFunc, getFunc, (a, b) => a * b, (a, b) => a * b);
                    TestTwoTensor<float, float>(c1, c2, c3, getFunc, getFunc, (a, b) => a / b, (a, b) => a / b);

                    TestTwoTensor<float, float>(c1, c2, c3, getFunc, getFunc, (a, b) => a.add(b), (a, b) => a + b);
                    TestTwoTensor<float, float>(c1, c2, c3, getFunc, getFunc, (a, b) => a.sub(b), (a, b) => a - b);
                    TestTwoTensor<float, float>(c1, c2, c3, getFunc, getFunc, (a, b) => a.mul(b), (a, b) => a * b);
                    TestTwoTensor<float, float>(c1, c2, c3, getFunc, getFunc, (a, b) => a.div(b), (a, b) => a / b);

                    TestTwoTensorInPlace<float>(c1, c2, c3, getFunc, (a, b) => a.add_(b), (a, b) => a + b);
                    TestTwoTensorInPlace<float>(c1, c2, c3, getFunc, (a, b) => a.sub_(b), (a, b) => a - b);
                    TestTwoTensorInPlace<float>(c1, c2, c3, getFunc, (a, b) => a.mul_(b), (a, b) => a * b);
                    TestTwoTensorInPlace<float>(c1, c2, c3, getFunc, (a, b) => a.div_(b), (a, b) => a / b);
                }
            }
        }

        [Fact]
        public void TestArithmeticOperatorsFloat32()
        {
            foreach (var device in new Device[] { Device.CPU, Device.CUDA }) {
                if (device.Type != DeviceType.CUDA || Torch.IsCudaAvailable()) {
                    var c1 = Float32Tensor.arange(0, 10, device: device).expand(new long[] { 10, 10 });
                    var c2 = Float32Tensor.arange(10, 0, -1, device: device).expand(new long[] { 10, 10 });
                    var c3 = Float32Tensor.ones(new long[] { 10, 10 }, device: device);
                    Func<TorchTensor, long, long, float> getFunc = (tt, i, j) => tt[i, j].ToSingle();
                    // scalar-tensor operators
                    TestOneTensor<float, float>(c1, c2, getFunc, getFunc, a => a + 0.5f, a => a + 0.5f);
                    TestOneTensor<float, float>(c1, c2, getFunc, getFunc, a => 0.5f + a, a => 0.5f + a);
                    TestOneTensor<float, float>(c1, c2, getFunc, getFunc, a => a - 0.5f, a => a - 0.5f);
                    TestOneTensor<float, float>(c1, c2, getFunc, getFunc, a => a * 0.5f, a => a * 0.5f);
                    TestOneTensor<float, float>(c1, c2, getFunc, getFunc, a => 0.5f * a, a => 0.5f * a);
                    TestOneTensor<float, float>(c1, c2, getFunc, getFunc, a => a / 0.5f, a => a / 0.5f);

                    TestOneTensor<float, float>(c1, c2, getFunc, getFunc, a => a.add(0.5f), a => a + 0.5f);
                    TestOneTensor<float, float>(c1, c2, getFunc, getFunc, a => a.sub(0.5f), a => a - 0.5f);
                    TestOneTensor<float, float>(c1, c2, getFunc, getFunc, a => a.mul(0.5f), a => a * 0.5f);
                    TestOneTensor<float, float>(c1, c2, getFunc, getFunc, a => a.div(0.5f), a => a / 0.5f);

                    TestOneTensorInPlace<float>(c1, c2, getFunc, a => a.add_(0.5f), a => a + 0.5f);
                    TestOneTensorInPlace<float>(c1, c2, getFunc, a => a.sub_(0.5f), a => a - 0.5f);
                    TestOneTensorInPlace<float>(c1, c2, getFunc, a => a.mul_(0.5f), a => a * 0.5f);
                    TestOneTensorInPlace<float>(c1, c2, getFunc, a => a.div_(0.5f), a => a / 0.5f);

                    // tensor-tensor operators
                    TestTwoTensor<float, float>(c1, c2, c3, getFunc, getFunc, (a, b) => a + b, (a, b) => a + b);
                    TestTwoTensor<float, float>(c1, c2, c3, getFunc, getFunc, (a, b) => a - b, (a, b) => a - b);
                    TestTwoTensor<float, float>(c1, c2, c3, getFunc, getFunc, (a, b) => a * b, (a, b) => a * b);
                    TestTwoTensor<float, float>(c1, c2, c3, getFunc, getFunc, (a, b) => a / b, (a, b) => a / b);

                    TestTwoTensor<float, float>(c1, c2, c3, getFunc, getFunc, (a, b) => a.add(b), (a, b) => a + b);
                    TestTwoTensor<float, float>(c1, c2, c3, getFunc, getFunc, (a, b) => a.sub(b), (a, b) => a - b);
                    TestTwoTensor<float, float>(c1, c2, c3, getFunc, getFunc, (a, b) => a.mul(b), (a, b) => a * b);
                    TestTwoTensor<float, float>(c1, c2, c3, getFunc, getFunc, (a, b) => a.div(b), (a, b) => a / b);

                    TestTwoTensorInPlace<float>(c1, c2, c3, getFunc, (a, b) => a.add_(b), (a, b) => a + b);
                    TestTwoTensorInPlace<float>(c1, c2, c3, getFunc, (a, b) => a.sub_(b), (a, b) => a - b);
                    TestTwoTensorInPlace<float>(c1, c2, c3, getFunc, (a, b) => a.mul_(b), (a, b) => a * b);
                    TestTwoTensorInPlace<float>(c1, c2, c3, getFunc, (a, b) => a.div_(b), (a, b) => a / b);
                }
            }
        }

        [Fact]
        public void TestArithmeticOperatorsComplexFloat32()
        {
            foreach (var device in new Device[] { Device.CPU, Device.CUDA }) {
                if (device.Type != DeviceType.CUDA || Torch.IsCudaAvailable()) {
                    var c1 = Float32Tensor.arange(0, 10, device: device).expand(new long[] { 10, 10 });
                    var c2 = Float32Tensor.arange(10, 0, -1, device: device).expand(new long[] { 10, 10 });
                    var c3 = ComplexFloat32Tensor.ones(new long[] { 10, 10 }, device: device);
                    Func<TorchTensor, long, long, float> getFunc = (tt, i, j) => tt[i, j].ToSingle();
                    // scalar-tensor operators
                    TestOneTensor<float, float>(c1, c2, getFunc, getFunc, a => a + 0.5f, a => a + 0.5f);
                    TestOneTensor<float, float>(c1, c2, getFunc, getFunc, a => 0.5f + a, a => 0.5f + a);
                    TestOneTensor<float, float>(c1, c2, getFunc, getFunc, a => a - 0.5f, a => a - 0.5f);
                    TestOneTensor<float, float>(c1, c2, getFunc, getFunc, a => a * 0.5f, a => a * 0.5f);
                    TestOneTensor<float, float>(c1, c2, getFunc, getFunc, a => 0.5f * a, a => 0.5f * a);
                    TestOneTensor<float, float>(c1, c2, getFunc, getFunc, a => a / 0.5f, a => a / 0.5f);

                    TestOneTensor<float, float>(c1, c2, getFunc, getFunc, a => a.add(0.5f), a => a + 0.5f);
                    TestOneTensor<float, float>(c1, c2, getFunc, getFunc, a => a.sub(0.5f), a => a - 0.5f);
                    TestOneTensor<float, float>(c1, c2, getFunc, getFunc, a => a.mul(0.5f), a => a * 0.5f);
                    TestOneTensor<float, float>(c1, c2, getFunc, getFunc, a => a.div(0.5f), a => a / 0.5f);

                    TestOneTensorInPlace<float>(c1, c2, getFunc, a => a.add_(0.5f), a => a + 0.5f);
                    TestOneTensorInPlace<float>(c1, c2, getFunc, a => a.sub_(0.5f), a => a - 0.5f);
                    TestOneTensorInPlace<float>(c1, c2, getFunc, a => a.mul_(0.5f), a => a * 0.5f);
                    TestOneTensorInPlace<float>(c1, c2, getFunc, a => a.div_(0.5f), a => a / 0.5f);

                    // tensor-tensor operators
                    TestTwoTensor<float, float>(c1, c2, c3, getFunc, getFunc, (a, b) => a + b, (a, b) => a + b);
                    TestTwoTensor<float, float>(c1, c2, c3, getFunc, getFunc, (a, b) => a - b, (a, b) => a - b);
                    TestTwoTensor<float, float>(c1, c2, c3, getFunc, getFunc, (a, b) => a * b, (a, b) => a * b);
                    TestTwoTensor<float, float>(c1, c2, c3, getFunc, getFunc, (a, b) => a / b, (a, b) => a / b);

                    TestTwoTensor<float, float>(c1, c2, c3, getFunc, getFunc, (a, b) => a.add(b), (a, b) => a + b);
                    TestTwoTensor<float, float>(c1, c2, c3, getFunc, getFunc, (a, b) => a.sub(b), (a, b) => a - b);
                    TestTwoTensor<float, float>(c1, c2, c3, getFunc, getFunc, (a, b) => a.mul(b), (a, b) => a * b);
                    TestTwoTensor<float, float>(c1, c2, c3, getFunc, getFunc, (a, b) => a.div(b), (a, b) => a / b);

                    TestTwoTensorInPlace<float>(c1, c2, c3, getFunc, (a, b) => a.add_(b), (a, b) => a + b);
                    TestTwoTensorInPlace<float>(c1, c2, c3, getFunc, (a, b) => a.sub_(b), (a, b) => a - b);
                    TestTwoTensorInPlace<float>(c1, c2, c3, getFunc, (a, b) => a.mul_(b), (a, b) => a * b);
                    TestTwoTensorInPlace<float>(c1, c2, c3, getFunc, (a, b) => a.div_(b), (a, b) => a / b);
                }
            }
        }

        [Fact]
        public void TestArithmeticOperatorsFloat64()
        {
            foreach (var device in new Device[] { Device.CPU, Device.CUDA }) {
                if (device.Type != DeviceType.CUDA || Torch.IsCudaAvailable()) {
                    var c1 = Float64Tensor.arange(0, 10, device: device).expand(new long[] { 10, 10 });
                    var c2 = Float64Tensor.arange(10, 0, -1, device: device).expand(new long[] { 10, 10 });
                    var c3 = Float64Tensor.ones(new long[] { 10, 10 }, device: device);
                    Func<TorchTensor, long, long, double> getFunc = (tt, i, j) => tt[i, j].ToDouble();
                    // scalar-tensor operators
                    TestOneTensor<double, double>(c1, c2, getFunc, getFunc, a => a + 0.5, a => a + 0.5);
                    TestOneTensor<double, double>(c1, c2, getFunc, getFunc, a => 0.5 + a, a => 0.5 + a);
                    TestOneTensor<double, double>(c1, c2, getFunc, getFunc, a => a - 0.5, a => a - 0.5);
                    TestOneTensor<double, double>(c1, c2, getFunc, getFunc, a => a * 0.5, a => a * 0.5);
                    TestOneTensor<double, double>(c1, c2, getFunc, getFunc, a => 0.5 * a, a => 0.5 * a);
                    TestOneTensor<double, double>(c1, c2, getFunc, getFunc, a => a / 0.5, a => a / 0.5);

                    TestOneTensor<double, double>(c1, c2, getFunc, getFunc, a => a.add(0.5), a => a + 0.5);
                    TestOneTensor<double, double>(c1, c2, getFunc, getFunc, a => a.sub(0.5), a => a - 0.5);
                    TestOneTensor<double, double>(c1, c2, getFunc, getFunc, a => a.mul(0.5), a => a * 0.5);
                    TestOneTensor<double, double>(c1, c2, getFunc, getFunc, a => a.div(0.5), a => a / 0.5);

                    TestOneTensorInPlace<double>(c1, c2, getFunc, a => a.add_(0.5), a => a + 0.5);
                    TestOneTensorInPlace<double>(c1, c2, getFunc, a => a.sub_(0.5), a => a - 0.5);
                    TestOneTensorInPlace<double>(c1, c2, getFunc, a => a.mul_(0.5), a => a * 0.5);
                    TestOneTensorInPlace<double>(c1, c2, getFunc, a => a.div_(0.5), a => a / 0.5);

                    // tensor-tensor operators
                    TestTwoTensor<double, double>(c1, c2, c3, getFunc, getFunc, (a, b) => a + b, (a, b) => a + b);
                    TestTwoTensor<double, double>(c1, c2, c3, getFunc, getFunc, (a, b) => a - b, (a, b) => a - b);
                    TestTwoTensor<double, double>(c1, c2, c3, getFunc, getFunc, (a, b) => a * b, (a, b) => a * b);
                    TestTwoTensor<double, double>(c1, c2, c3, getFunc, getFunc, (a, b) => a / b, (a, b) => a / b);

                    TestTwoTensor<double, double>(c1, c2, c3, getFunc, getFunc, (a, b) => a.add(b), (a, b) => a + b);
                    TestTwoTensor<double, double>(c1, c2, c3, getFunc, getFunc, (a, b) => a.sub(b), (a, b) => a - b);
                    TestTwoTensor<double, double>(c1, c2, c3, getFunc, getFunc, (a, b) => a.mul(b), (a, b) => a * b);
                    TestTwoTensor<double, double>(c1, c2, c3, getFunc, getFunc, (a, b) => a.div(b), (a, b) => a / b);

                    TestTwoTensorInPlace<double>(c1, c2, c3, getFunc, (a, b) => a.add_(b), (a, b) => a + b);
                    TestTwoTensorInPlace<double>(c1, c2, c3, getFunc, (a, b) => a.sub_(b), (a, b) => a - b);
                    TestTwoTensorInPlace<double>(c1, c2, c3, getFunc, (a, b) => a.mul_(b), (a, b) => a * b);
                    TestTwoTensorInPlace<double>(c1, c2, c3, getFunc, (a, b) => a.div_(b), (a, b) => a / b);
                }
            }
        }

        [Fact]
        public void TestArithmeticOperatorsComplexFloat64()
        {
            foreach (var device in new Device[] { Device.CPU, Device.CUDA }) {
                if (device.Type != DeviceType.CUDA || Torch.IsCudaAvailable()) {
                    var c1 = ComplexFloat64Tensor.arange(0, 10, device: device).expand(new long[] { 10, 10 });
                    var c2 = ComplexFloat64Tensor.arange(10, 0, -1, device: device).expand(new long[] { 10, 10 });
                    var c3 = ComplexFloat64Tensor.ones(new long[] { 10, 10 }, device: device);
                    Func<TorchTensor, long, long, double> getFunc = (tt, i, j) => tt[i, j].ToDouble();
                    // scalar-tensor operators
                    TestOneTensor<double, double>(c1, c2, getFunc, getFunc, a => a + 0.5, a => a + 0.5);
                    TestOneTensor<double, double>(c1, c2, getFunc, getFunc, a => 0.5 + a, a => 0.5 + a);
                    TestOneTensor<double, double>(c1, c2, getFunc, getFunc, a => a - 0.5, a => a - 0.5);
                    TestOneTensor<double, double>(c1, c2, getFunc, getFunc, a => a * 0.5, a => a * 0.5);
                    TestOneTensor<double, double>(c1, c2, getFunc, getFunc, a => 0.5 * a, a => 0.5 * a);
                    TestOneTensor<double, double>(c1, c2, getFunc, getFunc, a => a / 0.5, a => a / 0.5);

                    TestOneTensor<double, double>(c1, c2, getFunc, getFunc, a => a.add(0.5), a => a + 0.5);
                    TestOneTensor<double, double>(c1, c2, getFunc, getFunc, a => a.sub(0.5), a => a - 0.5);
                    TestOneTensor<double, double>(c1, c2, getFunc, getFunc, a => a.mul(0.5), a => a * 0.5);
                    TestOneTensor<double, double>(c1, c2, getFunc, getFunc, a => a.div(0.5), a => a / 0.5);

                    TestOneTensorInPlace<double>(c1, c2, getFunc, a => a.add_(0.5), a => a + 0.5);
                    TestOneTensorInPlace<double>(c1, c2, getFunc, a => a.sub_(0.5), a => a - 0.5);
                    TestOneTensorInPlace<double>(c1, c2, getFunc, a => a.mul_(0.5), a => a * 0.5);
                    TestOneTensorInPlace<double>(c1, c2, getFunc, a => a.div_(0.5), a => a / 0.5);

                    // tensor-tensor operators
                    TestTwoTensor<double, double>(c1, c2, c3, getFunc, getFunc, (a, b) => a + b, (a, b) => a + b);
                    TestTwoTensor<double, double>(c1, c2, c3, getFunc, getFunc, (a, b) => a - b, (a, b) => a - b);
                    TestTwoTensor<double, double>(c1, c2, c3, getFunc, getFunc, (a, b) => a * b, (a, b) => a * b);
                    TestTwoTensor<double, double>(c1, c2, c3, getFunc, getFunc, (a, b) => a / b, (a, b) => a / b);

                    TestTwoTensor<double, double>(c1, c2, c3, getFunc, getFunc, (a, b) => a.add(b), (a, b) => a + b);
                    TestTwoTensor<double, double>(c1, c2, c3, getFunc, getFunc, (a, b) => a.sub(b), (a, b) => a - b);
                    TestTwoTensor<double, double>(c1, c2, c3, getFunc, getFunc, (a, b) => a.mul(b), (a, b) => a * b);
                    TestTwoTensor<double, double>(c1, c2, c3, getFunc, getFunc, (a, b) => a.div(b), (a, b) => a / b);

                    TestTwoTensorInPlace<double>(c1, c2, c3, getFunc, (a, b) => a.add_(b), (a, b) => a + b);
                    TestTwoTensorInPlace<double>(c1, c2, c3, getFunc, (a, b) => a.sub_(b), (a, b) => a - b);
                    TestTwoTensorInPlace<double>(c1, c2, c3, getFunc, (a, b) => a.mul_(b), (a, b) => a * b);
                    TestTwoTensorInPlace<double>(c1, c2, c3, getFunc, (a, b) => a.div_(b), (a, b) => a / b);
                }
            }
        }

        [Fact]
        public void TestComparisonOperatorsFloat32()
        {
            foreach (var device in new Device[] { Device.CPU, Device.CUDA }) {
                if (device.Type != DeviceType.CUDA || Torch.IsCudaAvailable()) {
                    var c1 = Float32Tensor.arange(0, 10, device: device).expand(new long[] { 10, 10 });
                    var c2 = Float32Tensor.arange(10, 0, -1, device: device).expand(new long[] { 10, 10 });
                    var c3 = Float32Tensor.ones(new long[] { 10, 10 }, device: device);
                    Func<TorchTensor, long, long, float> getFunc = (tt, i, j) => tt[i, j].ToSingle();
                    Func<TorchTensor, long, long, bool> getFuncBool = (tt, i, j) => tt[i, j].ToBoolean();
                    // scalar-tensor operators
                    TestOneTensor<float, bool>(c1, c2, getFunc, getFuncBool, a => a == 5.0f, a => a == 5.0f);
                    TestOneTensor<float, bool>(c1, c2, getFunc, getFuncBool, a => a != 5.0f, a => a != 5.0f);
                    TestOneTensorInPlace<float>(c1, c2, getFunc, a => a.eq_(5.0f), a => a == 5.0f ? 1.0f : 0.0f);
                    TestOneTensorInPlace<float>(c1, c2, getFunc, a => a.ne_(5.0f), a => a != 5.0f ? 1.0f : 0.0f);

                    TestOneTensor<float, bool>(c1, c2, getFunc, getFuncBool, a => a < 5.0f, a => a < 5.0f);
                    TestOneTensor<float, bool>(c1, c2, getFunc, getFuncBool, a => 5.0f < a, a => 5.0f < a);
                    TestOneTensor<float, bool>(c1, c2, getFunc, getFuncBool, a => a <= 5.0f, a => a <= 5.0f);
                    TestOneTensor<float, bool>(c1, c2, getFunc, getFuncBool, a => 5.0f <= a, a => 5.0f <= a);
                    TestOneTensor<float, bool>(c1, c2, getFunc, getFuncBool, a => a > 5.0f, a => a > 5.0f);
                    TestOneTensor<float, bool>(c1, c2, getFunc, getFuncBool, a => 5.0f > a, a => 5.0f > a);
                    TestOneTensor<float, bool>(c1, c2, getFunc, getFuncBool, a => a >= 5.0f, a => a >= 5.0f);
                    TestOneTensor<float, bool>(c1, c2, getFunc, getFuncBool, a => 5.0f >= a, a => 5.0f >= a);

                    TestOneTensorInPlace<float>(c1, c2, getFunc, a => a.lt_(5.0f), a => a < 5.0f ? 1.0f : 0.0f);
                    TestOneTensorInPlace<float>(c1, c2, getFunc, a => a.le_(5.0f), a => a <= 5.0f ? 1.0f : 0.0f);
                    TestOneTensorInPlace<float>(c1, c2, getFunc, a => a.gt_(5.0f), a => a > 5.0f ? 1.0f : 0.0f);
                    TestOneTensorInPlace<float>(c1, c2, getFunc, a => a.ge_(5.0f), a => a >= 5.0f ? 1.0f : 0.0f);

                    TestOneTensor<float, float>(c1, c2, getFunc, getFunc, a => a % 5.0f, a => a % 5.0f);
                    TestOneTensorInPlace<float>(c1, c2, getFunc, a => a.remainder_(5.0f), a => a % 5.0f);

                    // tensor-tensor operators
                    TestTwoTensor<float, bool>(c1, c2, c3, getFunc, getFuncBool, (a, b) => a == b, (a, b) => a == b);
                    TestTwoTensor<float, bool>(c1, c2, c3, getFunc, getFuncBool, (a, b) => a != b, (a, b) => a != b);
                    TestTwoTensorInPlace<float>(c1, c2, c3, getFunc, (a, b) => a.eq_(b), (a, b) => a == b ? 1.0f : 0.0f);
                    TestTwoTensorInPlace<float>(c1, c2, c3, getFunc, (a, b) => a.ne_(b), (a, b) => a != b ? 1.0f : 0.0f);

                    TestTwoTensor<float, bool>(c1, c2, c3, getFunc, getFuncBool, (a, b) => a < b, (a, b) => a < b);
                    TestTwoTensor<float, bool>(c1, c2, c3, getFunc, getFuncBool, (a, b) => a <= b, (a, b) => a <= b);
                    TestTwoTensor<float, bool>(c1, c2, c3, getFunc, getFuncBool, (a, b) => a > b, (a, b) => a > b);
                    TestTwoTensor<float, bool>(c1, c2, c3, getFunc, getFuncBool, (a, b) => a >= b, (a, b) => a >= b);

                    TestTwoTensorInPlace<float>(c1, c2, c3, getFunc, (a, b) => a.lt_(b), (a, b) => a < b ? 1.0f : 0.0f);
                    TestTwoTensorInPlace<float>(c1, c2, c3, getFunc, (a, b) => a.le_(b), (a, b) => a <= b ? 1.0f : 0.0f);
                    TestTwoTensorInPlace<float>(c1, c2, c3, getFunc, (a, b) => a.gt_(b), (a, b) => a > b ? 1.0f : 0.0f);
                    TestTwoTensorInPlace<float>(c1, c2, c3, getFunc, (a, b) => a.ge_(b), (a, b) => a >= b ? 1.0f : 0.0f);

                    TestTwoTensor<float, float>(c1, c2, c3, getFunc, getFunc, (a, b) => a % b, (a, b) => a % b);
                    TestTwoTensorInPlace<float>(c1, c2, c3, getFunc, (a, b) => a.remainder_(b), (a, b) => a % b);
                }
            }
        }

        private void TestOneTensor<Tin, Tout>(
            TorchTensor c1,
            TorchTensor c2,
            Func<TorchTensor, long, long, Tin> getFuncIn,
            Func<TorchTensor, long, long, Tout> getFuncOut,
            Func<TorchTensor, TorchTensor> tensorFunc,
            Func<Tin, Tout> scalarFunc)
        {
            var x = c1 * c2;
            var y = tensorFunc(x);

            for (int i = 0; i < 10; i++) {
                for (int j = 0; j < 10; j++) {
                    var xv = getFuncIn(x, i, j);
                    var yv = getFuncOut(y, i, j);
                    Assert.Equal<Tout>(yv, scalarFunc(xv));
                }
            }
        }

        private void TestOneTensorInPlace<Tin>(
            TorchTensor c1,
            TorchTensor c2,
            Func<TorchTensor, long, long, Tin> getFuncIn,
            Func<TorchTensor, TorchTensor> tensorFunc,
            Func<Tin, Tin> scalarFunc)
        {

            var x = c1 * c2;
            var xClone = x.clone();
            var y = tensorFunc(x);

            for (int i = 0; i < 10; i++) {
                for (int j = 0; j < 10; j++) {
                    var xClonev = getFuncIn(xClone, i, j);
                    var xv = getFuncIn(x, i, j);
                    var yv = getFuncIn(y, i, j);
                    Assert.Equal(yv, scalarFunc(xClonev));
                    Assert.Equal(yv, xv);
                }
            }
        }

        private void TestTwoTensor<Tin, Tout>(
            TorchTensor c1,
            TorchTensor c2,
            TorchTensor c3,
            Func<TorchTensor, long, long, Tin> getFuncIn,
            Func<TorchTensor, long, long, Tout> getFuncOut,
            Func<TorchTensor, TorchTensor, TorchTensor> tensorFunc,
            Func<Tin, Tin, Tout> scalarFunc)
        {

            var x = c1 * c3;
            var y = c2 * c3;

            var z = tensorFunc(x, y);

            for (int i = 0; i < 10; i++) {
                for (int j = 0; j < 10; j++) {
                    var xv = getFuncIn(x, i, j);
                    var yv = getFuncIn(y, i, j);
                    var zv = getFuncOut(z, i, j);
                    Assert.Equal(zv, scalarFunc(xv, yv));
                }
            }
        }

        private void TestTwoTensorInPlace<Tin>(
            TorchTensor c1,
            TorchTensor c2,
            TorchTensor c3,
            Func<TorchTensor, long, long, Tin> getFuncIn,
            Func<TorchTensor, TorchTensor, TorchTensor> tensorFunc,
            Func<Tin, Tin, Tin> scalarFunc)
        {

            var x = c1 * c3;
            var xClone = x.clone();
            var y = c2 * c3;

            var z = tensorFunc(x, y);

            if (x.device_type == DeviceType.CPU) {
                var xData = x.Data<Tin>();
                var xCloneData = xClone.Data<Tin>();
                var yData = y.Data<Tin>();
                var zData = z.Data<Tin>();

                Assert.True(xData == zData);
            }

            for (int i = 0; i < 10; i++) {
                for (int j = 0; j < 10; j++) {
                    var xClonev = getFuncIn(xClone, i, j);
                    var xv = getFuncIn(x, i, j);
                    var yv = getFuncIn(y, i, j);
                    var zv = getFuncIn(z, i, j);
                    Assert.Equal(zv, scalarFunc(xClonev, yv));
                    Assert.Equal(zv, xv);
                }
            }
        }

        [Fact]
        public void TestMul()
        {
            var x = Float32Tensor.ones(new long[] { 100, 100 });

            var y = x.mul(0.5f.ToScalar());

            var ydata = y.Data<float>();
            var xdata = x.Data<float>();

            for (int i = 0; i < 100; i++) {
                for (int j = 0; j < 100; j++) {
                    Assert.Equal(ydata[i + j], xdata[i + j] * 0.5f);
                }
            }
        }

        void TestMmGen(Device device)
        {
            {
                var x1 = Float32Tensor.ones(new long[] { 1, 2 }, device: device);
                var x2 = Float32Tensor.ones(new long[] { 2, 1 }, device: device);

                var y = x1.mm(x2).to(DeviceType.CPU);

                var ydata = y.Data<float>();

                Assert.Equal(2.0f, ydata[0]);
            }
            //System.Runtime.InteropServices.ExternalException : addmm for CUDA tensors only supports floating - point types.Try converting the tensors with.float() at C:\w\b\windows\pytorch\aten\src\THC / generic / THCTensorMathBlas.cu:453
            if (device.Type == DeviceType.CPU) {
                var x1 = Int64Tensor.ones(new long[] { 1, 2 }, device: device);
                var x2 = Int64Tensor.ones(new long[] { 2, 1 }, device: device);

                var y = x1.mm(x2).to(DeviceType.CPU);

                var ydata = y.Data<long>();

                Assert.Equal(2L, ydata[0]);
            }
        }

        [Fact]
        public void TestMmCpu()
        {
            TestMmGen(Device.CPU);
        }

        [Fact]
        public void TestMmCuda()
        {
            if (Torch.IsCudaAvailable()) {
                TestMmGen(Device.CUDA);
            }
        }

        void TestMVGen(Device device)
        {
            {
                var mat1 = Float32Tensor.ones(new long[] { 4, 3 }, device: device);
                var vec1 = Float32Tensor.ones(new long[] { 3 }, device: device);

                var y = mat1.mv(vec1).to(DeviceType.CPU);

                Assert.Equal(4, y.shape[0]);
            }
        }

        void TestAddMVGen(Device device)
        {
            {
                var x1 = Float32Tensor.ones(new long[] { 4 }, device: device);
                var mat1 = Float32Tensor.ones(new long[] { 4, 3 }, device: device);
                var vec1 = Float32Tensor.ones(new long[] { 3 }, device: device);

                var y = x1.addmv(mat1, vec1).to(DeviceType.CPU);

                Assert.Equal(4, y.shape[0]);
            }
        }

        [Fact]
        public void TestMVCpu()
        {
            TestMVGen(Device.CPU);
        }

        [Fact]
        public void TestMVCuda()
        {
            if (Torch.IsCudaAvailable()) {
                TestMVGen(Device.CUDA);
            }
        }

        [Fact]
        public void TestAddMVCpu()
        {
            TestAddMVGen(Device.CPU);
        }

        [Fact]
        public void TestAddMVCuda()
        {
            if (Torch.IsCudaAvailable()) {
                TestAddMVGen(Device.CUDA);
            }
        }

        void TestAddRGen(Device device)
        {
            {
                var x1 = Float32Tensor.ones(new long[] { 4, 3 }, device: device);
                var vec1 = Float32Tensor.ones(new long[] { 4 }, device: device);
                var vec2 = Float32Tensor.ones(new long[] { 3 }, device: device);

                var y = x1.addr(vec1, vec2).to(DeviceType.CPU);

                Assert.Equal(new long[] { 4, 3 }, y.shape);
            }
        }


        [Fact]
        public void TestPositive()
        {
            var a = Float32Tensor.randn(25,25);
            var b = a.positive();

            Assert.Equal(a.Data<float>().ToArray(), b.Data<float>().ToArray());

            var c = BoolTensor.ones(25,25);
            Assert.Throws<ArgumentException>(() => c.positive());
        }

        [Fact]
        public void TestFrexp()
        {
            var x = Float32Tensor.arange(9);
            var r = x.frexp();

            Assert.Equal(new float[] { 0.0000f, 0.5000f, 0.5000f, 0.7500f, 0.5000f, 0.6250f, 0.7500f, 0.8750f, 0.5000f }, r.Mantissa.Data<float>().ToArray());
            Assert.Equal(new int[] { 0, 1, 2, 2, 3, 3, 3, 3, 4 }, r.Exponent.Data<int>().ToArray());
        }

        [Fact]
        public void TestAddRCpu()
        {
            TestAddRGen(Device.CPU);
        }

        [Fact]
        public void TestAddRCuda()
        {
            if (Torch.IsCudaAvailable()) {
                TestAddRGen(Device.CUDA);
            }
        }

        [Fact]
        public void Deg2RadTest()
        {
            var data = new float[] { 1.0f, 2.0f, 3.0f };
            var expected = data.Select(angl => (angl * MathF.PI) / 180.0f).ToArray();
            var res = Float32Tensor.from(data).deg2rad();
            Assert.True(res.allclose(Float32Tensor.from(expected)));
        }

        [Fact]
        public void Rad2DegTest()
        {
            var data = new float[] { 1.0f, 2.0f, 3.0f };
            var expected = data.Select(angl => (angl * 180.0f) / MathF.PI).ToArray();
            var res = Float32Tensor.from(data).rad2deg();
            Assert.True(res.allclose(Float32Tensor.from(expected)));
        }

        [Fact]
        public void AbsTest()
        {
            var data = Float32Tensor.arange(-10.0f, 10.0f, 1.0f);
            var expected = data.Data<float>().ToArray().Select(MathF.Abs).ToArray();
            var res = data.abs();
            Assert.True(res.allclose(Float32Tensor.from(expected)));
        }

        [Fact]
        public void AbsTestC32()
        {
            var data = ComplexFloat32Tensor.rand(new long[] { 25 });
            var expected = data.Data<(float R, float I)>().ToArray().Select(c => MathF.Sqrt(c.R * c.R + c.I * c.I)).ToArray();
            var res = data.abs();
            Assert.True(res.allclose(Float32Tensor.from(expected)));
        }

        [Fact]
        public void AbsTestC64()
        {
            var data = ComplexFloat64Tensor.rand(new long[] { 25 });
            var expected = data.Data<System.Numerics.Complex>().ToArray().Select(c => Math.Sqrt(c.Real * c.Real + c.Imaginary * c.Imaginary)).ToArray<double>();
            var res = data.abs();
            Assert.True(res.allclose(Float64Tensor.from(expected)));
        }

        [Fact]
        public void AngleTestC32()
        {
            var data = ComplexFloat32Tensor.randn(new long[] { 25 });
            var expected = data.Data<(float R, float I)>().ToArray().Select(c => {
                var x = c.R;
                var y = c.I;
                return (x > 0 || y != 0) ? 2 * MathF.Atan(y / (MathF.Sqrt(x * x + y * y) + x)) : (x < 0 && y == 0) ? MathF.PI : 0;
            }).ToArray();
            var res = data.angle();
            Assert.True(res.allclose(Float32Tensor.from(expected), rtol: 1e-04, atol: 1e-07));
        }

        [Fact]
        public void AngleTestC64()
        {
            var data = ComplexFloat64Tensor.randn(new long[] { 25 });
            var expected = data.Data<System.Numerics.Complex>().ToArray().Select(c => {
                var x = c.Real;
                var y = c.Imaginary;
                return (x > 0 || y != 0) ? 2 * Math.Atan(y / (Math.Sqrt(x * x + y * y) + x)) : (x < 0 && y == 0) ? Math.PI : 0;
            }).ToArray<double>();
            var res = data.angle();
            Assert.True(res.allclose(Float64Tensor.from(expected)));
        }

        [Fact]
        public void SqrtTest()
        {
            var data = new float[] { 1.0f, 2.0f, 3.0f };
            var expected = data.Select(MathF.Sqrt).ToArray();
            var res = Float32Tensor.from(data).sqrt();
            Assert.True(res.allclose(Float32Tensor.from(expected)));
        }

        [Fact]
        public void SinTest()
        {
            var data = new float[] { 1.0f, 2.0f, 3.0f };
            var expected = data.Select(MathF.Sin).ToArray();
            var res = Float32Tensor.from(data).sin();
            Assert.True(res.allclose(Float32Tensor.from(expected)));
        }

        [Fact]
        public void CosTest()
        {
            var data = new float[] { 1.0f, 2.0f, 3.0f };
            var expected = data.Select(MathF.Cos).ToArray();
            var res = Float32Tensor.from(data).cos();
            Assert.True(res.allclose(Float32Tensor.from(expected)));
        }

        [Fact]
        public void I0Test()
        {
            var data = Float32Tensor.arange(0, 5, 1);
            var expected = new float[] { 0.99999994f, 1.266066f, 2.27958512f, 4.88079262f, 11.3019209f };
            var res = data.i0();
            Assert.True(res.allclose(Float32Tensor.from(expected)));
        }

        [Fact]
        public void HypotTest()
        {
            var a = new float[] { 1.0f, 2.0f, 3.0f };
            var b = new float[] { 1.0f, 2.0f, 3.0f };
            var expected = a.Select(x => MathF.Sqrt(2.0f) * x).ToArray();
            var res = Float32Tensor.from(a).hypot(Float32Tensor.from(b));
            Assert.True(res.allclose(Float32Tensor.from(expected)));
        }

        [Fact]
        public void VdotTest()
        {
            var a = new float[] { 1.0f, 2.0f, 3.0f };
            var b = new float[] { 1.0f, 2.0f, 3.0f };
            var expected = Float32Tensor.from(a.Zip(b).Select(x => x.First * x.Second).Sum());
            var res = Float32Tensor.from(a).vdot(Float32Tensor.from(b));
            Assert.True(res.allclose(expected));
        }

        [Fact]
        public void WhereTest()
        {
            var bits = 3;
            var mask = -(1 << (8 - bits));
            var condition = Float32Tensor.rand(25) > 0.5;
            var ones = Int32Tensor.ones(25);
            var zeros = Int32Tensor.zeros(25);

            var cond1 = ones.where(condition, zeros);
            var cond2 = condition.to_type(ScalarType.Int32);
            Assert.Equal(cond1, cond2);
        }

        [Fact]
        public void HeavisideTest()
        {
            var input = new float[] { -1.0f, 0.0f, 3.0f };
            var values = new float[] { 1.0f, 2.0f, 1.0f };
            var expected = new float[] { 0.0f, 2.0f, 1.0f };
            var res = Float32Tensor.from(input).heaviside(Float32Tensor.from(values));
            Assert.True(res.allclose(Float32Tensor.from(expected)));
        }

        [Fact]
        public void MaximumTest()
        {
            var a = Float32Tensor.from(new float[] { 1.0f, 2.0f, 3.0f });
            var b = a.neg();
            var expected = a;
            var res = a.maximum(b);
            Assert.Equal(expected, res);
        }

        [Fact]
        public void MinimumTest()
        {
            var a = Float32Tensor.from(new float[] { 1.0f, 2.0f, 3.0f });
            var b = a.neg();
            var expected = b;
            var res = a.minimum(b);
            Assert.Equal(expected, res);
        }

        [Fact]
        public void ArgMaxTest()
        {
            var a = Float32Tensor.randn(new long[] { 15, 5 });
            var b = a.argmax();
            Assert.Equal(1, b.NumberOfElements);
            var c = a.argmax(0, keepDim: true);
            Assert.Equal(new long[] { 1, 5 }, c.shape);
            var d = a.argmax(0, keepDim: false);
            Assert.Equal(new long[] { 5 }, d.shape);
        }

        [Fact]
        public void ArgMinTest()
        {
            var a = Float32Tensor.randn(new long[] { 15, 5 });
            var b = a.argmin();
            Assert.Equal(1, b.NumberOfElements);
            var c = a.argmin(0, keepDim: true);
            Assert.Equal(new long[] { 1, 5 }, c.shape);
            var d = a.argmin(0, keepDim: false);
            Assert.Equal(new long[] { 5 }, d.shape);
        }

        [Fact]
        public void AMaxTest()
        {
            var a = Float32Tensor.randn(new long[] { 15, 5, 4, 3 });
            var b = a.amax(new long[] { 0, 1 });
            Assert.Equal(new long[] { 4, 3 }, b.shape);
            var c = a.amax(new long[] { 0, 1 }, keepDim: true);
            Assert.Equal(new long[] { 1, 1, 4, 3 }, c.shape);
        }

        [Fact]
        public void AMinTest()
        {
            var a = Float32Tensor.randn(new long[] { 15, 5, 4, 3 });
            var b = a.amax(new long[] { 0, 1 });
            Assert.Equal(new long[] { 4, 3 }, b.shape);
            var c = a.amax(new long[] { 0, 1 }, keepDim: true);
            Assert.Equal(new long[] { 1, 1, 4, 3 }, c.shape);
        }

        [Fact]
        public void TanTest()
        {
            var data = new float[] { 1.0f, 2.0f, 3.0f };
            var expected = data.Select(MathF.Tan).ToArray();
            var res = Float32Tensor.from(data).tan();
            Assert.True(res.allclose(Float32Tensor.from(expected)));
        }

        [Fact]
        public void SinhTest()
        {
            var data = new float[] { 1.0f, 2.0f, 3.0f };
            var expected = data.Select(MathF.Sinh).ToArray();
            var res = Float32Tensor.from(data).sinh();
            Assert.True(res.allclose(Float32Tensor.from(expected)));
        }

        [Fact]
        public void CoshTest()
        {
            var data = new float[] { 1.0f, 2.0f, 3.0f };
            var expected = data.Select(MathF.Cosh).ToArray();
            var res = Float32Tensor.from(data).cosh();
            var tmp = res.Data<Single>();
            Assert.True(res.allclose(Float32Tensor.from(expected)));
        }

        [Fact]
        public void TanhTest()
        {
            var data = new float[] { 1.0f, 2.0f, 3.0f };
            var expected = data.Select(MathF.Tanh).ToArray();
            var res = Float32Tensor.from(data).tanh();
            Assert.True(res.allclose(Float32Tensor.from(expected)));
        }

        [Fact]
        public void ArcSinhTest()
        {
            var data = new float[] { -0.1f, 0.0f, 0.1f };
            var expected = data.Select(MathF.Asinh).ToArray();
            var res = Float32Tensor.from(data).asinh();
            Assert.True(res.allclose(Float32Tensor.from(expected)));
        }

        [Fact]
        public void ArcCoshTest()
        {
            var data = new float[] { 1.0f, 2.0f, 3.0f };
            var expected = data.Select(MathF.Acosh).ToArray();
            var res = Float32Tensor.from(data).acosh();
            Assert.True(res.allclose(Float32Tensor.from(expected)));
        }

        [Fact]
        public void ArcTanhTest()
        {
            var data = new float[] { -0.1f, 0.0f, 0.1f };
            var expected = data.Select(MathF.Atanh).ToArray();
            var res = Float32Tensor.from(data).atanh();
            Assert.True(res.allclose(Float32Tensor.from(expected)));
        }

        [Fact]
        public void AsinTest()
        {
            var data = new float[] { 1.0f, 0.2f, -0.1f };
            var expected = data.Select(MathF.Asin).ToArray();
            {
                var res = Float32Tensor.from(data).asin();
                Assert.True(res.allclose(Float32Tensor.from(expected)));
            }
            {
                var res = Float32Tensor.from(data).arcsin();
                Assert.True(res.allclose(Float32Tensor.from(expected)));
            }
        }

        [Fact]
        public void AcosTest()
        {
            var data = new float[] { 1.0f, 0.2f, -0.1f };
            var expected = data.Select(MathF.Acos).ToArray();
            {
                var res = Float32Tensor.from(data).acos();
                Assert.True(res.allclose(Float32Tensor.from(expected)));
            }
            {
                var res = Float32Tensor.from(data).arccos();
                Assert.True(res.allclose(Float32Tensor.from(expected)));
            }
        }

        [Fact]
        public void AtanTest()
        {
            var data = new float[] { 1.0f, 0.2f, -0.1f };
            var expected = data.Select(MathF.Atan).ToArray();
            {
                var res = Float32Tensor.from(data).atan();
                Assert.True(res.allclose(Float32Tensor.from(expected)));
            }
            {
                var res = Float32Tensor.from(data).arctan();
                Assert.True(res.allclose(Float32Tensor.from(expected)));
            }
        }

        [Fact]
        public void LogTest()
        {
            var data = new float[] { 1.0f, 2.0f, 3.0f };
            var expected = data.Select(x => MathF.Log(x)).ToArray();
            var res = Float32Tensor.from(data).log();
            Assert.True(res.allclose(Float32Tensor.from(expected)));
        }

        [Fact]
        public void Log10Test()
        {
            var data = new float[] { 1.0f, 2.0f, 3.0f };
            var expected = data.Select(MathF.Log10).ToArray();
            var res = Float32Tensor.from(data).log10();
            Assert.True(res.allclose(Float32Tensor.from(expected)));
        }

        [Fact]
        public void Log2Test()
        {
            var data = new float[] { 1.0f, 2.0f, 32.0f };
            var expected = data.Select(MathF.Log2).ToArray();
            var res = Float32Tensor.from(data).log2();
            Assert.True(res.allclose(Float32Tensor.from(expected)));
        }

        [Fact]
        public void LogitTest()
        {
            // From the PyTorch reference docs.
            var data = new float[] { 0.2796f, 0.9331f, 0.6486f, 0.1523f, 0.6516f };
            var expected = new float[] { -0.946446538f, 2.635313f, 0.6128909f, -1.71667457f, 0.6260796f };
            var res = Float32Tensor.from(data).logit(eps: 1f - 6);
            Assert.True(res.allclose(Float32Tensor.from(expected)));
        }

        [Fact]
        public void LogCumSumExpTest()
        {
            var data = new float[] { 1.0f, 2.0f, 3.0f, 10.0f, 20.0f, 30.0f };
            var expected = new float[data.Length];
            for (int i = 0; i < data.Length; i++) {
                for (int j = 0; j <= i; j++) {
                    expected[i] += MathF.Exp(data[j]);
                }
                expected[i] = MathF.Log(expected[i]);
            }
            var res = Float32Tensor.from(data).logcumsumexp(dim: 0);
            Assert.True(res.allclose(Float32Tensor.from(expected)));
        }

        [Fact]
        public void LogAddExpTest()
        {
            var x = new float[] { 1.0f, 2.0f, 3.0f };
            var y = new float[] { 4.0f, 5.0f, 6.0f };
            var expected = new float[x.Length];
            for (int i = 0; i < x.Length; i++) {
                expected[i] = MathF.Log(MathF.Exp(x[i]) + MathF.Exp(y[i]));
            }
            var res = Float32Tensor.from(x).logaddexp(Float32Tensor.from(y));
            Assert.True(res.allclose(Float32Tensor.from(expected)));
        }

        [Fact]
        public void LogAddExp2Test()
        {
            var x = new float[] { 1.0f, 2.0f, 3.0f };
            var y = new float[] { 4.0f, 5.0f, 6.0f };
            var expected = new float[x.Length];
            for (int i = 0; i < x.Length; i++) {
                expected[i] = MathF.Log(MathF.Pow(2.0f, x[i]) + MathF.Pow(2.0f, y[i]), 2.0f);
            }
            var res = Float32Tensor.from(x).logaddexp2(Float32Tensor.from(y));
            Assert.True(res.allclose(Float32Tensor.from(expected)));
        }

        [Fact]
        public void ReciprocalTest()
        {
            var x = Float32Tensor.ones(new long[] { 10, 10 });
            x.fill_(4.0f);
            var y = x.reciprocal();

            Assert.All(x.Data<float>().ToArray(), a => Assert.Equal(4.0f, a));
            Assert.All(y.Data<float>().ToArray(), a => Assert.Equal(0.25f, a));

            x.reciprocal_();
            Assert.All(x.Data<float>().ToArray(), a => Assert.Equal(0.25f, a));
        }

        [Fact]
        public void OuterTest()
        {
            var x = Float32Tensor.arange(1, 5, 1);
            var y = Float32Tensor.arange(1, 4, 1);
            var expected = new float[] { 1, 2, 3, 2, 4, 6, 3, 6, 9, 4, 8, 12 };

            var res = x.outer(y);
            Assert.Equal(Float32Tensor.from(expected, 4, 3), res);
        }

        [Fact]
        public void Exp2Test()
        {
            var x = new float[] { 1.0f, 2.0f, 3.0f };
            var expected = new float[] { 2.0f, 4.0f, 8.0f };
            var res = Float32Tensor.from(x).exp2();
            Assert.True(res.allclose(Float32Tensor.from(expected)));
        }

        [Fact]
        public void FloorTest()
        {
            var data = new float[] { 1.1f, 2.0f, 3.1f };
            var expected = data.Select(MathF.Floor).ToArray();
            var input = Float32Tensor.from(data);
            var res = input.floor();
            Assert.True(res.allclose(Float32Tensor.from(expected)));

            input.floor_();
            Assert.True(input.allclose(Float32Tensor.from(expected)));
        }

        [Fact]
        public void TruncTest()
        {
            var input = Float32Tensor.randn(new long[] { 25 });
            var expected = input.Data<float>().ToArray().Select(MathF.Truncate).ToArray();
            var res = input.trunc();
            Assert.True(res.allclose(Float32Tensor.from(expected)));

            input.trunc_();
            Assert.True(input.allclose(Float32Tensor.from(expected)));
        }

        [Fact]
        public void CeilTest()
        {
            var data = new float[] { 1.1f, 2.0f, 3.1f };
            var expected = data.Select(MathF.Ceiling).ToArray();
            var input = Float32Tensor.from(data);
            var res = input.ceil();
            Assert.True(res.allclose(Float32Tensor.from(expected)));

            input.ceil_();
            Assert.True(res.allclose(Float32Tensor.from(expected)));
        }

        [Fact]
        public void RoundTest()
        {
            var data = new float[] { 1.1f, 2.0f, 3.1f };
            var expected = data.Select(x => MathF.Round(x)).ToArray();
            var input = Float32Tensor.from(data);
            var res = input.round();
            Assert.True(res.allclose(Float32Tensor.from(expected)));

            input.round_();
            Assert.True(res.allclose(Float32Tensor.from(expected)));
        }

        [Fact]
        public void BucketizeTest()
        {
            var boundaries = Int32Tensor.from(new int[] { 1, 3, 5, 7, 9 });
            var tensor = Int32Tensor.from(new int[] { 3, 6, 9, 3, 6, 9 }, 2, 3);
            {
                var res = tensor.bucketize(boundaries, true, false);
                var expected = Int32Tensor.from(new int[] { 1, 3, 4, 1, 3, 4 }, 2, 3);
                Assert.True(res.allclose(expected));
            }
            {
                var res = tensor.bucketize(boundaries, true, true);
                var expected = Int32Tensor.from(new int[] { 2, 3, 5, 2, 3, 5 }, 2, 3);
                Assert.True(res.allclose(expected));
            }
        }

        [Fact]
        public void VanderTest()
        {
            var x = Int32Tensor.from(new int[] { 1, 2, 3, 5 });
            {
                var res = x.vander();
                var expected = Int64Tensor.from(new long[] { 1, 1, 1, 1, 8, 4, 2, 1, 27, 9, 3, 1, 125, 25, 5, 1 }, 4, 4);
                Assert.Equal(expected, res);
            }
            {
                var res = x.vander(3);
                var expected = Int64Tensor.from(new long[] { 1, 1, 1, 4, 2, 1, 9, 3, 1, 25, 5, 1 }, 4, 3);
                Assert.Equal(expected, res);
            }
            {
                var res = x.vander(3, true);
                var expected = Int64Tensor.from(new long[] { 1, 1, 1, 1, 2, 4, 1, 3, 9, 1, 5, 25 }, 4, 3);
                Assert.Equal(expected, res);
            }
        }

        [Fact]
        public void ExpandTest()
        {
            TorchTensor ones = Float32Tensor.ones(new long[] { 2 });
            TorchTensor onesExpanded = ones.expand(new long[] { 3, 2 });

            Assert.Equal(onesExpanded.shape, new long[] { 3, 2 });
            for (int i = 0; i < 3; i++) {
                for (int j = 0; j < 2; j++) {
                    Assert.Equal(1.0, onesExpanded[i, j].ToSingle());
                }
            }
        }

        [Fact]
        public void MovedimTest()
        {
            TorchTensor input = Float32Tensor.randn(new long[] { 3, 2, 1 });
            {
                var res = input.movedim(new long[] { 1 }, new long[] { 0 });
                Assert.Equal(new long[] { 2, 3, 1 }, res.shape);
            }
            {
                var res = input.movedim(new long[] { 1, 2 }, new long[] { 0, 1 });
                Assert.Equal(new long[] { 2, 1, 3 }, res.shape);
            }
        }

        [Fact]
        public void CountNZTest()
        {
            TorchTensor input = Float32Tensor.from(new float[] { 0, 1, 1, 0, 0, 0, 0, 0, 1 }, 3, 3);
            {
                var res = input.count_nonzero();
                Assert.Equal(Int64Tensor.from(3), res);
            }
            {
                var res = input.count_nonzero(new long[] { 0 });
                Assert.Equal(Int64Tensor.from(new long[] { 0, 1, 2 }), res);
            }
        }

        [Fact]
        public void SortTest1()
        {
            var input = Float64Tensor.from(new double[] {
                -0.1321, 0.4370, -1.2631, -1.1289,
                -2.0527, -1.1250,  0.2275,  0.3077,
                -0.0881, -0.1259, -0.5495,  1.0284
            }, 3, 4);

            var expectedValues = Float64Tensor.from(new double[] {
                -1.2631, -1.1289, -0.1321, 0.4370, 
                -2.0527, -1.1250,  0.2275, 0.3077,
                -0.5495, -0.1259, -0.0881, 1.0284
            }, 3, 4);

            var expectedIndices = Int64Tensor.from(new long[] {
                2, 3, 0, 1,
                0, 1, 2, 3,
                2, 1, 0, 3
            }, 3, 4);

            var res = input.sort();
            Assert.True(res.Values.allclose(expectedValues));
            Assert.Equal(expectedIndices, res.Indices);
        }

        [Fact]
        public void SortTest2()
        {
            var input = Float64Tensor.from(new double[] {
                -0.1321, 0.4370, -1.2631, -1.1289,
                -2.0527, -1.1250,  0.2275,  0.3077,
                -0.0881, -0.1259, -0.5495,  1.0284
            }, 3, 4);

            var expectedValues = Float64Tensor.from(new double[] {
                -2.0527, -1.1250, -1.2631, -1.1289,
                -0.1321, -0.1259, -0.5495,  0.3077,
                -0.0881,  0.4370,  0.2275,  1.0284
            }, 3, 4);

            var expectedIndices = Int64Tensor.from(new long[] {
                1, 1, 0, 0,
                0, 2, 2, 1,
                2, 0, 1, 2
            }, 3, 4);

            var res = input.sort(dim:0);
            Assert.True(res.Values.allclose(expectedValues));
            Assert.Equal(expectedIndices, res.Indices);
        }

        [Fact]
        public void SortTest3()
        {
            var input = Float64Tensor.from(new double[] {
                -0.1321, 0.4370, -1.2631, -1.1289,
                -2.0527, -1.1250,  0.2275,  0.3077,
                -0.0881, -0.1259, -0.5495,  1.0284,
            }, 3, 4);

            var expectedValues = Float64Tensor.from(new double[] {
                0.4370, -0.1321, -1.1289, -1.2631,
                0.3077,  0.2275, -1.1250, -2.0527,
                1.0284, -0.0881, -0.1259, -0.5495,
            }, 3, 4);

            var expectedIndices = Int64Tensor.from(new long[] {
                1, 0, 3, 2,
                3, 2, 1, 0,
                3, 0, 1, 2,
            }, 3, 4);

            var res = input.sort(descending: true);
            Assert.True(res.Values.allclose(expectedValues));
            Assert.Equal(expectedIndices, res.Indices);
        }

        [Fact]
        public void SortTest4()
        {
            var input = Float64Tensor.from(new double[] {
                -0.1321, 0.4370, -1.2631, -1.1289,
                -2.0527, -1.1250,  0.2275,  0.3077,
                -0.0881, -0.1259, -0.5495,  1.0284
            }, 3, 4);

            var expectedValues = Float64Tensor.from(new double[] {
                -0.0881,  0.4370,  0.2275,  1.0284,
                -0.1321, -0.1259, -0.5495,  0.3077,
                -2.0527, -1.1250, -1.2631, -1.1289,
            }, 3, 4);

            var expectedIndices = Int64Tensor.from(new long[] {
                2, 0, 1, 2,
                0, 2, 2, 1,
                1, 1, 0, 0,
            }, 3, 4);

            var res = input.sort(dim: 0, descending: true);
            Assert.True(res.Values.allclose(expectedValues));
            Assert.Equal(expectedIndices, res.Indices);
        }

        [Fact]
        public void MSortTest()
        {
            var input = Float64Tensor.from(new double[] {
                -0.1321, 0.4370, -1.2631, -1.1289,
                -2.0527, -1.1250,  0.2275,  0.3077,
                -0.0881, -0.1259, -0.5495,  1.0284
            }, 3, 4);

            var expected = Float64Tensor.from(new double[] {
                -2.0527, -1.1250, -1.2631, -1.1289,
                -0.1321, -0.1259, -0.5495,  0.3077,
                -0.0881,  0.4370,  0.2275,  1.0284
            }, 3, 4);

            var res = input.msort();
            Assert.True(res.allclose(expected));
        }

        [Fact]
        public void RepeatTest()
        {
            var input = Int32Tensor.from(new int[] { 1, 2, 3 });
            var expected = Int32Tensor.from(new int[] {
                1,  2,  3,  1,  2,  3,
                1,  2,  3,  1,  2,  3,
                1,  2,  3,  1,  2,  3,
                1,  2,  3,  1,  2,  3
            }).reshape(4, 6);

            var res = input.repeat(new long[] { 4, 2 });
            Assert.Equal(res, expected);
        }

        [Fact]
        public void FlipLRTest()
        {
            var input = Int32Tensor.from(new int[] {
                1,  2,  3,
                1,  2,  3,
                1,  2,  3,
            }).reshape(3, 3);

            var expected = Int32Tensor.from(new int[] {
                3,  2,  1,
                3,  2,  1,
                3,  2,  1,
            }).reshape(3, 3);

            var res = input.fliplr();
            Assert.Equal(res, expected);
        }

        [Fact]
        public void FlipUDTest()
        {
            var input = Int32Tensor.from(new int[] {
                1,  1,  1,
                2,  2,  2,
                3,  3,  3,
            }).reshape(3, 3);

            var expected = Int32Tensor.from(new int[] {
                3,  3,  3,
                2,  2,  2,
                1,  1,  1,
            }).reshape(3, 3);

            var res = input.flipud();
            Assert.Equal(res, expected);
        }

        [Fact]
        public void TopKTest()
        {
            var data = new float[] { 1.1f, 2.0f, 3.1f };

            var res1 = Float32Tensor.from(data).topk(1);
            var res1_0 = res1.values[0].ToSingle();
            var index1_0 = res1.indexes[0].ToInt64();
            Assert.Equal(3.1f, res1_0);
            Assert.Equal(2L, index1_0);

            var res2 = Float32Tensor.from(data).topk(2, sorted: true);
            var res2_0 = res2.values[0].ToSingle();
            var index2_0 = res2.indexes[0].ToInt64();
            var res2_1 = res2.values[1].ToSingle();
            var index2_1 = res2.indexes[1].ToInt64();
            Assert.Equal(3.1f, res2_0);
            Assert.Equal(2L, index2_0);
            Assert.Equal(2.0f, res2_1);
            Assert.Equal(1L, index2_1);
        }

        [Fact]
        public void SumTest()
        {
            var data = new float[] { 1.0f, 2.0f, 3.0f };

            var res1 = Float32Tensor.from(data).sum();
            var res1_0 = res1.ToSingle();
            Assert.Equal(6.0f, res1_0);

            var res2 = Float32Tensor.from(data).sum(type: ScalarType.Float64);
            var res2_0 = res2.ToDouble();
            Assert.Equal(6.0, res2_0);

            // summing integers gives long unless type is explicitly specified
            var dataInt32 = new int[] { 1, 2, 3 };
            var res3 = Int32Tensor.from(dataInt32).sum();
            Assert.Equal(ScalarType.Int64, res3.Type);
            var res3_0 = res3.ToInt64();
            Assert.Equal(6L, res3_0);

            // summing integers gives long unless type is explicitly specified
            var res4 = Int32Tensor.from(dataInt32).sum(type: ScalarType.Int32);
            Assert.Equal(ScalarType.Int32, res4.Type);
            var res4_0 = res4.ToInt32();
            Assert.Equal(6L, res4_0);

        }

        [Fact]
        public void UnbindTest()
        {
            var data = new float[] { 1.1f, 2.0f, 3.1f };

            var res = Float32Tensor.from(data).unbind();
            Assert.Equal(3, res.Length);
            Assert.Equal(new long[] { }, res[0].shape);
            Assert.Equal(new long[] { }, res[1].shape);
            Assert.Equal(new long[] { }, res[2].shape);
            Assert.Equal(1.1f, res[0].ToSingle());
            Assert.Equal(2.0f, res[1].ToSingle());
            Assert.Equal(3.1f, res[2].ToSingle());
        }

        [Fact]
        public void SplitWithSizeTest()
        {
            var data = new float[] { 1.1f, 2.0f, 3.1f, 4.2f, 5.3f };

            var res = Float32Tensor.from(data).split(2);
            Assert.Equal(3, res.Length);
            Assert.Equal(new long[] { 2 }, res[0].shape);
            Assert.Equal(new long[] { 2 }, res[1].shape);
            Assert.Equal(new long[] { 1 }, res[2].shape);
            Assert.Equal(1.1f, res[0][0].ToSingle());
            Assert.Equal(2.0f, res[0][1].ToSingle());
            Assert.Equal(3.1f, res[1][0].ToSingle());
            Assert.Equal(4.2f, res[1][1].ToSingle());
            Assert.Equal(5.3f, res[2][0].ToSingle());
        }

        [Fact]
        public void SplitWithSizesTest()
        {
            var data = new float[] { 1.1f, 2.0f, 3.1f };

            var res = Float32Tensor.from(data).split(new long[] { 2, 1 });
            Assert.Equal(2, res.Length);
            Assert.Equal(new long[] { 2 }, res[0].shape);
            Assert.Equal(new long[] { 1 }, res[1].shape);
            Assert.Equal(1.1f, res[0][0].ToSingle());
            Assert.Equal(2.0f, res[0][1].ToSingle());
            Assert.Equal(3.1f, res[1][0].ToSingle());
        }

        [Fact]
        public void TensorSplitWithSizeTest()
        {
            var data = new float[] { 1.1f, 2.0f, 3.1f, 4.2f, 5.3f };

            var res = Float32Tensor.from(data).tensor_split(2);
            Assert.Equal(2, res.Length);
            Assert.Equal(new long[] { 3 }, res[0].shape);
            Assert.Equal(new long[] { 2 }, res[1].shape);
            Assert.Equal(1.1f, res[0][0].ToSingle());
            Assert.Equal(2.0f, res[0][1].ToSingle());
            Assert.Equal(3.1f, res[0][2].ToSingle());
            Assert.Equal(4.2f, res[1][0].ToSingle());
            Assert.Equal(5.3f, res[1][1].ToSingle());
        }

        [Fact]
        public void TensorSplitWithSizesTest()
        {
            var data = new float[] { 1.1f, 2.0f, 3.1f, 4.2f, 5.3f };

            var res = Float32Tensor.from(data).tensor_split(new long[] { 1, 4 });
            Assert.Equal(3, res.Length);
            Assert.Equal(new long[] { 1 }, res[0].shape);
            Assert.Equal(new long[] { 3 }, res[1].shape);
            Assert.Equal(new long[] { 1 }, res[2].shape);
            Assert.Equal(1.1f, res[0][0].ToSingle());
            Assert.Equal(2.0f, res[1][0].ToSingle());
            Assert.Equal(3.1f, res[1][1].ToSingle());
            Assert.Equal(4.2f, res[1][2].ToSingle());
            Assert.Equal(5.3f, res[2][0].ToSingle());
        }

        [Fact]
        public void VSplitWithSizeTest()
        {
            var a = Int32Tensor.arange(64).reshape(4,4,4);

            var b = a.vsplit(2);
            Assert.Equal(new long[] { 2, 4, 4 }, b[0].shape);
            Assert.Equal(new long[] { 2, 4, 4 }, b[1].shape);

            Assert.Throws<ArgumentException>(() => a.vsplit(3));
        }

        [Fact]
        public void VSplitWithSizesTest()
        {
            var a = Int32Tensor.arange(80).reshape(5, 4, 4);

            var b = a.vsplit(new long[] { 2, 3});
            Assert.Equal(new long[] { 2, 4, 4 }, b[0].shape);
            Assert.Equal(new long[] { 1, 4, 4 }, b[1].shape);
            Assert.Equal(new long[] { 2, 4, 4 }, b[2].shape);
        }

        [Fact]
        public void HSplitWithSizeTest()
        {
            var a = Int32Tensor.arange(64).reshape(4, 4, 4);

            var b = a.hsplit(2);
            Assert.Equal(new long[] { 4, 2, 4 }, b[0].shape);
            Assert.Equal(new long[] { 4, 2, 4 }, b[1].shape);

            Assert.Throws<ArgumentException>(() => a.hsplit(3));
        }

        [Fact]
        public void HSplitWithSizesTest()
        {
            var a = Int32Tensor.arange(80).reshape(4, 5, 4);

            var b = a.hsplit(new long[] { 2, 3 });
            Assert.Equal(new long[] { 4, 2, 4 }, b[0].shape);
            Assert.Equal(new long[] { 4, 1, 4 }, b[1].shape);
            Assert.Equal(new long[] { 4, 2, 4 }, b[2].shape);
        }

        [Fact]
        public void DSplitWithSizeTest()
        {
            var a = Int32Tensor.arange(64).reshape(4, 4, 4);

            var b = a.dsplit(2);
            Assert.Equal(new long[] { 4, 4, 2 }, b[0].shape);
            Assert.Equal(new long[] { 4, 4, 2 }, b[1].shape);

            Assert.Throws<ArgumentException>(() => a.hsplit(3));
        }

        [Fact]
        public void DSplitWithSizesTest()
        {
            var a = Int32Tensor.arange(80).reshape(4, 4, 5);

            var b = a.dsplit(new long[] { 2, 3 });
            Assert.Equal(new long[] { 4, 4, 2 }, b[0].shape);
            Assert.Equal(new long[] { 4, 4, 1 }, b[1].shape);
            Assert.Equal(new long[] { 4, 4, 2 }, b[2].shape);
        }

        [Fact]
        public void TensorSplitWithTensorSizesTest()
        {
            var data = new float[] { 1.1f, 2.0f, 3.1f, 4.2f, 5.3f };

            var res = Float32Tensor.from(data).tensor_split(Int64Tensor.from(new long[] { 1, 4 }));
            Assert.Equal(3, res.Length);
            Assert.Equal(new long[] { 1 }, res[0].shape);
            Assert.Equal(new long[] { 3 }, res[1].shape);
            Assert.Equal(new long[] { 1 }, res[2].shape);
            Assert.Equal(1.1f, res[0][0].ToSingle());
            Assert.Equal(2.0f, res[1][0].ToSingle());
            Assert.Equal(3.1f, res[1][1].ToSingle());
            Assert.Equal(4.2f, res[1][2].ToSingle());
            Assert.Equal(5.3f, res[2][0].ToSingle());
        }

        [Fact]
        public void TensorChunkTest()
        {
            var data = new float[] { 1.1f, 2.0f, 3.1f, 4.2f, 5.3f };

            var res = Float32Tensor.from(data).chunk(2);
            Assert.Equal(2, res.Length);
            Assert.Equal(new long[] { 3 }, res[0].shape);
            Assert.Equal(new long[] { 2 }, res[1].shape);
            Assert.Equal(1.1f, res[0][0].ToSingle());
            Assert.Equal(2.0f, res[0][1].ToSingle());
            Assert.Equal(3.1f, res[0][2].ToSingle());
            Assert.Equal(4.2f, res[1][0].ToSingle());
            Assert.Equal(5.3f, res[1][1].ToSingle());
        }

        [Fact]
        public void TakeAlongTest()
        {
            var t = Int32Tensor.from(new int[] { 10, 30, 20, 60, 40, 50 }).reshape(2, 3);
            var max_idx = t.argmax();
            var sort_idx = t.argsort(dimension: 1);

            var x = t.take_along_dim(max_idx);
            var y = t.take_along_dim(sort_idx, dimension: 1);

            Assert.Equal(60, x.DataItem<int>());
            Assert.Equal(new int[] { 10, 20, 30, 40, 50, 60 }, y.Data<int>().ToArray());
        }

        [Fact]
        public void RandomTest()
        {
            var res = Float32Tensor.rand(new long[] { 2 });
            Assert.Equal(new long[] { 2 }, res.shape);

            var res1 = Int16Tensor.randint(10, new long[] { 200 });
            Assert.Equal(new long[] { 200 }, res1.shape);

            var res2 = Int32Tensor.randint(10, new long[] { 200 });
            Assert.Equal(new long[] { 200 }, res2.shape);

            var res3 = Int64Tensor.randint(10, new long[] { 200 });
            Assert.Equal(new long[] { 200 }, res3.shape);

            var res4 = ByteTensor.randint(10, new long[] { 200 });
            Assert.Equal(new long[] { 200 }, res4.shape);

            var res5 = Int8Tensor.randint(10, new long[] { 200 });
            Assert.Equal(new long[] { 200 }, res5.shape);

            var res6 = Float16Tensor.randint(10, new long[] { 200 });
            Assert.Equal(new long[] { 200 }, res6.shape);

            var res7 = BFloat16Tensor.randint(10, new long[] { 200 });
            Assert.Equal(new long[] { 200 }, res7.shape);

            var res8 = Float32Tensor.randint(10, new long[] { 200 });
            Assert.Equal(new long[] { 200 }, res8.shape);

            var res9 = Float64Tensor.randint(10, new long[] { 200 });
            Assert.Equal(new long[] { 200 }, res9.shape);

            //var res7 = ComplexFloat16Tensor.randint(10, new long[] { 200 });
            //Assert.Equal(new long[] { 200 }, res7.Shape);

            var res10 = ComplexFloat32Tensor.randint(100, new long[] { 20, 10 });
            Assert.Equal(new long[] { 20, 10 }, res10.shape);

            var res11 = ComplexFloat64Tensor.randint(10, new long[] { 20, 10 });
            Assert.Equal(new long[] { 20, 10 }, res11.shape);
        }

        [Fact]
        public void SqueezeTest()
        {
            var data = new float[] { 1.1f, 2.0f, 3.1f };

            using (var res = Float32Tensor.from(data).expand(new long[] { 1, 1, 3 }).squeeze(0).squeeze(0)) {
                Assert.Equal(new long[] { 3 }, res.shape);
                Assert.Equal(1.1f, res[0].ToSingle());
                Assert.Equal(2.0f, res[1].ToSingle());
                Assert.Equal(3.1f, res[2].ToSingle());
            }
            // Test negative dims, too.
            using (var res = Float32Tensor.from(data).expand(new long[] { 1, 1, 3 }).squeeze(-3).squeeze(0)) {
                Assert.Equal(new long[] { 3 }, res.shape);
                Assert.Equal(1.1f, res[0].ToSingle());
                Assert.Equal(2.0f, res[1].ToSingle());
                Assert.Equal(3.1f, res[2].ToSingle());
            }
        }

        [Fact]
        public void NarrowTest()
        {
            var data = new float[] { 1.1f, 2.0f, 3.1f };

            var res = Float32Tensor.from(data).narrow(0, 1, 2);
            Assert.Equal(new long[] { 2 }, res.shape);
            Assert.Equal(2.0f, res[0].ToSingle());
            Assert.Equal(3.1f, res[1].ToSingle());
        }

        [Fact]
        public void SliceTest()
        {
            var data = new float[] { 1.1f, 2.0f, 3.1f, 4.0f };

            var res = Float32Tensor.from(data).slice(0, 1, 1, 1);
            Assert.Equal(new long[] { 0 }, res.shape);

            var res2 = Float32Tensor.from(data).slice(0, 1, 2, 1);
            Assert.Equal(new long[] { 1 }, res2.shape);
            Assert.Equal(2.0f, res2[0].ToSingle());

            var res3 = Float32Tensor.from(data).slice(0, 1, 4, 2);
            Assert.Equal(new long[] { 2 }, res3.shape);
            Assert.Equal(2.0f, res3[0].ToSingle());
            Assert.Equal(4.0f, res3[1].ToSingle());
        }

        [Fact]
        public void Conv1DTest()
        {
            var t1 =
                new float[3, 4, 5]
                   {{{0.3460f, 0.4414f, 0.2384f, 0.7905f, 0.2267f},
                                     {0.5161f, 0.9032f, 0.6741f, 0.6492f, 0.8576f},
                                     {0.3373f, 0.0863f, 0.8137f, 0.2649f, 0.7125f},
                                     {0.7144f, 0.1020f, 0.0437f, 0.5316f, 0.7366f}},

                                    {{0.9871f, 0.7569f, 0.4329f, 0.1443f, 0.1515f},
                                     {0.5950f, 0.7549f, 0.8619f, 0.0196f, 0.8741f},
                                     {0.4595f, 0.7844f, 0.3580f, 0.6469f, 0.7782f},
                                     {0.0130f, 0.8869f, 0.8532f, 0.2119f, 0.8120f}},

                                    {{0.5163f, 0.5590f, 0.5155f, 0.1905f, 0.4255f},
                                     {0.0823f, 0.7887f, 0.8918f, 0.9243f, 0.1068f},
                                     {0.0337f, 0.2771f, 0.9744f, 0.0459f, 0.4082f},
                                     {0.9154f, 0.2569f, 0.9235f, 0.9234f, 0.3148f}}};
            var t2 =
                new float[2, 4, 3]
                   {{{0.4941f, 0.8710f, 0.0606f},
                     {0.2831f, 0.7930f, 0.5602f},
                     {0.0024f, 0.1236f, 0.4394f},
                     {0.9086f, 0.1277f, 0.2450f}},

                    {{0.5196f, 0.1349f, 0.0282f},
                     {0.1749f, 0.6234f, 0.5502f},
                     {0.7678f, 0.0733f, 0.3396f},
                     {0.6023f, 0.6546f, 0.3439f}}};

            var t1raw = new float[3 * 4 * 5];
            var t2raw = new float[2 * 4 * 3];
            { for (int i = 0; i < 3; i++) for (int j = 0; j < 4; j++) for (int k = 0; k < 5; k++) { t1raw[i * 4 * 5 + j * 5 + k] = t1[i, j, k]; } }
            { for (int i = 0; i < 2; i++) for (int j = 0; j < 4; j++) for (int k = 0; k < 3; k++) { t2raw[i * 4 * 3 + j * 3 + k] = t2[i, j, k]; } }
            var t1t = Float32Tensor.from(t1raw, new long[] { 3, 4, 5 });
            var t2t = Float32Tensor.from(t2raw, new long[] { 2, 4, 3 });

            if (Torch.IsCudaAvailable()) {
                t1t = t1t.cuda();
                t2t = t2t.cuda();
            }
            var t3t = t1t.conv1d(t2t, stride: 1, padding: 0, dilation: 1);
            if (Torch.IsCudaAvailable()) {
                t3t = t3t.cpu();
            }

            // Check the answer
            var t3Correct =
                new float[3, 2, 3]
                    {{{2.8516f, 2.0732f, 2.6420f},
                      {2.3239f, 1.7078f, 2.7450f}},

                    {{3.0127f, 2.9651f, 2.5219f},
                     {3.0899f, 3.1496f, 2.4110f}},

                    {{3.4749f, 2.9038f, 2.7131f},
                     {2.7692f, 2.9444f, 3.2554f}}};
            {
                for (int i = 0; i < 3; i++)
                    for (int j = 0; j < 2; j++)
                        for (int k = 0; k < 3; k++) {
                            var itemCorrect = t3Correct[i, j, k];
                            var item = t3t[i, j, k].ToDouble();
                            Assert.True(Math.Abs(itemCorrect - item) < 0.01f);
                        }
            }

        }


        [Fact]
        public void Conv1DTest2()
        {
            var t1 =
                new float[2, 3, 4]
                   {{{0.1264f, 5.3183f, 6.6905f, -10.6416f},
                     { 13.8060f, 4.5253f, 2.8568f, -3.2037f},
                     { -0.5796f, -2.7937f, -3.3662f, -1.3017f}},

                    {{ -2.8910f, 3.9349f, -4.3892f, -2.6051f},
                     {  4.2547f, 2.6049f, -9.8226f, -5.4543f},
                     { -0.9674f, 1.0070f, -4.6518f, 7.1702f}}};
            var t2 =
                new float[2, 3, 2]
                   {{{4.0332e+00f, 6.3036e+00f},
                     { 8.4410e+00f, -5.7543e+00f},
                     {-5.6937e-03f, -6.7241e+00f}},

                    {{-2.2619e+00f, 1.2082e+00f},
                     {-1.2203e-01f, -4.9373e+00f},
                     {-4.1881e+00f, -3.4198e+00f}}};

            var t1raw = new float[2 * 3 * 4];
            var t2raw = new float[2 * 3 * 2];
            { for (int i = 0; i < 2; i++) for (int j = 0; j < 3; j++) for (int k = 0; k < 4; k++) { t1raw[i * 3 * 4 + j * 4 + k] = t1[i, j, k]; } }
            { for (int i = 0; i < 2; i++) for (int j = 0; j < 3; j++) for (int k = 0; k < 2; k++) { t2raw[i * 3 * 2 + j * 2 + k] = t2[i, j, k]; } }
            var t1t = Float32Tensor.from(t1raw, new long[] { 2, 3, 4 });
            var t2t = Float32Tensor.from(t2raw, new long[] { 2, 3, 2 });

            if (Torch.IsCudaAvailable()) {
                t1t = t1t.cuda();
                t2t = t2t.cuda();
            }
            var t3t = t1t.conv1d(t2t, stride: 1, padding: 0, dilation: 1);
            if (Torch.IsCudaAvailable()) {
                t3t = t3t.cpu();
            }

            // Check the answer
            var t3Correct =
                new float[2, 2, 3]
                    {{{143.3192f, 108.0332f, 11.2241f},
                      {  -5.9062f, 4.6091f, 6.0273f}},

                     {{  27.3032f, 97.9855f, -133.8372f},
                      {  -1.4792f, 45.6659f, 29.8705f}}};
            {
                for (int i = 0; i < 2; i++)
                    for (int j = 0; j < 2; j++)
                        for (int k = 0; k < 3; k++) {
                            var itemCorrect = t3Correct[i, j, k];
                            var item = t3t[i, j, k].ToDouble();
                            Assert.True(Math.Abs(itemCorrect - item) < 0.01f);
                        }
            }

        }

        [Fact]
        public void Conv1DTestPadding2Dilation3()
        {
            var t1 =
                new float[3, 4, 5]
                   {{{0.3460f, 0.4414f, 0.2384f, 0.7905f, 0.2267f},
                                     {0.5161f, 0.9032f, 0.6741f, 0.6492f, 0.8576f},
                                     {0.3373f, 0.0863f, 0.8137f, 0.2649f, 0.7125f},
                                     {0.7144f, 0.1020f, 0.0437f, 0.5316f, 0.7366f}},

                                    {{0.9871f, 0.7569f, 0.4329f, 0.1443f, 0.1515f},
                                     {0.5950f, 0.7549f, 0.8619f, 0.0196f, 0.8741f},
                                     {0.4595f, 0.7844f, 0.3580f, 0.6469f, 0.7782f},
                                     {0.0130f, 0.8869f, 0.8532f, 0.2119f, 0.8120f}},

                                    {{0.5163f, 0.5590f, 0.5155f, 0.1905f, 0.4255f},
                                     {0.0823f, 0.7887f, 0.8918f, 0.9243f, 0.1068f},
                                     {0.0337f, 0.2771f, 0.9744f, 0.0459f, 0.4082f},
                                     {0.9154f, 0.2569f, 0.9235f, 0.9234f, 0.3148f}}};
            var t2 =
                new float[2, 4, 3]
                   {{{0.4941f, 0.8710f, 0.0606f},
                     {0.2831f, 0.7930f, 0.5602f},
                     {0.0024f, 0.1236f, 0.4394f},
                     {0.9086f, 0.1277f, 0.2450f}},

                    {{0.5196f, 0.1349f, 0.0282f},
                     {0.1749f, 0.6234f, 0.5502f},
                     {0.7678f, 0.0733f, 0.3396f},
                     {0.6023f, 0.6546f, 0.3439f}}};

            var t1raw = new float[3 * 4 * 5];
            var t2raw = new float[2 * 4 * 3];
            { for (int i = 0; i < 3; i++) for (int j = 0; j < 4; j++) for (int k = 0; k < 5; k++) { t1raw[i * 4 * 5 + j * 5 + k] = t1[i, j, k]; } }
            { for (int i = 0; i < 2; i++) for (int j = 0; j < 4; j++) for (int k = 0; k < 3; k++) { t2raw[i * 4 * 3 + j * 3 + k] = t2[i, j, k]; } }
            var t1t = Float32Tensor.from(t1raw, new long[] { 3, 4, 5 }); //.cuda();
            var t2t = Float32Tensor.from(t2raw, new long[] { 2, 4, 3 }); //.cuda();

            if (Torch.IsCudaAvailable()) {
                t1t = t1t.cuda();
                t2t = t2t.cuda();
            }
            var t3p2d3 = t1t.conv1d(t2t, padding: 2, dilation: 3);
            if (Torch.IsCudaAvailable()) {
                t3p2d3 = t3p2d3.cpu();
            }

            // Check the answer
            var t3p2d3Correct =
                new float[3, 2, 3]
                    {{{ 2.1121f, 0.8484f, 2.2709f},
                      {1.6692f, 0.5406f, 1.8381f}},

                     {{2.5078f, 1.2137f, 0.9173f},
                      {2.2395f, 1.1805f, 1.1954f}},

                     {{1.5215f, 1.3946f, 2.1327f},
                      {1.0732f, 1.3014f, 2.0696f}}};
            {
                var data = t3p2d3.Data<float>();
                for (int i = 0; i < 3; i++)
                    for (int j = 0; j < 2; j++)
                        for (int k = 0; k < 3; k++) {
                            var itemCorrect = t3p2d3Correct[i, j, k];
                            var item = t3p2d3[i, j, k].ToDouble();
                            Assert.True(Math.Abs(itemCorrect - item) < 0.01f);
                        }
            }
        }

        [Fact]
        public void CholeskyTest()
        {
            var a = Float64Tensor.randn(new long[] { 3, 2, 2 });
            a = a.matmul(a.swapdims(-2, -1));   // Worked this in to get it tested. Alias for 'transpose'
            var l = linalg.cholesky(a);

            Assert.True(a.allclose(l.matmul(l.swapaxes(-2, -1)))); // Worked this in to get it tested. Alias for 'transpose'
        }

        [Fact]
        public void QRTest()
        {
            var a = Float32Tensor.randn(new long[] { 4, 25, 25 });

            var l = linalg.qr(a);

            Assert.Equal(a.shape, l.Q.shape);
            Assert.Equal(a.shape, l.R.shape);
        }

        [Fact]
        public void SVDTest()
        {
            var a = Float32Tensor.randn(new long[] { 4, 25, 15 });

            var l = linalg.svd(a);

            Assert.Equal(new long[] { 4, 25, 25 }, l.U.shape);
            Assert.Equal(new long[] { 4, 15 }, l.S.shape);
            Assert.Equal(new long[] { 4, 15, 15 }, l.Vh.shape);

            l = linalg.svd(a, fullMatrices: false);

            Assert.Equal(a.shape, l.U.shape);
            Assert.Equal(new long[] { 4, 15 }, l.S.shape);
            Assert.Equal(new long[] { 4, 15, 15 }, l.Vh.shape);
        }


        [Fact]
        public void SVDValsTest()
        {
            var a = Float64Tensor.from(new double[] { -1.3490, -0.1723, 0.7730,
                -1.6118, -0.3385, -0.6490,
                 0.0908, 2.0704, 0.5647,
                -0.6451, 0.1911, 0.7353,
                 0.5247, 0.5160, 0.5110}, 5,3);

            var l = linalg.svdvals(a);
            Assert.True(l.allclose(Float64Tensor.from(new double[] { 2.5138929972840613, 2.1086555338402455, 1.1064930672223237 }), rtol: 1e-04, atol: 1e-07));
        }

        [Fact]
        public void LSTSQTest()
        {
            var a = Float32Tensor.randn(new long[] { 4, 25, 15 });
            var b = Float32Tensor.randn(new long[] { 4, 25, 10 });

            var l = linalg.lstsq(a, b);

            Assert.Equal(new long[] { 4, 15, 10 }, l.Solution.shape);
            Assert.Equal(0, l.Residuals.shape[0]);
            Assert.Equal(new long[] { 4 }, l.Rank.shape);
            Assert.Equal(new long[] { 4, 15, 10 }, l.Solution.shape);
            Assert.Equal(0, l.SingularValues.shape[0]);
        }

        [Fact]
        public void MatrixPowerTest()
        {
            var a = Float32Tensor.randn(new long[] { 25, 25 });
            var b = a.matrix_power(3);
            Assert.Equal(new long[] { 25, 25 }, b.shape);
        }

        [Fact]
        public void MultiDotTest()
        {
            var a = Float32Tensor.randn(new long[] { 25, 25 });
            var b = Float32Tensor.randn(new long[] { 25, 25 });
            var c = Float32Tensor.randn(new long[] { 25, 25 });
            var d = TorchSharp.linalg.multi_dot(new TorchTensor[] { a, b, c });
            Assert.Equal(new long[] { 25, 25 }, d.shape);
        }

        [Fact]
        public void DeterminantTest()
        {
            {
                var a = Float32Tensor.from(
                    new float[] { 0.9478f, 0.9158f, -1.1295f,
                                  0.9701f, 0.7346f, -1.8044f,
                                 -0.2337f, 0.0557f, 0.6929f }, 3, 3);
                var l = linalg.det(a);
                Assert.True(l.allclose(Float32Tensor.from(0.09335048f)));
            }
            {
                var a = Float32Tensor.from(
                    new float[] { 0.9254f, -0.6213f, -0.5787f, 1.6843f, 0.3242f, -0.9665f,
                                  0.4539f, -0.0887f, 1.1336f, -0.4025f, -0.7089f, 0.9032f }, 3, 2, 2);
                var l = linalg.det(a);
                Assert.True(l.allclose(Float32Tensor.from(new float[] { 1.19910491f, 0.4099378f, 0.7385352f })));
            }
        }


        [Fact]
        public void MatrixNormTest()
        {
            {
                var a = Float32Tensor.arange(9).view(3,3);

                var b = linalg.matrix_norm(a);
                var c = linalg.matrix_norm(a, ord: -1);

                Assert.Equal(14.282857f, b.DataItem<float>());
                Assert.Equal(9.0f, c.DataItem<float>());
            }
        }


        [Fact]
        public void VectorNormTest()
        {
            {
                var a = Float32Tensor.from(
                    new float[] { -4.0f, -3.0f, -2.0f, -1.0f, 0, 1.0f, 2.0f, 3.0f, 4.0f });

                var b = linalg.vector_norm(a, ord: 3.5);
                var c = linalg.vector_norm(a.view(3, 3), ord: 3.5);

                Assert.Equal(5.4344883f, b.DataItem<float>());
                Assert.Equal(5.4344883f, c.DataItem<float>());
            }
        }

        [Fact]
        public void EighvalsTest32()
        {
            {
                var a = Float32Tensor.from(
<<<<<<< HEAD
                    new float[] { 2.8050f, -0.3850f, -0.3850f, 3.2376f, -1.0307f, -2.7457f, -2.7457f, -1.7517f, 1.7166f }).view(3, 3);
=======
                    new float[] {  2.8050f, -0.3850f, -0.3850f, 3.2376f, -1.0307f, -2.7457f, -2.7457f, -1.7517f, 1.7166f }, 3, 3);
>>>>>>> 479d11dd
                var expected = ComplexFloat32Tensor.from(
                    new (float, float)[] { (3.44288778f, 0.0f), (2.17609453f, 0.0f), (-2.128083f, 0.0f) });
                var l = linalg.eigvals(a);
                Assert.True(l.allclose(expected));
            }
        }

        [Fact]
        public void EighvalsTest64()
        {
            // TODO: (Skip = "Not working on MacOS (note: may now be working, we need to recheck)")
            if (!RuntimeInformation.IsOSPlatform(OSPlatform.OSX)) {
                var a = Float64Tensor.from(
                    new double[] { 2.8050f, -0.3850f, -0.3850f, 3.2376f, -1.0307f, -2.7457f, -2.7457f, -1.7517f, 1.7166f }, 3, 3);
                var expected = ComplexFloat64Tensor.from(
                    new System.Numerics.Complex[] { new System.Numerics.Complex(3.44288778f, 0.0f), new System.Numerics.Complex(2.17609453f, 0.0f), new System.Numerics.Complex(-2.128083f, 0.0f) });
                var l = linalg.eigvals(a);
                Assert.True(l.allclose(expected));
            }
        }

        [Fact]
        public void EighvalshTest32()
        {
            // TODO: (Skip = "Not working on MacOS (note: may now be working, we need to recheck)")
            if (!RuntimeInformation.IsOSPlatform(OSPlatform.OSX)) {
                var a = Float32Tensor.from(
                    new float[] {  2.8050f, -0.3850f, -0.3850f, 3.2376f, -1.0307f, -2.7457f,
                                  -2.7457f, -1.7517f, 1.7166f,  2.2207f, 2.2207f, -2.0898f }, 3, 2, 2);
                var expected = Float32Tensor.from(
                    new float[] { 2.5797f, 3.46290016f, -4.16046524f, 1.37806475f, -3.11126733f, 2.73806715f }, 3, 2);
                var l = linalg.eigvalsh(a);
                Assert.True(l.allclose(expected));
            }
        }

        [Fact]
        public void EighvalshTest64()
        {
            {
                var a = Float64Tensor.from(
                    new double[] {  2.8050, -0.3850, -0.3850, 3.2376, -1.0307, -2.7457,
                                  -2.7457, -1.7517, 1.7166,  2.2207, 2.2207, -2.0898 }, 3, 2, 2);
                var expected = Float64Tensor.from(
                    new double[] { 2.5797, 3.46290016, -4.16046524, 1.37806475, -3.11126733, 2.73806715 }, 3, 2);
                var l = linalg.eigvalsh(a);
                Assert.True(l.allclose(expected));
            }
        }

        [Fact]
        public void LinalgNormTest()
        {
            {
                var a = Float32Tensor.from(
                    new float[] { -4.0f, -3.0f, -2.0f, -1.0f, 0.0f, 1.0f, 2.0f, 3.0f, 4.0f });
                var b = a.reshape(3, 3);

                Assert.True(linalg.norm(a).allclose(Float32Tensor.from(7.7460f)));
                Assert.True(linalg.norm(b).allclose(Float32Tensor.from(7.7460f)));
                Assert.True(linalg.norm(b, "fro").allclose(Float32Tensor.from(7.7460f)));

                Assert.True(linalg.norm(a, float.PositiveInfinity).allclose(Float32Tensor.from(4.0f)));
                Assert.True(linalg.norm(b, float.PositiveInfinity).allclose(Float32Tensor.from(9.0f)));
                Assert.True(linalg.norm(a, float.NegativeInfinity).allclose(Float32Tensor.from(0.0f)));
                Assert.True(linalg.norm(b, float.NegativeInfinity).allclose(Float32Tensor.from(2.0f)));

                Assert.True(linalg.norm(a, 1).allclose(Float32Tensor.from(20.0f)));
                Assert.True(linalg.norm(b, 1).allclose(Float32Tensor.from(7.0f)));
                Assert.True(linalg.norm(a, -1).allclose(Float32Tensor.from(0.0f)));
                Assert.True(linalg.norm(b, -1).allclose(Float32Tensor.from(6.0f)));

                Assert.True(linalg.norm(a, 2).allclose(Float32Tensor.from(7.7460f)));
                Assert.True(linalg.norm(b, 2).allclose(Float32Tensor.from(7.3485f)));
                Assert.True(linalg.norm(a, 3).allclose(Float32Tensor.from(5.8480f)));
                Assert.True(linalg.norm(a, -2).allclose(Float32Tensor.from(0.0f)));
                Assert.True(linalg.norm(a, -3).allclose(Float32Tensor.from(0.0f)));
            }
        }

        [Fact]
        public void TestSpecialEntropy()
        {
            var a = Float32Tensor.from(new float[] { -0.5f, 1.0f, 0.5f });
            var expected = Float32Tensor.from(
                    new float[] { Single.NegativeInfinity, 0.0f, 0.3465736f });
            var b = TorchSharp.special.entr(a);
            Assert.True(b.allclose(expected));
        }

        [Fact]
        public void TestSpecialErrorFunction()
        {
            var a = Float32Tensor.from(new float[] { 0.0f, -1.0f, 10.0f });
            var expected = Float32Tensor.from(
                    new float[] { 0.0f, -0.8427f, 1.0f });
            var b = TorchSharp.special.erf(a);
            Assert.True(b.allclose(expected));
        }

        [Fact]
        public void TestSpecialComplementaryErrorFunction()
        {
            var a = Float32Tensor.from(new float[] { 0.0f, -1.0f, 10.0f });
            var expected = Float32Tensor.from(
                    new float[] { 1.0f, 1.8427f, 0.0f });
            var b = TorchSharp.special.erfc(a);
            Assert.True(b.allclose(expected));
        }

        [Fact]
        public void TestSpecialInverseErrorFunction()
        {
            var a = Float32Tensor.from(new float[] { 0.0f, 0.5f, -1.0f });
            var expected = Float32Tensor.from(
                    new float[] { 0.0f, 0.476936281f, Single.NegativeInfinity });
            var b = TorchSharp.special.erfinv(a);
            Assert.True(b.allclose(expected));
        }

        [Fact]
        public void TestSpecialExpit()
        {
            var a = Float32Tensor.randn(new long[] { 10 });
            var expected = Float32Tensor.from(a.Data<float>().ToArray().Select(x => 1.0f / (1.0f + MathF.Exp(-x))).ToArray());
            var b = TorchSharp.special.expit(a);
            Assert.True(b.allclose(expected, rtol: 1e-04, atol: 1e-07));
        }

        [Fact]
        public void TestSpecialExpm1()
        {
            var a = Float32Tensor.randn(new long[] { 10 });
            var expected = Float32Tensor.from(a.Data<float>().ToArray().Select(x => MathF.Exp(x) - 1.0f).ToArray());
            var b = TorchSharp.special.expm1(a);
            Assert.True(b.allclose(expected, rtol:1e-04, atol:1e-07));
        }

        [Fact]
        public void TestSpecialExp2()
        {
            var a = Float32Tensor.randn(new long[] { 10 });
            var expected = Float32Tensor.from(a.Data<float>().ToArray().Select(x => MathF.Pow(2.0f, x)).ToArray());
            var b = TorchSharp.special.exp2(a);
            Assert.True(b.allclose(expected, rtol: 1e-04, atol: 1e-07));
        }

        [Fact]
        public void TestSpecialGammaLN()
        {
            var a = Float32Tensor.arange(0.5f, 2f, 0.5f);
            var expected = Float32Tensor.from(new float[] { 0.5723649f, 0.0f, -0.120782226f });
            var b = TorchSharp.special.gammaln(a);
            Assert.True(b.allclose(expected));
        }

        [Fact]
        public void TestSpeciali0e()
        {
            var a = Float32Tensor.arange(0.0f, 5.0f, 1.0f);
            var expected = Float32Tensor.from(new float[] { 1.0f, 0.465759635f, 0.3085083f, 0.243000358f, 0.20700191f });
            var b = TorchSharp.special.i0e(a);
            Assert.True(b.allclose(expected));
        }

        [Fact]
        public void NanToNumTest()
        {
            {
                var a = Float32Tensor.from(new float[] { Single.NaN, Single.PositiveInfinity, Single.NegativeInfinity, MathF.PI });

                {
                    var expected = Float32Tensor.from(new float[] { 0.0f, Single.MaxValue, Single.MinValue, MathF.PI });
                    Assert.True(a.nan_to_num().allclose(expected));
                }
                {
                    var expected = Float32Tensor.from(new float[] { 2.0f, Single.MaxValue, Single.MinValue, MathF.PI });
                    Assert.True(a.nan_to_num(nan: 2.0f).allclose(expected));
                }
                {
                    var expected = Float32Tensor.from(new float[] { 2.0f, 3.0f, Single.MinValue, MathF.PI });
                    Assert.True(a.nan_to_num(nan: 2.0f, posinf: 3.0f).allclose(expected));
                }
                {
                    var expected = Float32Tensor.from(new float[] { 2.0f, 3.0f, -13.0f, MathF.PI });
                    Assert.True(a.nan_to_num(nan: 2.0f, posinf: 3.0f, neginf: -13.0f).allclose(expected));
                }
            }
        }

        [Fact]
        public void TensorDiffTest()
        {
            var a = Float32Tensor.from(new float[] { 1, 3, 2 });
            Assert.True(a.diff().allclose(Float32Tensor.from(new float[] { 2, -1 })));
            var b = Float32Tensor.from(new float[] { 4, 5 });
            Assert.True(a.diff(append: b).allclose(Float32Tensor.from(new float[] { 2, -1, 2, 1 })));
            var c = Float32Tensor.from(new float[] { 1, 2, 3, 3, 4, 5 }, 2, 3);
            Assert.True(c.diff(dim: 0).allclose(Float32Tensor.from(new float[] { 2, 2, 2 }, 1, 3)));
            Assert.True(c.diff(dim: 1).allclose(Float32Tensor.from(new float[] { 1, 1, 1, 1 }, 2, 2)));
        }

        [Fact]
        public void RavelTest()
        {
            var expected = Int32Tensor.from(new int[] { 1, 2, 3, 4, 5, 6, 7, 8 });
            var a = expected.view(2, 2, 2);
            Assert.Equal(new long[] { 2, 2, 2 }, a.shape);
            Assert.Equal(expected, a.ravel());
        }

        [Fact]
        public void StrideTest_1()
        {
            var x = Int32Tensor.zeros(new long[] { 2, 2, 2 });
            Assert.Equal(4, x.stride(0));
            Assert.Equal(2, x.stride(1));
            Assert.Equal(1, x.stride(2));

            Assert.Equal(new long[] { 4, 2, 1 }, x.stride());
        }

        [Fact]
        public void StrideTest_2()
        {
            var x = Int32Tensor.zeros(new long[] { 2, 2, 2 });
            Assert.Equal(new long[] { 4, 2, 1 }, x.stride());
        }

        [Fact]
        public void Complex32PartsTest()
        {
            var x = ComplexFloat32Tensor.zeros(new long[] { 20 });
            var r1 = x.Real;
            var i1 = x.Imag;

            Assert.Equal(x.shape, r1.shape);
            Assert.Equal(x.shape, i1.shape);
            Assert.Equal(ScalarType.Float32, r1.Type);
            Assert.Equal(ScalarType.Float32, i1.Type);

            var vasr = x.view_as_real();

            Assert.Equal(new long[] { 20, 2 }, vasr.shape);
            Assert.Equal(ScalarType.Float32, vasr.Type);

            var r2 = vasr[TorchTensorIndex.Ellipsis, TorchTensorIndex.Single(0)];
            var i2 = vasr[TorchTensorIndex.Ellipsis, TorchTensorIndex.Single(1)];

            Assert.Equal(x.shape, r2.shape);
            Assert.Equal(x.shape, i2.shape);
            Assert.Equal(ScalarType.Float32, r2.Type);
            Assert.Equal(ScalarType.Float32, i2.Type);

            Assert.Equal(r1, r2);
            Assert.Equal(i1, i2);
        }

        [Fact]
        public void Complex64PartsTest()
        {
            var x = ComplexFloat64Tensor.zeros(new long[] { 20 });
            var r1 = x.Real;
            var i1 = x.Imag;

            Assert.Equal(x.shape, r1.shape);
            Assert.Equal(x.shape, i1.shape);
            Assert.Equal(ScalarType.Float64, r1.Type);
            Assert.Equal(ScalarType.Float64, i1.Type);

            var vasr = x.view_as_real();

            Assert.Equal(new long[] { 20, 2 }, vasr.shape);
            Assert.Equal(ScalarType.Float64, vasr.Type);

            var r2 = vasr[TorchTensorIndex.Ellipsis, TorchTensorIndex.Single(0)];
            var i2 = vasr[TorchTensorIndex.Ellipsis, TorchTensorIndex.Single(1)];

            Assert.Equal(x.shape, r2.shape);
            Assert.Equal(x.shape, i2.shape);
            Assert.Equal(ScalarType.Float64, r2.Type);
            Assert.Equal(ScalarType.Float64, i2.Type);

            Assert.Equal(r1, r2);
            Assert.Equal(i1, i2);
        }

        [Fact]
        public void Complex32TensorView()
        {
            var x = ComplexFloat32Tensor.zeros(new long[] { 20, 20, 20 });
            var y = Float32Tensor.zeros(new long[] { 20, 20, 20, 2 });

            var vasr = x.view_as_real();
            Assert.Equal(new long[] { 20, 20, 20, 2 }, vasr.shape);
            Assert.Equal(ScalarType.Float32, vasr.Type);

            var vasc = y.view_as_complex();
            Assert.Equal(ScalarType.ComplexFloat32, vasc.Type);
            Assert.Equal(x.shape, vasc.shape);

        }

        [Fact]
        public void Complex64TensorView()
        {
            var x = ComplexFloat64Tensor.zeros(new long[] { 20, 20, 20 });
            var y = Float64Tensor.zeros(new long[] { 20, 20, 20, 2 });

            var vasr = x.view_as_real();
            Assert.Equal(new long[] { 20, 20, 20, 2 }, vasr.shape);
            Assert.Equal(ScalarType.Float64, vasr.Type);

            var vasc = y.view_as_complex();
            Assert.Equal(ScalarType.ComplexFloat64, vasc.Type);
            Assert.Equal(x.shape, vasc.shape);

        }

        [Fact]
        public void Float32FFT()
        {
            var input = Float32Tensor.arange(4);
            var output = input.fft();
            Assert.Equal(input.shape, output.shape);
            Assert.Equal(ScalarType.ComplexFloat32, output.Type);

            var inverted = output.ifft();
            Assert.Equal(ScalarType.ComplexFloat32, inverted.Type);
        }

        [Fact]
        public void Float64FFT()
        {
            var input = Float64Tensor.arange(4);
            var output = input.fft();
            Assert.Equal(input.shape, output.shape);
            Assert.Equal(ScalarType.ComplexFloat64, output.Type);

            var inverted = output.ifft();
            Assert.Equal(ScalarType.ComplexFloat64, inverted.Type);
        }

        [Fact]
        public void Float32HFFT()
        {
            var input = Float32Tensor.arange(4);
            var output = input.hfft();
            Assert.Equal(6, output.shape[0]);
            Assert.Equal(ScalarType.Float32, output.Type);

            var inverted = output.ihfft();
            Assert.Equal(ScalarType.ComplexFloat32, inverted.Type);
        }

        [Fact]
        public void Float64HFFT()
        {
            var input = Float64Tensor.arange(4);
            var output = input.hfft();
            Assert.Equal(6, output.shape[0]);
            Assert.Equal(ScalarType.Float64, output.Type);

            var inverted = output.ihfft();
            Assert.Equal(ScalarType.ComplexFloat64, inverted.Type);
        }

        [Fact]
        public void Float32RFFT()
        {
            var input = Float32Tensor.arange(4);
            var output = input.rfft();
            Assert.Equal(3, output.shape[0]);
            Assert.Equal(ScalarType.ComplexFloat32, output.Type);

            var inverted = output.irfft();
            Assert.Equal(ScalarType.Float32, inverted.Type);
        }

        [Fact]
        public void Float64RFFT()
        {
            var input = Float64Tensor.arange(4);
            var output = input.rfft();
            Assert.Equal(3, output.shape[0]);
            Assert.Equal(ScalarType.ComplexFloat64, output.Type);

            var inverted = output.irfft();
            Assert.Equal(ScalarType.Float64, inverted.Type);
        }

        [Fact]
        public void ComplexFloat32FFT()
        {
            var input = ComplexFloat32Tensor.arange(4);
            var output = input.fft();
            Assert.Equal(input.shape, output.shape);
            Assert.Equal(ScalarType.ComplexFloat32, output.Type);

            var inverted = output.ifft();
            Assert.Equal(ScalarType.ComplexFloat32, inverted.Type);
        }


        [Fact]
        public void ComplexFloat64FFT()
        {
            var input = ComplexFloat64Tensor.arange(4);
            var output = input.fft();
            Assert.Equal(input.shape, output.shape);
            Assert.Equal(ScalarType.ComplexFloat64, output.Type);

            var inverted = output.ifft();
            Assert.Equal(ScalarType.ComplexFloat64, inverted.Type);
        }

        [Fact]
        public void ComplexFloat32HFFT()
        {
            var input = ComplexFloat32Tensor.arange(4);
            var output = input.hfft();
            Assert.Equal(6, output.shape[0]);
            Assert.Equal(ScalarType.Float32, output.Type);

            var inverted = output.ihfft();
            Assert.Equal(ScalarType.ComplexFloat32, inverted.Type);
        }


        [Fact]
        public void ComplexFloat64HFFT()
        {
            var input = ComplexFloat64Tensor.arange(4);
            var output = input.hfft();
            Assert.Equal(6, output.shape[0]);
            Assert.Equal(ScalarType.Float64, output.Type);

            var inverted = output.ihfft();
            Assert.Equal(ScalarType.ComplexFloat64, inverted.Type);
        }

        [Fact]
        public void Float32FFT2()
        {
            var input = Float32Tensor.rand(new long[] { 5, 5 });
            var output = input.fft2();
            Assert.Equal(input.shape, output.shape);
            Assert.Equal(ScalarType.ComplexFloat32, output.Type);

            var inverted = output.ifft2();
            Assert.Equal(ScalarType.ComplexFloat32, inverted.Type);
        }

        [Fact]
        public void Float64FFT2()
        {
            var input = Float64Tensor.rand(new long[] { 5, 5 });
            var output = input.fft2();
            Assert.Equal(input.shape, output.shape);
            Assert.Equal(ScalarType.ComplexFloat64, output.Type);

            var inverted = output.ifft2();
            Assert.Equal(ScalarType.ComplexFloat64, inverted.Type);
        }

        [Fact]
        public void Float32RFFT2()
        {
            var input = Float32Tensor.rand(new long[] { 5, 5 });
            var output = input.rfft2();
            Assert.Equal(new long[] { 5, 3 }, output.shape);
            Assert.Equal(ScalarType.ComplexFloat32, output.Type);

            var inverted = output.irfft2();
            Assert.Equal(ScalarType.Float32, inverted.Type);
        }

        [Fact]
        public void Float64RFFT2()
        {
            var input = Float64Tensor.rand(new long[] { 5, 5 });
            var output = input.rfft2();
            Assert.Equal(new long[] { 5, 3 }, output.shape);
            Assert.Equal(ScalarType.ComplexFloat64, output.Type);

            var inverted = output.irfft2();
            Assert.Equal(ScalarType.Float64, inverted.Type);
        }

        [Fact]
        public void ComplexFloat32FFT2()
        {
            var input = ComplexFloat32Tensor.rand(new long[] { 5, 5 });
            var output = input.fft2();
            Assert.Equal(input.shape, output.shape);
            Assert.Equal(ScalarType.ComplexFloat32, output.Type);

            var inverted = output.ifft2();
            Assert.Equal(ScalarType.ComplexFloat32, inverted.Type);
        }

        [Fact]
        public void ComplexFloat64FFT2()
        {
            var input = ComplexFloat64Tensor.rand(new long[] { 5, 5 });
            var output = input.fft2();
            Assert.Equal(input.shape, output.shape);
            Assert.Equal(ScalarType.ComplexFloat64, output.Type);

            var inverted = output.ifft2();
            Assert.Equal(ScalarType.ComplexFloat64, inverted.Type);
        }

        [Fact]
        public void Float32FFTN()
        {
            var input = Float32Tensor.rand(new long[] { 5, 5, 5, 5 });
            var output = input.fftn();
            Assert.Equal(input.shape, output.shape);
            Assert.Equal(ScalarType.ComplexFloat32, output.Type);

            var inverted = output.ifftn();
            Assert.Equal(ScalarType.ComplexFloat32, inverted.Type);
        }

        [Fact]
        public void Float64FFTN()
        {
            var input = Float64Tensor.rand(new long[] { 5, 5, 5, 5 });
            var output = input.fftn();
            Assert.Equal(input.shape, output.shape);
            Assert.Equal(ScalarType.ComplexFloat64, output.Type);

            var inverted = output.ifftn();
            Assert.Equal(ScalarType.ComplexFloat64, inverted.Type);
        }

        [Fact]
        public void Float32RFFTN()
        {
            var input = Float32Tensor.rand(new long[] { 5, 5, 5, 5 });
            var output = input.rfftn();
            Assert.Equal(new long[] { 5, 5, 5, 3 }, output.shape);
            Assert.Equal(ScalarType.ComplexFloat32, output.Type);

            var inverted = output.irfftn();
            Assert.Equal(ScalarType.Float32, inverted.Type);
        }

        [Fact]
        public void Float64RFFTN()
        {
            var input = Float64Tensor.rand(new long[] { 5, 5, 5, 5 });
            var output = input.rfftn();
            Assert.Equal(new long[] { 5, 5, 5, 3 }, output.shape);
            Assert.Equal(ScalarType.ComplexFloat64, output.Type);

            var inverted = output.irfftn();
            Assert.Equal(ScalarType.Float64, inverted.Type);
        }

        [Fact]
        public void ComplexFloat32FFTN()
        {
            var input = ComplexFloat32Tensor.rand(new long[] { 5, 5, 5, 5 });
            var output = input.fftn();
            Assert.Equal(input.shape, output.shape);
            Assert.Equal(ScalarType.ComplexFloat32, output.Type);

            var inverted = output.ifftn();
            Assert.Equal(ScalarType.ComplexFloat32, inverted.Type);
        }

        [Fact]
        public void ComplexFloat64FFTN()
        {
            var input = ComplexFloat64Tensor.rand(new long[] { 5, 5, 5, 5 });
            var output = input.fftn();
            Assert.Equal(input.shape, output.shape);
            Assert.Equal(ScalarType.ComplexFloat64, output.Type);

            var inverted = output.ifftn();
            Assert.Equal(ScalarType.ComplexFloat64, inverted.Type);
        }

        [Fact]
        public void Float32FFTFrequency()
        {
            var x = Float32Tensor.fftfreq(5);
            Assert.Equal(ScalarType.Float32, x.Type);
            Assert.Equal(1, x.dim());
            Assert.Equal(5, x.shape[0]);
        }

        [Fact]
        public void Float64FFTFrequency()
        {
            var x = Float64Tensor.fftfreq(5);
            Assert.Equal(ScalarType.Float64, x.Type);
            Assert.Equal(1, x.dim());
            Assert.Equal(5, x.shape[0]);
        }

        [Fact]
        public void Float32FFTShift()
        {
            var x = Float32Tensor.fftfreq(4);
            var shifted = x.fftshift();
            Assert.Equal(ScalarType.Float32, shifted.Type);
            Assert.Equal(1, shifted.dim());
            Assert.Equal(4, shifted.shape[0]);
            var y = x.ifftshift();
            Assert.Equal(ScalarType.Float32, y.Type);
            Assert.Equal(1, y.dim());
            Assert.Equal(4, y.shape[0]);
        }

        [Fact]
        public void Float64FFTShift()
        {
            var x = Float64Tensor.fftfreq(4);
            var shifted = x.fftshift();
            Assert.Equal(ScalarType.Float64, shifted.Type);
            Assert.Equal(1, shifted.dim());
            Assert.Equal(4, shifted.shape[0]);
            var y = x.ifftshift();
            Assert.Equal(ScalarType.Float64, y.Type);
            Assert.Equal(1, y.dim());
            Assert.Equal(4, y.shape[0]);
        }

        [Fact]
        public void CropTensor()
        {
            {
                var input = Float32Tensor.rand(25, 25);
                var cropped = input.crop(5, 5, 15, 13);

                Assert.Equal(new long[] { 15, 13 }, cropped.shape);
                for (int i = 0; i < 13; i++) {
                    // Test the diagonal only.
                    Assert.Equal(input[5 + i, 5 + i], cropped[i, i]);
                }
            }
            {
                var input = Float32Tensor.rand(3, 25, 25);
                var cropped = input.crop(5, 5, 15, 13);

                Assert.Equal(new long[] { 3, 15, 13 }, cropped.shape);
                for (int c = 0; c < 3; c++)
                    for (int i = 0; i < 13; i++) {
                        // Test the diagonal only.
                        Assert.Equal(input[c, 5 + i, 5 + i], cropped[c, i, i]);
                    }
            }
            {
                var input = Float32Tensor.rand(16, 3, 25, 25);
                var cropped = input.crop(5, 5, 15, 13);

                Assert.Equal(new long[] { 16, 3, 15, 13 }, cropped.shape);
                for (int n = 0; n < 16; n++)
                    for (int c = 0; c < 3; c++)
                        for (int i = 0; i < 13; i++) {
                            // Test the diagonal only.
                            Assert.Equal(input[n, c, 5 + i, 5 + i], cropped[n, c, i, i]);
                        }
            }
        }

        [Fact]
        public void CenterCropTensor()
        {
            {
                var input = Float32Tensor.rand(25, 25);
                var cropped = TorchVision.Transforms.CenterCrop(15, 13).forward(input);

                Assert.Equal(new long[] { 15, 13 }, cropped.shape);
                for (int i = 0; i < 13; i++) {
                    // Test the diagonal only.
                    Assert.Equal(input[5 + i, 6 + i], cropped[i, i]);
                }
            }
            {
                var input = Float32Tensor.rand(3, 25, 25);
                var cropped = TorchVision.Transforms.CenterCrop(15, 13).forward(input);

                Assert.Equal(new long[] { 3, 15, 13 }, cropped.shape);
                for (int c = 0; c < 3; c++)
                    for (int i = 0; i < 13; i++) {
                        // Test the diagonal only.
                        Assert.Equal(input[c, 5 + i, 6 + i], cropped[c, i, i]);
                    }
            }
            {
                var input = Float32Tensor.rand(16, 3, 25, 25);
                var cropped = TorchVision.Transforms.CenterCrop(15, 13).forward(input);

                Assert.Equal(new long[] { 16, 3, 15, 13 }, cropped.shape);
                for (int n = 0; n < 16; n++)
                    for (int c = 0; c < 3; c++)
                        for (int i = 0; i < 13; i++) {
                            // Test the diagonal only.
                            Assert.Equal(input[n, c, 5 + i, 6 + i], cropped[n, c, i, i]);
                        }
            }
        }

        [Fact]
        public void GrayscaleTensor()
        {
            {
                var input = Float32Tensor.rand(16, 3, 25, 25);
                var gray = TorchVision.Transforms.Grayscale().forward(input);

                Assert.Equal(new long[] { 16, 1, 25, 25 }, gray.shape);
            }
            {
                var input = Float32Tensor.rand(16, 3, 25, 25);
                var gray = TorchVision.Transforms.Grayscale(3).forward(input);

                Assert.Equal(new long[] { 16, 3, 25, 25 }, gray.shape);
                for (int n = 0; n < 16; n++)
                    for (int i = 0; i < 15; i++) {
                        // Test the diagonal only.
                        Assert.Equal(gray[n, 0, i, i], gray[n, 1, i, i]);
                        Assert.Equal(gray[n, 0, i, i], gray[n, 2, i, i]);
                    }
            }
        }

        [Fact]
        public void InvertTensor()
        {
            {
                using (var input = Float32Tensor.rand(25)) {
                    var iData = input.Data<float>().ToArray();

                    var poster = TorchVision.Transforms.Invert().forward(input);
                    var pData = poster.Data<float>().ToArray();

                    Assert.Equal(new long[] { 25 }, poster.shape);
                    for (int i = 0; i < poster.shape[0]; i++) {
                        Assert.Equal(1.0f - iData[i], pData[i]);
                    }
                }
            }
        }

        [Fact]
        public void PosterizeTensor()
        {
            {
                using (var input = ByteTensor.randint(255, new long[] { 16, 3, 25, 25 })) {
                    var poster = TorchVision.Transforms.Posterize(4).forward(input);

                    Assert.Equal(new long[] { 16, 3, 25, 25 }, poster.shape);

                }
            }
            {
                using (var input = ByteTensor.randint(255, new long[] { 25 })) {
                    var poster = TorchVision.Transforms.Posterize(4).forward(input);

                    Assert.Equal(new long[] { 25 }, poster.shape);
                    Assert.All(poster.Data<byte>().ToArray(), b => Assert.Equal(0, b & 0xf));
                }
            }
        }

        [Fact]
        public void SolarizeTensor()
        {
            {
                using (var input = Float32Tensor.rand(25)) {
                    var poster = TorchVision.Transforms.Solarize(0.55).forward(input);

                    Assert.Equal(new long[] { 25 }, poster.shape);
                    Assert.All(poster.Data<float>().ToArray(), f => Assert.True(f < 0.55f));
                }
            }
        }



        [Fact]
        public void HorizontalFlipTest()
        {
            var input = Int32Tensor.from(new int[] {
                1,  2,  3,
                1,  2,  3,
                1,  2,  3,
            }).reshape(3, 3);

            var expected = Int32Tensor.from(new int[] {
                3,  2,  1,
                3,  2,  1,
                3,  2,  1,
            }).reshape(3, 3);

            var res = TorchVision.Transforms.HorizontalFlip().forward(input);
            Assert.Equal(res, expected);
        }

        [Fact]
        public void VerticalFlipTest()
        {
            var input = Int32Tensor.from(new int[] {
                1,  1,  1,
                2,  2,  2,
                3,  3,  3,
            }).reshape(3, 3);

            var expected = Int32Tensor.from(new int[] {
                3,  3,  3,
                2,  2,  2,
                1,  1,  1,
            }).reshape(3, 3);

            var res = TorchVision.Transforms.VerticalFlip().forward(input);
            Assert.Equal(res, expected);
        }
    }
}<|MERGE_RESOLUTION|>--- conflicted
+++ resolved
@@ -4201,11 +4201,7 @@
         {
             {
                 var a = Float32Tensor.from(
-<<<<<<< HEAD
-                    new float[] { 2.8050f, -0.3850f, -0.3850f, 3.2376f, -1.0307f, -2.7457f, -2.7457f, -1.7517f, 1.7166f }).view(3, 3);
-=======
                     new float[] {  2.8050f, -0.3850f, -0.3850f, 3.2376f, -1.0307f, -2.7457f, -2.7457f, -1.7517f, 1.7166f }, 3, 3);
->>>>>>> 479d11dd
                 var expected = ComplexFloat32Tensor.from(
                     new (float, float)[] { (3.44288778f, 0.0f), (2.17609453f, 0.0f), (-2.128083f, 0.0f) });
                 var l = linalg.eigvals(a);
