--- conflicted
+++ resolved
@@ -80,8 +80,6 @@
             Assert.Equal(params0.Skip(1).First(), params2.Skip(1).First());
         }
 
-<<<<<<< HEAD
-=======
 
 
         [Fact]
@@ -195,7 +193,6 @@
             }
         }
 
->>>>>>> d56db95a
         [Fact]
         public void TestSaveLoadConv2D()
         {
