--- conflicted
+++ resolved
@@ -1206,7 +1206,14 @@
             Assert.Throws<ArgumentOutOfRangeException>(() => functional.solarize(input, 25000));
         }
 
-<<<<<<< HEAD
+        [Fact]
+        public void Adjust_Contrast_ReturnsTensorWithCorrectDtype()
+        {
+            var img1 = torch.randn(1, 32, 32).to(torch.uint8);
+            var img2 = torchvision.transforms.functional.adjust_contrast(img1, 2);
+            Assert.Equal(img1.dtype, img2.dtype);
+        }
+
         
         [Fact]
         public void RgbToGrayscale_ReturnsCorrectNumberOfChannels()
@@ -1583,8 +1590,6 @@
             Assert.True(expected.allclose(actual, rtol: 1e-4, atol: 1e-6));
         }
 
-=======
->>>>>>> 56797a5e
         [Fact]
         public void Adjust_Contrast_ReturnsTensorWithCorrectDtype()
         {
