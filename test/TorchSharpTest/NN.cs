// Copyright (c) .NET Foundation and Contributors.  All Rights Reserved.  See LICENSE in the project root for license information.
using System;
using System.Linq;
using System.Runtime.InteropServices;
using Xunit;

using TorchSharp.Modules;
using static TorchSharp.torch;
using static TorchSharp.torch.nn;
using static TorchSharp.torch.nn.functional;
using System.Drawing;
using System.Collections.Generic;
using System.Xml.Schema;
using TorchSharp.Utils;

#nullable enable

namespace TorchSharp
{
    static internal class TestUtils
    {
        public static IList<Device> AvailableDevices(bool cuda = true, bool mps = false)
        {
            List<Device> result = new List<Device>();
            result.Add(torch.CPU);
            if (cuda && torch.cuda_is_available()) result.Add(torch.CUDA);
            if (mps && torch.mps_is_available()) result.Add(torch.MPS);
            return result;
        }
    }

    [Collection("Sequential")]
    public class TestNN
    {
        #region Linear

        [Fact]
        public void CreateLinear()
        {
            var lin = Linear(1000, 100);
            Assert.NotNull(lin);
            Assert.True(!(lin.bias is null));

            var ps = lin.parameters();
            Assert.Equal(2, ps.Count());
        }

        [Fact]
        public void TestGetBiasInLinear()
        {
            var lin = Linear(1000, 100, false);
            var ps = lin.parameters();
            var nps = ps.Count();
            Assert.Equal(1, nps);
            Assert.True(lin.bias is null);

            var lin2 = Linear(1000, 100, true);
            Assert.True(!(lin2.bias is null));
        }

        [Fact]
        public void TestDeviceAndTypeLinear()
        {
            foreach (var device in TestUtils.AvailableDevices()) {
                {
                    var lin = Linear(1000, 100, true, device: device, dtype: torch.float64);
                    var ps = lin.parameters().ToArray();
                    var nps = ps.Count();

                    Assert.Multiple(
                        () => Assert.Equal(2, nps),
                        () => Assert.False(lin.bias is null),
                        () => Assert.Equal(torch.float64, ps[0].dtype),
                        () => Assert.Equal(torch.float64, ps[1].dtype),
                        () => Assert.Equal(device.type, ps[0].device_type),
                        () => Assert.Equal(device.type, ps[1].device_type)
                    );
                }
                {
                    var lin = Linear(1000, 100, true, device: device);
                    var ps = lin.parameters().ToArray();
                    var nps = ps.Count();

                    Assert.Multiple(
                        () => Assert.Equal(2, nps),
                        () => Assert.False(lin.bias is null),
                        () => Assert.Equal(torch.float32, ps[0].dtype),
                        () => Assert.Equal(torch.float32, ps[1].dtype),
                        () => Assert.Equal(device.type, ps[0].device_type),
                        () => Assert.Equal(device.type, ps[1].device_type)
                    );
                }
            }
        }

        [Fact]
        public void TestSetGetBiasInLinear()
        {
            foreach (var device in TestUtils.AvailableDevices()) {
                var lin = Linear(1000, 100, true, device: device);
                var bias = torch.ones(new long[] { 1000 }, device: device);
                var bCount = bias.NumberOfElements;
                lin.bias = bias.AsParameter();
                Assert.NotNull(lin.bias);

                Assert.Equal(lin.bias?.NumberOfElements, bCount);
                Assert.Equal(device.type, lin.bias!.device_type);
            }
        }

        [Fact]
        public void TestWeightAndBiasShapeInLinear()
        {
            foreach (var device in TestUtils.AvailableDevices()) {
                var lin = Linear(1000, 100, true, device: device);

                Assert.Equal(2, lin.weight!.shape.Length);
                Assert.Equal(100, lin.weight!.shape[0]);
                Assert.Equal(1000, lin.weight!.shape[1]);
                Assert.True(1 == lin.bias?.shape.Length);
                Assert.Equal(100, lin.bias?.shape[0]);
                Assert.Equal(device.type, lin.bias!.device_type);
                Assert.Equal(device.type, lin.weight!.device_type);
            }
        }

        [Fact]
        public void TestWeightAndBiasParametersInLinear()
        {
            var lin = Linear(1000, 100, true);
            var names = lin.named_parameters().Select(p => p.name);
            Assert.True(names.Contains("weight") == true);
            Assert.True(names.Contains("bias") == true);
        }

        [Fact]
        public void TestWeightParameterInLinear()
        {
            var lin = Linear(1000, 100, false);
            var names = lin.named_parameters().Select(p => p.name);
            Assert.True(names.Contains("weight") == true);
            Assert.False(names.Contains("bias") == true);
        }

        [Fact]
        public void TestWeightAndBiasShapeInLinear3()
        {
            var lin = Linear(1000, 100, true);
            var weight = lin.get_parameter("weight");
            var bias = lin.get_parameter("bias");
            Assert.Equal(2, weight.shape.Length);
            Assert.Equal(100, weight.shape[0]);
            Assert.Equal(1000, weight.shape[1]);
            Assert.True(1 == bias.shape.Length);
            Assert.Equal(100, bias.shape[0]);
        }

        [Fact]
        public void TestLinearWithBias()
        {
            foreach (var device in TestUtils.AvailableDevices()) {
                var lin = Linear(1000, 100, true, device: device);
                var bias = lin.bias!;
                var weight = lin.weight!.t();
                var input = torch.randn(new long[] { 1, 1000 }, device: device);
                var forward = lin.call(input);
                var matmul = input.matmul(weight).add(bias);

                Assert.Multiple(
                    () => Assert.Equal(forward.shape.Length, matmul.shape.Length),
                    () => Assert.Equal(forward.shape[0], matmul.shape[0]),
                    () => Assert.Equal(forward.shape[1], matmul.shape[1]),
                    () => Assert.Equal(device.type, forward.device_type),
                    () => Assert.Equal(device.type, matmul.device_type)
                );

                var fdata = forward.data<float>();
                var mdata = matmul.data<float>();

                for (int i = 0; i < 100; i++) {
                    Assert.InRange(fdata[i], mdata[i] - 10e5f, mdata[i] + 10e5f);
                }
            }
        }

        [Fact]
        public void FunctionalLinearWithBias()
        {
            foreach (var device in TestUtils.AvailableDevices()) {
                var input = torch.randn(4, 1000, device: device);
                var weight = torch.randn(100, 1000, device: device);
                var bias = torch.randn(100, device: device);
                var forward = torch.nn.functional.linear(input, weight, bias);
                var matmul = input.matmul(weight.t()).add(bias);

                Assert.Multiple(
                    () => Assert.Equal(forward.shape.Length, matmul.shape.Length),
                    () => Assert.Equal(forward.shape[0], matmul.shape[0]),
                    () => Assert.Equal(forward.shape[1], matmul.shape[1]),
                    () => Assert.Equal(device.type, forward.device_type),
                    () => Assert.Equal(device.type, matmul.device_type)
                );

                var fdata = forward.data<float>();
                var mdata = matmul.data<float>();

                for (int i = 0; i < 100; i++) {
                    Assert.InRange(fdata[i], mdata[i] - 10e5f, mdata[i] + 10e5f);
                }
            }
        }

        [Fact]
        public void FunctionalLinearNoBias()
        {
            foreach (var device in TestUtils.AvailableDevices()) {
                var input = torch.randn(4, 1000, device: device);
                var weight = torch.randn(100, 1000, device: device);
                var forward = torch.nn.functional.linear(input, weight);
                var matmul = input.matmul(weight.t());

                Assert.Multiple(
                    () => Assert.Equal(forward.shape.Length, matmul.shape.Length),
                    () => Assert.Equal(forward.shape[0], matmul.shape[0]),
                    () => Assert.Equal(forward.shape[1], matmul.shape[1]),
                    () => Assert.Equal(device.type, forward.device_type),
                    () => Assert.Equal(device.type, matmul.device_type)
                );

                var fdata = forward.data<float>();
                var mdata = matmul.data<float>();

                for (int i = 0; i < 100; i++) {
                    Assert.InRange(fdata[i], mdata[i] - 10e5f, mdata[i] + 10e5f);
                }
            }
        }

        [Fact]
        public void TestLinearNoBias()
        {
            foreach (var device in TestUtils.AvailableDevices()) {
                var lin = Linear(1000, 100, false, device: device);
                Assert.False(!(lin.bias is null));

                var weight = lin.weight!.transpose(0, 1);
                var input = torch.randn(new long[] { 1, 1000 }, device: device);
                var forward = lin.call(input);
                var matmul = input.matmul(weight);

                Assert.Multiple(
                    () => Assert.Equal(forward.shape.Length, matmul.shape.Length),
                    () => Assert.Equal(forward.shape[0], matmul.shape[0]),
                    () => Assert.Equal(forward.shape[1], matmul.shape[1]),
                    () => Assert.Equal(device.type, forward.device_type),
                    () => Assert.Equal(device.type, matmul.device_type)
                );

                var fdata = forward.data<float>();
                var mdata = matmul.data<float>();

                for (int i = 0; i < 100; i++) {
                    Assert.InRange(fdata[i], mdata[i] - 10e5f, mdata[i] + 10e5f);
                }
            }
        }

        [Fact]
        public void TestLinearNullBias()
        {
            var device = torch.CPU;

            var lin = Linear(100, 100, true, device: device);
            // This should not throw:
            lin.bias = null;
            lin.call(torch.rand(100));
        }

        [Fact]
        public void TestBilinearWithBias()
        {
            foreach (var device in TestUtils.AvailableDevices()) {
                var lin = Bilinear(20, 30, 40, device: device);
                var input1 = torch.randn(new long[] { 128, 20 }, device: device);
                var input2 = torch.randn(new long[] { 128, 30 }, device: device);
                var forward = lin.call(input1, input2);

                Assert.Equal(2, forward.shape.Length);
                Assert.Equal(128, forward.shape[0]);
                Assert.Equal(40, forward.shape[1]);
                Assert.Equal(device.type, forward.device_type);
            }
        }

        [Fact]
        public void FunctionalBilinearWithBias()
        {
            foreach (var device in TestUtils.AvailableDevices()) {
                var input1 = torch.randn(new long[] { 128, 20 }, device: device);
                var input2 = torch.randn(new long[] { 128, 30 }, device: device);
                var weight = torch.randn(40, 20, 30, device: device);
                var bias = torch.randn(40, device: device);

                var forward = torch.nn.functional.bilinear(input1, input2, weight, bias);

                Assert.Equal(2, forward.shape.Length);
                Assert.Equal(128, forward.shape[0]);
                Assert.Equal(40, forward.shape[1]);
                Assert.Equal(device.type, forward.device_type);
            }
        }

        [Fact]
        public void FunctionalBilinearNoBias()
        {
            foreach (var device in TestUtils.AvailableDevices()) {
                var input1 = torch.randn(new long[] { 128, 20 }, device: device);
                var input2 = torch.randn(new long[] { 128, 30 }, device: device);
                var weight = torch.randn(40, 20, 30, device: device);

                var forward = torch.nn.functional.bilinear(input1, input2, weight);

                Assert.Equal(2, forward.shape.Length);
                Assert.Equal(128, forward.shape[0]);
                Assert.Equal(40, forward.shape[1]);
                Assert.Equal(device.type, forward.device_type);
            }
        }

        [Fact]
        public void TestIdentity()
        {
            foreach (var device in TestUtils.AvailableDevices()) {
                var lin = Identity();

                var input = torch.randn(new long[] { 1, 1000 }, device: device);
                var output = lin.call(input);

                output[0, 511] = 10; // When we modify the copy, the original should be altered, too.

                Assert.Equal(device.type, output.device_type);
                Assert.Equal(input.data<float>(), output.data<float>());
            }
        }

        [Fact]
        public void TestLinearEditBias()
        {
            foreach (var device in TestUtils.AvailableDevices()) {
                var lin = Linear(1000, 100, true, device: device);
                var bias = torch.randn(new long[] { 100 }, device: device);
                lin.bias = bias.clone().AsParameter();

                Assert.Equal(device.type, lin.bias.device_type);

                var fdata = lin.bias.data<float>();
                var mdata = bias.data<float>();

                for (int i = 0; i < 100; i++) {
                    Assert.Equal(fdata[i], mdata[i]);
                }
            }
        }

        [Fact]
        public void TestLinearEditWeightsAndBias()
        {
            foreach (var device in TestUtils.AvailableDevices()) {
                var lin = Linear(1000, 1000, true, device: device);
                var bias = torch.randn(new long[] { 100 }, device: device);
                var weights = torch.randn(new long[] { 100, 1000 }, device: device);

                lin.bias = bias.clone().AsParameter();
                lin.weight = weights.clone().AsParameter();

                var w1 = lin.weight;
                var b1 = lin.bias;

                Assert.Equal(w1.shape.Length, weights.shape.Length);
                Assert.Equal(w1.shape[0], weights.shape[0]);
                Assert.Equal(w1.shape[1], weights.shape[1]);
                Assert.Equal(device.type, b1.device_type);

                {
                    var fdata = b1.data<float>();
                    var mdata = bias.data<float>();

                    for (int i = 0; i < 100; i++) {
                        Assert.Equal(fdata[i], mdata[i]);
                    }
                }

                var np = lin.named_parameters().ToArray();
                var w2 = np[0].parameter;
                var b2 = np[1].parameter;

                Assert.Equal(weights.shape.Length, w2.shape.Length);
                Assert.Equal(weights.shape[0], w2.shape[0]);
                Assert.Equal(weights.shape[1], w2.shape[1]);
                Assert.Equal(device.type, b2.device_type);

                {
                    var fdata = b2.data<float>();
                    var mdata = bias.data<float>();

                    for (int i = 0; i < 100; i++) {
                        Assert.Equal(fdata[i], mdata[i]);
                    }
                }
            }
        }

        [Fact]
        public void TestLinearEditWeightsAndBiasGetParameters()
        {
            foreach (var device in TestUtils.AvailableDevices()) {
                var lin = Linear(1000, 1000, true, device: device);
                var bias = torch.randn(new long[] { 100 }, device: device);
                var weights = torch.randn(new long[] { 100, 1000 }, device: device);
                lin.bias = bias.AsParameter();
                lin.weight = weights.AsParameter();

                var parameters = lin.parameters().ToArray();

                Assert.Equal(2, parameters.Length);
                Assert.Equal(lin.weight.shape.Length, parameters[0].shape.Length);
                Assert.Equal(lin.weight.shape[0], parameters[0].shape[0]);
                Assert.Equal(lin.weight.shape[1], parameters[0].shape[1]);
                Assert.Equal(device.type, parameters[0].device_type);
                Assert.Equal(device.type, parameters[1].device_type);
            }
        }
        #endregion

        #region Activations
        [Fact]
        public void CreateRelu()
        {
            var rel = ReLU();
            Assert.NotNull(rel);
            var modules = rel.GetName();
        }

        [Fact]
        public void EvaluateRelu()
        {
            var rel = ReLU();

            foreach (var device in TestUtils.AvailableDevices()) {
                var input = torch.randn(new long[] { 64, 8 }, device: device);
                var output = rel.call(input);
                Assert.Equal(device.type, output.device_type);

                var values = output.data<float>().ToArray();
                Assert.Equal(input.shape, output.shape);
                Assert.All(values, val => Assert.True(val >= 0.0));
            }
        }

        [Fact]
        public void EvaluateRelu6()
        {
            var rel = ReLU6();

            foreach (var device in TestUtils.AvailableDevices()) {
                var input = torch.randn(new long[] { 64, 8 }, device: device) * 25.0;
                var output = rel.call(input);
                Assert.Equal(device.type, output.device_type);

                var values = output.data<float>().ToArray();
                Assert.Equal(input.shape, output.shape);
                Assert.All(values, val => Assert.True(val >= 0.0 && val <= 6.0));
            }
        }

        [Fact]
        public void EvaluateLeakyRelu()
        {
            var rel = LeakyReLU(0.1);

            foreach (var device in TestUtils.AvailableDevices()) {
                var input = torch.randn(new long[] { 64, 8 }, device: device);
                var output = rel.call(input);
                Assert.Equal(device.type, output.device_type);

                var values = output.data<float>().ToArray();
                Assert.Equal(input.shape, output.shape);
            }

            var singleton = torch.tensor(15.0f);
            Assert.Equal(15.0f, rel.call(singleton).item<float>());
            singleton = torch.tensor(-15.0f);
            Assert.Equal(-1.50f, rel.call(singleton).item<float>());
        }

        [Fact]
        public void EvaluateMish()
        {
            var rel = Mish();

            foreach (var device in TestUtils.AvailableDevices()) {
                var input = torch.randn(new long[] { 64, 8 }, device: device);
                var output = rel.call(input);
                Assert.Equal(device.type, output.device_type);

                var values = output.data<float>().ToArray();
                Assert.Equal(input.shape, output.shape);
            }
        }

        [Fact]
        public void EvaluateRRelu()
        {
            var rel = RReLU();

            foreach (var device in TestUtils.AvailableDevices()) {
                var input = torch.randn(new long[] { 64, 8 }, device: device);
                var output = rel.call(input);
                Assert.Equal(device.type, output.device_type);
                Assert.Equal(input.shape, output.shape);
            }
        }

        [Fact]
        public void EvaluateCELU()
        {
            var rel = CELU();

            foreach (var device in TestUtils.AvailableDevices()) {
                var input = torch.randn(new long[] { 64, 8 }, device: device);
                var output = rel.call(input);
                Assert.Equal(device.type, output.device_type);

                var values = output.data<float>().ToArray();
                Assert.Equal(input.shape, output.shape);
                Assert.All(values, val => Assert.True(val >= -1.0));
            }
        }

        [Fact]
        public void EvaluateELU()
        {
            var rel = ELU();

            foreach (var device in TestUtils.AvailableDevices()) {
                var input = torch.randn(new long[] { 64, 8 }, device: device);
                var output = rel.call(input);
                Assert.Equal(device.type, output.device_type);

                var values = output.data<float>().ToArray();
                Assert.Equal(input.shape, output.shape);
                Assert.All(values, val => Assert.True(val >= -1.0));
            }
        }

        [Fact]
        public void EvaluateGLU()
        {
            var rel = GLU();
            var input = torch.randn(new long[] { 8, 8, 8 });
            var output = rel.call(input);
            var values = output.data<float>().ToArray();
            Assert.Equal(new long[] { 8, 8, 4 }, output.shape);
        }

        [Fact]
        public void EvaluateSELU()
        {
            var rel = SELU();

            foreach (var device in TestUtils.AvailableDevices()) {
                var input = torch.randn(new long[] { 64, 8 }, device: device);
                var output = rel.call(input);
                Assert.Equal(device.type, output.device_type);

                var values = output.data<float>().ToArray();
                Assert.Equal(input.shape, output.shape);
                Assert.All(values, val => Assert.True(val >= -1.76));
            }
        }

        [Fact]
        public void EvaluateGELU()
        {
            var rel = GELU();

            foreach (var device in TestUtils.AvailableDevices()) {
                var input = torch.randn(new long[] { 64, 8 }, device: device) * 25.0;
                var output = rel.call(input);
                Assert.Equal(device.type, output.device_type);

                var values = output.data<float>().ToArray();
                Assert.Equal(input.shape, output.shape);
                Assert.All(values, val => Assert.True(val >= -0.2));
            }
        }

        [Fact]
        public void EvaluatePReLU()
        {
            var rel = PReLU(1, 0.35, torch.CPU);

            Assert.Equal(1, rel.num_parameters);
            Assert.Equal(0.35f, rel.weight.item<float>());
            Assert.True(rel.weight.requires_grad);

            foreach (var device in TestUtils.AvailableDevices()) {

                rel = rel.to(device);

                var input = torch.randn(new long[] { 4, 3, 8, 8 }, device: device) * 5.0;
                var output = rel.call(input);
                Assert.Equal(device.type, output.device_type);

                var values = output.data<float>().ToArray();
                var expected = input.where(input > 0.0, input * 0.35);
                Assert.Equal(input.shape, output.shape);
                Assert.Equal(expected, output);
            }
        }

        [Fact]
        public void EvaluateHardshrink()
        {
            var rel = Hardshrink();

            foreach (var device in TestUtils.AvailableDevices()) {
                var input = torch.randn(new long[] { 8, 8, 8 }, device: device);
                var output = rel.call(input);
                Assert.Equal(device.type, output.device_type);

                var values = output.data<float>().ToArray();
                Assert.Equal(output.shape, new long[] { 8, 8, 8 });
            }
        }

        [Fact]
        public void EvaluateHardsigmoid()
        {
            var rel = Hardsigmoid();

            foreach (var device in TestUtils.AvailableDevices()) {
                var input = torch.randn(new long[] { 8, 8, 8 }, device: device);
                var output = rel.call(input);
                Assert.Equal(device.type, output.device_type);
                Assert.Equal(output.shape, new long[] { 8, 8, 8 });
            }
        }

        [Fact]
        public void EvaluateHardswish()
        {
            var rel = Hardswish();
            foreach (var device in TestUtils.AvailableDevices()) {
                var input = torch.from_array(new float[] { -3.5f, 0.6f, 3.25f }).to(device, non_blocking: true);
                var output = rel.call(input);
                Assert.Equal(device.type, output.device_type);

                var values = output.data<float>().ToArray();
                Assert.Equal(new float[] { 0f, 0.36f, 3.25f }, values);
            }
        }

        [Fact]
        public void EvaluateHardtanh()
        {
            var rel = Hardtanh();
            foreach (var device in TestUtils.AvailableDevices()) {
                var input = torch.randn(new long[] { 8, 8, 8 }, device: device);
                var output = rel.call(input);
                Assert.Equal(device.type, output.device_type);

                var values = output.data<float>().ToArray();
                Assert.Equal(output.shape, new long[] { 8, 8, 8 });
            }
        }

        [Fact]
        public void EvaluateSigmoid()
        {
            var rel = Sigmoid();
            foreach (var device in TestUtils.AvailableDevices()) {
                var input = torch.randn(new long[] { 64, 8 }, device: device) * 25.0;
                var output = rel.call(input);
                Assert.Equal(device.type, output.device_type);

                var values = output.data<float>().ToArray();
                Assert.Equal(input.shape, output.shape);
                Assert.All(values, val => Assert.True(val >= 0.0 && val <= 1.0));
            }
        }

        [Fact]
        public void EvaluateLogSigmoid()
        {
            var rel = LogSigmoid();
            foreach (var device in TestUtils.AvailableDevices()) {
                var input = torch.randn(new long[] { 64, 8 }, device: device) * 25.0;
                var output = rel.call(input);
                Assert.Equal(device.type, output.device_type);

                var values = output.data<float>().ToArray();
                Assert.Equal(input.shape, output.shape);
                Assert.All(values.Select(v => Math.Exp(v)), val => Assert.True(val >= 0.0 && val <= 1.0));
            }
        }

        [Fact]
        public void EvaluateSiLU()
        {
            var rel = SiLU();
            foreach (var device in TestUtils.AvailableDevices()) {
                var input = torch.randn(new long[] { 64, 8 }, device: device) * 25.0;
                var output = rel.call(input);
                Assert.Equal(device.type, output.device_type);

                var values = output.data<float>().ToArray();
                Assert.Equal(input.shape, output.shape);
                Assert.All(values, val => Assert.True(val >= -1.0));
            }
        }

        [Fact]
        public void EvaluateSoftmax2d()
        {
            var rel = Softmax2d();
            var rel_x = Softmax(-3);

            foreach (var device in TestUtils.AvailableDevices()) {
                var input = torch.randn(new long[] { 64, 3, 8, 8 }, device: device) * 25.0;
                var output = rel.call(input);
                Assert.Equal(device.type, output.device_type);

                Assert.True(torch.allclose(rel_x.call(input), output));

                var values = output.data<float>().ToArray();
                Assert.Equal(input.shape, output.shape);
                Assert.All(values, val => Assert.True(val >= 0.0 && val <= 1.0));
            }
        }

        [Fact]
        public void EvaluateTanh()
        {
            var rel = Tanh();
            foreach (var device in TestUtils.AvailableDevices()) {
                var input = torch.randn(new long[] { 64, 3, 8, 8 }, device: device) * 25.0;
                var output = rel.call(input);
                Assert.Equal(device.type, output.device_type);

                var values = output.data<float>().ToArray();
                Assert.Equal(input.shape, output.shape);
                Assert.All(values, val => Assert.True(val >= -1.0 && val <= 1.0));
            }
        }

        [Fact]
        public void EvaluateSoftmax()
        {
            foreach (var device in TestUtils.AvailableDevices()) {
                var input = torch.randn(new long[] { 64, 8 }, device: device) * 25.0;
                {
                    var rel = Softmax(1);
                    var output = rel.call(input);
                    Assert.Equal(device.type, output.device_type);
                    var values = output.data<float>().ToArray();
                    Assert.Equal(input.shape, output.shape);
                    Assert.All(values, val => Assert.True(val >= 0.0 && val <= 1.0));
                }
                {
                    var output = torch.special.softmax(input, 1);
                    Assert.Equal(device.type, output.device_type);
                    var values = output.data<float>().ToArray();
                    Assert.Equal(input.shape, output.shape);
                    Assert.All(values, val => Assert.True(val >= 0.0 && val <= 1.0));
                }
                {
                    var output = torch.special.softmax(input, 1, float64);
                    Assert.Equal(device.type, output.device_type);
                    Assert.Equal(ScalarType.Float64, output.dtype);
                    var values = output.data<double>().ToArray();
                    Assert.Equal(input.shape, output.shape);
                    Assert.All(values, val => Assert.True(val >= 0.0 && val <= 1.0));
                }
            }
        }

        [Fact]
        public void EvaluateSoftmin()
        {
            var rel = Softmin(1);
            foreach (var device in TestUtils.AvailableDevices()) {
                var input = torch.randn(new long[] { 64, 8 }, device: device) * 25.0;
                var output = rel.call(input);
                Assert.Equal(device.type, output.device_type);
                var values = output.data<float>().ToArray();
                Assert.Equal(input.shape, output.shape);
                Assert.All(values, val => Assert.True(val >= 0.0 && val <= 1.0));
            }
        }

        [Fact]
        public void EvaluateSoftplus()
        {
            var rel = Softplus();
            foreach (var device in TestUtils.AvailableDevices()) {
                var input = torch.randn(new long[] { 8, 8, 8 }, device: device);
                var output = rel.call(input);
                Assert.Equal(device.type, output.device_type);
                Assert.Equal(input.shape, output.shape);
            }
        }

        [Fact]
        public void EvaluateSoftshrink()
        {
            var rel = Softshrink();
            foreach (var device in TestUtils.AvailableDevices()) {
                var input = torch.randn(new long[] { 8, 8, 8 }, device: device);
                var output = rel.call(input);
                Assert.Equal(device.type, output.device_type);
                Assert.Equal(input.shape, output.shape);
            }
        }

        [Fact]
        public void EvaluateSoftsign()
        {
            var rel = Softsign();
            foreach (var device in TestUtils.AvailableDevices()) {
                var input = torch.randn(new long[] { 8, 8, 8 }, device: device);
                var output = rel.call(input);
                Assert.Equal(device.type, output.device_type);
                Assert.Equal(input.shape, output.shape);
            }
        }

        [Fact]
        public void EvaluateTanhshrink()
        {
            var rel = Tanhshrink();
            foreach (var device in TestUtils.AvailableDevices()) {
                var input = torch.randn(new long[] { 8, 8, 8 }, device: device);
                var output = rel.call(input);
                Assert.Equal(device.type, output.device_type);
                Assert.Equal(input.shape, output.shape);
            }
        }

        [Fact]
        public void EvaluateThreshold()
        {
            var rel = Threshold(0.1, 0.0);
            foreach (var device in TestUtils.AvailableDevices()) {
                var input = torch.randn(new long[] { 8, 8, 8 }, device: device);
                var output = rel.call(input);
                Assert.Equal(device.type, output.device_type);
                Assert.Equal(input.shape, output.shape);
            }
        }
        #endregion

        #region Sequence
        [Fact]
        public void EvalSequence()
        {
            foreach (var device in TestUtils.AvailableDevices()) {
                var lin1 = Linear(1000, 100, device: device);
                var lin2 = Linear(100, 10, device: device);
                var seq = Sequential(
                    ("lin1", lin1),
                    ("relu1", ReLU()));

                var seq1 = Sequential(seq, lin2);

                var x = torch.randn(new long[] { 64, 1000 }, device: device, requires_grad: true);
                var eval = seq.call(x);

                Assert.Equal(device.type, eval.device_type);
            }
        }

        [Fact]
        public void EvalEmptySequence()
        {
            var seq = Sequential();
            foreach (var device in TestUtils.AvailableDevices()) {
                var x = torch.randn(new long[] { 64, 1000 }, device: device, requires_grad: true);
                var eval = seq.call(x);
                Assert.Equal(x, eval);
            }
        }

        [Fact]
        public void CreateSequence()
        {
            foreach (var device in TestUtils.AvailableDevices()) {
                var lin1 = Linear(1000, 100, device: device);
                var lin2 = Linear(100, 10, device: device);
                var seq = Sequential(
                    ("lin1", lin1),
                    ("relu1", ReLU()));

                var s2 = seq.append("lin2", lin2);
                Assert.Same(seq, s2);

                var parameters = seq.parameters();
                var parametersCount = parameters.Count();
                Assert.Equal(4, parametersCount);

                var namedParams = seq.named_parameters();
                var namedParamsCount = namedParams.Count();
                Assert.Equal(4, namedParamsCount);
            }
        }

        [Fact]
        public void EvalLossSequence()
        {
            foreach (var device in TestUtils.AvailableDevices()) {
                var lin1 = Linear(1000, 100, device: device);
                var lin2 = Linear(100, 10, device: device);
                var seq = Sequential(
                    ("lin1", lin1),
                    ("relu1", ReLU()),
                    ("lin2", lin2));

                var x = torch.randn(new long[] { 64, 1000 }, device: device);
                var y = torch.randn(new long[] { 64, 10 }, device: device);

                var eval = seq.call(x);
                var loss = MSELoss(Reduction.Sum);
                var output = loss.call(eval, y);
                Assert.Equal(device.type, output.device_type);

                var result = output.cpu().ToSingle();

                Assert.Same(lin1, seq[0]);
                Assert.Same(lin2, seq[2]);
            }
        }

        [Fact]
        public void SequentialSlice()
        {
            var seq = Sequential(
                ("lin1", Linear(10, 10)),
                ("relu1", ReLU()),
                ("lin2", Linear(10, 10)),
                ("tanh1", Tanh()),
                ("lin2", Linear(10, 10)));

            var slice = seq[(0, 2)];
            Assert.Equal(2, slice.Count);
            Assert.Same(seq[0], slice[0]);

            slice = seq[(1, null)];
            Assert.Equal(4, slice.Count);
            Assert.Same(seq[1], slice[0]);

            slice = seq[(null, 3)];
            Assert.Equal(3, slice.Count);
            Assert.Same(seq[0], slice[0]);
        }

        [Fact]
        public void SequentialSliceNames()
        {
            var seq = Sequential(
                ("lin1", Linear(10, 10)),
                ("relu1", ReLU()),
                ("lin2", Linear(10, 10)),
                ("tanh1", Tanh()),
                ("lin2", Linear(10, 10)));

            var slice = seq[(1, 3)].named_modules().ToArray();
            Assert.Equal("relu1", slice[0].name);
            Assert.Equal("lin2", slice[1].name);
        }

#if !NETFRAMEWORK
        [Fact]
        public void SequentialSliceWithRange()
        {
            var seq = Sequential(
                ("lin1", Linear(10, 10)),
                ("relu1", ReLU()),
                ("lin2", Linear(10, 10)),
                ("tanh1", Tanh()),
                ("lin2", Linear(10, 10)));

            var slice = seq[0..2];
            Assert.Equal(2, slice.Count);
            Assert.Same(seq[0], slice[0]);

            slice = seq[1..];
            Assert.Equal(4, slice.Count);
            Assert.Same(seq[1], slice[0]);

            slice = seq[..3];
            Assert.Equal(3, slice.Count);
            Assert.Same(seq[0], slice[0]);

            slice = seq[..^1];
            Assert.Equal(4, slice.Count);
            Assert.Same(seq[0], slice[0]);
        }

        [Fact]
        public void SequentialSliceNamesRange()
        {
            var seq = Sequential(
                ("lin1", Linear(10, 10)),
                ("relu1", ReLU()),
                ("lin2", Linear(10, 10)),
                ("tanh1", Tanh()),
                ("lin2", Linear(10, 10)));

            var slice = seq[1..3].named_modules().ToArray();
            Assert.Equal("relu1", slice[0].name);
            Assert.Equal("lin2", slice[1].name);
        }
#endif
        [Fact]
        public void EvalSequence2()
        {
            foreach (var device in TestUtils.AvailableDevices()) {
                var lin1 = Linear(1000, 100, device: device);
                var lin2 = Linear(100, 10, device: device);
                var seq = Sequential(
                    lin1,
                    ReLU(),
                    lin2);

                var x = torch.randn(new long[] { 64, 1000 }, device: device, requires_grad: true);
                var eval = seq.call(x);
                Assert.Equal(device.type, eval.device_type);
            }
        }

        [Fact]
        public void CreateSequence2()
        {
            foreach (var device in TestUtils.AvailableDevices()) {
                var lin1 = Linear(1000, 100, device: device);
                var lin2 = Linear(100, 10, device: device);
                var seq = Sequential(
                    lin1,
                    ReLU());

                var s2 = seq.append(lin2);
                Assert.Same(seq, s2);

                var parameters = seq.parameters();
                var parametersCount = parameters.Count();
                Assert.Equal(4, parametersCount);

                var namedParams = seq.named_parameters().ToArray();
                var namedParamsCount = namedParams.Count();
                Assert.Equal(4, namedParamsCount);

                Assert.Equal("0.weight", namedParams[0].name);
                Assert.Equal("0.bias", namedParams[1].name);
                Assert.Equal("2.weight", namedParams[2].name);
                Assert.Equal("2.bias", namedParams[3].name);
            }
        }

        [Fact]
        public void CreateGenericSequence()
        {
            foreach (var device in TestUtils.AvailableDevices()) {
                var lin1 = Linear(1000, 100, device: device);
                var lin2 = Linear(100, 10, device: device);
                var seq = new TestDerivedSequential(
                    lin1,
                    ReLU());

                var s2 = seq.append(lin2);
                Assert.Same(seq, s2);

                var parameters = seq.parameters();
                var parametersCount = parameters.Count();
                Assert.Equal(4, parametersCount);

                var namedParams = seq.named_parameters().ToArray();
                var namedParamsCount = namedParams.Count();
                Assert.Equal(4, namedParamsCount);

                Assert.Equal("0.weight", namedParams[0].name);
                Assert.Equal("0.bias", namedParams[1].name);
                Assert.Equal("2.weight", namedParams[2].name);
                Assert.Equal("2.bias", namedParams[3].name);
            }
        }

        [Fact]
        public void CreateInvalidGenericSequence1()
        {
            foreach (var device in TestUtils.AvailableDevices()) {
                var lin1 = Linear(1000, 100, device: device);
                var lin2 = Bilinear(100, 10, 10, device: device);
                Assert.Throws<ArgumentException>(() => new TestDerivedSequential(
                    lin1,
                    ReLU(),
                    lin2));
            }
        }

        [Fact]
        public void SliceGenericSequence1()
        {
            var seq = new TestDerivedSequential(
               ("lin1", Linear(10, 10)),
               ("relu1", ReLU()),
               ("lin2", Linear(10, 10)),
               ("tanh1", Tanh()),
               ("lin2", Linear(10, 10)));

            Assert.Throws<NotImplementedException>(() => seq[(1, 3)].named_modules());
        }

        [Fact]
        public void SliceGenericSequence2()
        {
            var seq = new TestDerivedSequentialWithSlice(
               ("lin1", Linear(10, 10)),
               ("relu1", ReLU()),
               ("lin2", Linear(10, 10)),
               ("tanh1", Tanh()),
               ("lin2", Linear(10, 10)));

            var slice = seq[(1, 3)].named_modules().ToArray();
            Assert.Equal("relu1", slice[0].name);
            Assert.Equal("lin2", slice[1].name);
        }

        [Fact]
        public void CreateInvalidGenericSequence2()
        {
            foreach (var device in TestUtils.AvailableDevices()) {
                var lin1 = Linear(1000, 100, device: device);
                var lin2 = Bilinear(100, 10, 10, device: device);
                var seq = new TestDerivedSequential(
                    lin1,
                    ReLU());

                // `append` does not do any type validation, so invalid Modules
                // may slip in.
                var s2 = seq.append(lin2);
                Assert.Same(seq, s2);

                Assert.Throws<InvalidCastException>(() => seq.forward(torch.zeros(8, 1000, device: device)));
            }
        }

        class TestDerivedSequential : Sequential<Tensor, Tensor>
        {
            internal TestDerivedSequential(params (string name, torch.nn.Module)[] modules) : base(modules)
            {
                ValidateModules();
            }

            internal TestDerivedSequential(params torch.nn.Module[] modules) : base(modules)
            {
                ValidateModules();
            }

            private void ValidateModules()
            {
                foreach (var layer in modules()) {
                    switch (layer) {
                    case torch.nn.Module<torch.Tensor, torch.Tensor> m:
                        break;
                    default:
                        throw new ArgumentException($"Invalid module type in {nameof(TestDerivedSequential)}: {layer.GetType().Name}.");
                    }
                }

            }

            public override torch.Tensor forward(torch.Tensor x)
            {
                using var _ = torch.NewDisposeScope();

                var result = x.alias();

                foreach (var layer in modules()) {
                    switch (layer) {
                    case torch.nn.Module<torch.Tensor, torch.Tensor> m:
                        result = m.call(result);
                        break;
                    default:
                        throw new InvalidCastException($"Invalid module type in {nameof(TestDerivedSequential)}: {layer.GetType().Name}.");
                    }
                }

                return result.MoveToOuterDisposeScope();
            }
        }



        class TestDerivedSequentialWithSlice : Sequential<Tensor, Tensor>
        {
            internal TestDerivedSequentialWithSlice(params (string name, torch.nn.Module)[] modules) : base(modules)
            {
                ValidateModules();
            }

            internal TestDerivedSequentialWithSlice(params torch.nn.Module[] modules) : base(modules)
            {
                ValidateModules();
            }

            private void ValidateModules()
            {
                foreach (var layer in modules()) {
                    switch (layer) {
                    case torch.nn.Module<torch.Tensor, torch.Tensor> m:
                        break;
                    default:
                        throw new ArgumentException($"Invalid module type in {nameof(TestDerivedSequentialWithSlice)}: {layer.GetType().Name}.");
                    }
                }

            }

            public override torch.Tensor forward(torch.Tensor x)
            {
                using var _ = torch.NewDisposeScope();

                var result = x.alias();

                foreach (var layer in modules()) {
                    switch (layer) {
                    case torch.nn.Module<torch.Tensor, torch.Tensor> m:
                        result = m.call(result);
                        break;
                    default:
                        throw new InvalidCastException($"Invalid module type in {nameof(TestDerivedSequentialWithSlice)}: {layer.GetType().Name}.");
                    }
                }

                return result.MoveToOuterDisposeScope();
            }

            protected override Sequential<Tensor, Tensor> Slice(int start, int end)
            {
                var modules = this.named_modules().ToArray();

                if (start < 0 || start > modules.Length) throw new IndexOutOfRangeException($"{start} is not a valid index.");
                if (end < 0 || end > modules.Length) throw new IndexOutOfRangeException($"{end} is not a valid index.");

                var stop = Math.Min(modules.Length, end);

                var result = new TestDerivedSequentialWithSlice(Array.Empty<torch.nn.Module>());

                // This first module validation check is dependent on the custom Sequential
                // and its logic. There is no boilerplace solution.
                switch (modules[start].module) {
                case torch.nn.Module<torch.Tensor, torch.Tensor> m:
                    break;
                default:
                    throw new InvalidCastException($"Invalid first module type in {nameof(TestDerivedSequentialWithSlice)}: {modules[start].module.GetType().Name}.");
                }

                // This last module validation check is dependent on the custom Sequential
                // and its logic. There is no boilerplace solution.
                switch (modules[stop - 1].module) {
                case torch.nn.Module<torch.Tensor, torch.Tensor> m:
                    break;
                default:
                    throw new InvalidCastException($"Invalid last module type in {nameof(TestDerivedSequentialWithSlice)}: {modules[stop - 1].module.GetType().Name}.");
                }

                for (var i = start; i < stop; i++) {
                    result.Add(modules[i].name, modules[i].module);
                }
                return result;
            }
        }

        [Fact]
        public void EvalLossSequence2()
        {
            foreach (var device in TestUtils.AvailableDevices()) {
                var lin1 = Linear(1000, 100, device: device);
                var lin2 = Linear(100, 10, device: device);
                var seq = Sequential(
                    lin1,
                    ReLU(),
                    lin2);

                var x = torch.randn(new long[] { 64, 1000 }, device: device);
                var y = torch.randn(new long[] { 64, 10 }, device: device);

                var eval = seq.call(x);
                var loss = MSELoss(Reduction.Sum);
                var output = loss.call(eval, y);
                Assert.Equal(device.type, eval.device_type);

                var result = output.ToSingle();
            }
        }

        [Fact]
        public void SequenceModulesAndChildren()
        {
            var seq1 = new SequenceModel1();
            var seq2 = new SequenceModel2();

            var seq3 = Sequential(seq1, seq2);

            Assert.Equal(2, seq3.children().Count());
            Assert.Equal(6, seq3.modules().Count());
        }
        #endregion

        #region Loss Functions
        [Fact]
        public void TestPoissonNLLLoss()
        {
            foreach (var device in TestUtils.AvailableDevices()) {
                using (Tensor input = torch.tensor(new float[] { 0.5f, 1.5f, 2.5f }, device: device))
                using (Tensor target = torch.tensor(new float[] { 1f, 2f, 3f }, device: device)) {
                    var componentWiseLoss = ((Tensor)input.exp()) - target * input;
                    Assert.Equal(device.type, componentWiseLoss.device_type);
                    Assert.True(componentWiseLoss.Equals(torch.nn.PoissonNLLLoss(reduction: Reduction.None).call(input, target)));
                    Assert.True(componentWiseLoss.sum().Equals(torch.nn.PoissonNLLLoss(reduction: Reduction.Sum).call(input, target)));
                    Assert.True(componentWiseLoss.mean().Equals(torch.nn.PoissonNLLLoss(reduction: Reduction.Mean).call(input, target)));
                }
            }
        }

        [Fact]
        public void TestPoissonNLLLossF()
        {
            foreach (var device in TestUtils.AvailableDevices()) {
                using (Tensor input = torch.tensor(new float[] { 0.5f, 1.5f, 2.5f }, device: device))
                using (Tensor target = torch.tensor(new float[] { 1f, 2f, 3f }, device: device)) {
                    var componentWiseLoss = ((Tensor)input.exp()) - target * input;
                    Assert.Equal(device.type, componentWiseLoss.device_type);
                    Assert.True(componentWiseLoss.Equals(torch.nn.functional.poisson_nll_loss(input, target, reduction: Reduction.None)));
                    Assert.True(componentWiseLoss.sum().Equals(torch.nn.functional.poisson_nll_loss(input, target, reduction: Reduction.Sum)));
                    Assert.True(componentWiseLoss.mean().Equals(torch.nn.functional.poisson_nll_loss(input, target, reduction: Reduction.Mean)));
                }
            }
        }

        [Fact]
        public void TestPoissonNLLLoss2()
        {
            foreach (var device in TestUtils.AvailableDevices()) {
                using (Tensor input = torch.rand(new long[] { 5, 2 }, device: device))
                using (Tensor target = torch.rand(new long[] { 5, 2 }, device: device)) {
                    var outTensor = torch.nn.PoissonNLLLoss(true, true).call(input, target);
                    Assert.Equal(device.type, outTensor.device_type);
                    var values = outTensor.data<float>().ToArray();
                    Assert.Multiple(
                    () => Assert.Empty(outTensor.shape),
                    () => Assert.Single(values),
                    () => Assert.False(float.IsNaN(values[0]))
                    );
                }
            }
        }

        [Fact]
        public void TestPoissonNLLLossF2()
        {
            foreach (var device in TestUtils.AvailableDevices()) {
                using (Tensor input = torch.rand(new long[] { 5, 2 }, device: device))
                using (Tensor target = torch.rand(new long[] { 5, 2 }, device: device)) {
                    var outTensor = torch.nn.functional.poisson_nll_loss(input, target, true, true);
                    Assert.Equal(device.type, outTensor.device_type);
                    var values = outTensor.data<float>().ToArray();
                    Assert.Multiple(
                    () => Assert.Empty(outTensor.shape),
                    () => Assert.Single(values),
                    () => Assert.False(float.IsNaN(values[0]))
                    );
                }
            }
        }

        [Fact]
        public void TestCrossEntropyLoss()
        {
            foreach (var device in TestUtils.AvailableDevices()) {
                using (Tensor input = torch.rand(new long[] { 5, 12 }, device: device))
                using (Tensor target = torch.randint(12, new long[] { 5 }, torch.int64, device: device)) {
                    var outTensor = CrossEntropyLoss().call(input, target);
                    Assert.Equal(device.type, outTensor.device_type);
                    var values = outTensor.data<float>().ToArray();
                    Assert.Multiple(
                    () => Assert.Empty(outTensor.shape),
                    () => Assert.Single(values),
                    () => Assert.False(float.IsNaN(values[0]))
                    );
                }
            }
        }

        [Fact]
        public void TestCrossEntropyLossF()
        {
            foreach (var device in TestUtils.AvailableDevices()) {
                using (Tensor input = torch.rand(new long[] { 5, 12 }, device: device))
                using (Tensor target = torch.randint(12, new long[] { 5 }, torch.int64, device: device)) {
                    var outTensor = cross_entropy(input, target);
                    Assert.Equal(device.type, outTensor.device_type);
                    var values = outTensor.data<float>().ToArray();
                    Assert.Multiple(
                    () => Assert.Empty(outTensor.shape),
                    () => Assert.Single(values),
                    () => Assert.False(float.IsNaN(values[0]))
                    );
                }
            }
        }

        [Fact]
        public void TestL1Loss()
        {
            foreach (var device in TestUtils.AvailableDevices()) {
                using (Tensor input = torch.rand(new long[] { 5, 2 }, device: device))
                using (Tensor target = torch.rand(new long[] { 5, 2 }, device: device)) {
                    var outTensor = L1Loss().call(input, target);
                    Assert.Equal(device.type, outTensor.device_type);
                    var values = outTensor.data<float>().ToArray();
                    Assert.Multiple(
                    () => Assert.Empty(outTensor.shape),
                    () => Assert.Single(values),
                    () => Assert.False(float.IsNaN(values[0]))
                    );
                }
            }
        }

        [Fact]
        public void TestL1LossF()
        {
            foreach (var device in TestUtils.AvailableDevices()) {
                using (Tensor input = torch.rand(new long[] { 5, 2 }, device: device))
                using (Tensor target = torch.rand(new long[] { 5, 2 }, device: device)) {
                    var outTensor = l1_loss(input, target);
                    Assert.Equal(device.type, outTensor.device_type);
                    var values = outTensor.data<float>().ToArray();
                    Assert.Multiple(
                    () => Assert.Empty(outTensor.shape),
                    () => Assert.Single(values),
                    () => Assert.False(float.IsNaN(values[0]))
                    );
                }
            }
        }

        [Fact]
        public void TestBinaryCrossEntropyLoss()
        {
            var m = Sigmoid();
            foreach (var device in TestUtils.AvailableDevices()) {
                using (Tensor input = torch.rand(new long[] { 3 }, device: device))
                using (Tensor target = torch.rand(new long[] { 3 }, device: device)) {
                    var outTensor = BCELoss().call(m.call(input), target);
                    var values = outTensor.data<float>().ToArray();
                    Assert.Multiple(
                    () => Assert.Empty(outTensor.shape),
                    () => Assert.Single(values),
                    () => Assert.False(float.IsNaN(values[0]))
                    );
                }
            }
        }

        [Fact]
        public void TestBinaryCrossEntropyLossF()
        {
            var m = Sigmoid();
            foreach (var device in TestUtils.AvailableDevices()) {
                using (Tensor input = torch.rand(new long[] { 3 }, device: device))
                using (Tensor target = torch.rand(new long[] { 3 }, device: device)) {
                    var outTensor = binary_cross_entropy(m.call(input), target);
                    Assert.Equal(device.type, outTensor.device_type);
                    var values = outTensor.data<float>().ToArray();
                    Assert.Multiple(
                    () => Assert.Empty(outTensor.shape),
                    () => Assert.Single(values),
                    () => Assert.False(float.IsNaN(values[0]))
                    );
                }
            }
        }

        [Fact]
        public void TestBinaryCrossEntropyLossWithLogits()
        {
            foreach (var device in TestUtils.AvailableDevices()) {
                using (Tensor input = torch.randn(new long[] { 3 }, device: device))
                using (Tensor target = torch.randn(new long[] { 3 }, device: device)) {
                    var outTensor = BCEWithLogitsLoss().call(input, target);
                    Assert.Equal(device.type, outTensor.device_type);
                    var values = outTensor.data<float>().ToArray();
                    Assert.Multiple(
                    () => Assert.Empty(outTensor.shape),
                    () => Assert.Single(values),
                    () => Assert.False(float.IsNaN(values[0]))
                    );
                }
            }
        }

        [Fact]
        public void TestBinaryCrossEntropyLossWithLogitsF()
        {
            foreach (var device in TestUtils.AvailableDevices()) {
                using (Tensor input = torch.randn(new long[] { 3 }, device: device))
                using (Tensor target = torch.randn(new long[] { 3 }, device: device)) {
                    var outTensor = binary_cross_entropy_with_logits(input, target);
                    Assert.Equal(device.type, outTensor.device_type);
                    var values = outTensor.data<float>().ToArray();
                    Assert.Multiple(
                    () => Assert.Empty(outTensor.shape),
                    () => Assert.Single(values),
                    () => Assert.False(float.IsNaN(values[0]))
                    );
                }
            }
        }

        [Fact]
        public void TestKLDivLoss()
        {
            foreach (var device in TestUtils.AvailableDevices()) {
                using (Tensor input = torch.randn(new long[] { 3 }, device: device))
                using (Tensor target = torch.randn(new long[] { 3 }, device: device)) {
                    var outTensor = KLDivLoss().call(input, target);
                    Assert.Equal(device.type, outTensor.device_type);
                    var values = outTensor.data<float>().ToArray();
                    Assert.Multiple(
                    () => Assert.Empty(outTensor.shape),
                    () => Assert.Single(values),
                    () => Assert.False(float.IsNaN(values[0]))
                    );
                }
            }
        }

        [Fact]
        public void TestKLDivLossF()
        {
            foreach (var device in TestUtils.AvailableDevices()) {
                using (Tensor input = torch.randn(new long[] { 3 }, device: device))
                using (Tensor target = torch.randn(new long[] { 3 }, device: device)) {
                    var outTensor = kl_div(input, target);
                    Assert.Equal(device.type, outTensor.device_type);
                    var values = outTensor.data<float>().ToArray();
                    Assert.Multiple(
                    () => Assert.Empty(outTensor.shape),
                    () => Assert.Single(values),
                    () => Assert.False(float.IsNaN(values[0]))
                    );
                }
            }
        }

        [Fact]
        public void TestSmoothL1Loss()
        {
            foreach (var device in TestUtils.AvailableDevices()) {
                using (Tensor input = torch.randn(new long[] { 3 }, device: device))
                using (Tensor target = torch.randn(new long[] { 3 }, device: device)) {
                    var outTensor = SmoothL1Loss().call(input, target);
                    Assert.Equal(device.type, outTensor.device_type);
                    var values = outTensor.data<float>().ToArray();
                    Assert.Multiple(
                    () => Assert.Empty(outTensor.shape),
                    () => Assert.Single(values),
                    () => Assert.False(float.IsNaN(values[0]))
                    );
                }
            }
        }

        [Fact]
        public void TestSmoothL1LossF()
        {
            foreach (var device in TestUtils.AvailableDevices()) {
                using (Tensor input = torch.randn(new long[] { 3 }, device: device))
                using (Tensor target = torch.randn(new long[] { 3 }, device: device)) {
                    var outTensor = smooth_l1_loss(input, target);
                    Assert.Equal(device.type, outTensor.device_type);
                    var values = outTensor.data<float>().ToArray();
                    Assert.Multiple(
                    () => Assert.Empty(outTensor.shape),
                    () => Assert.Single(values),
                    () => Assert.False(float.IsNaN(values[0]))
                    );
                }
            }
        }

        [Fact]
        public void TestSoftMarginLoss()
        {
            foreach (var device in TestUtils.AvailableDevices()) {
                using (Tensor input = torch.randn(new long[] { 3 }, device: device))
                using (Tensor target = torch.randn(new long[] { 3 }, device: device)) {
                    var outTensor = SoftMarginLoss().call(input, target);
                    Assert.Equal(device.type, outTensor.device_type);
                    var values = outTensor.data<float>().ToArray();
                    Assert.Multiple(
                    () => Assert.Empty(outTensor.shape),
                    () => Assert.Single(values),
                    () => Assert.False(float.IsNaN(values[0]))
                    );
                }
            }
        }

        [Fact]
        public void TestSoftMarginLossF()
        {
            foreach (var device in TestUtils.AvailableDevices()) {
                using (Tensor input = torch.randn(new long[] { 3 }, device: device))
                using (Tensor target = torch.randn(new long[] { 3 }, device: device)) {
                    var outTensor = soft_margin_loss(input, target);
                    Assert.Equal(device.type, outTensor.device_type);
                    var values = outTensor.data<float>().ToArray();
                    Assert.Multiple(
                    () => Assert.Empty(outTensor.shape),
                    () => Assert.Single(values),
                    () => Assert.False(float.IsNaN(values[0]))
                    );
                }
            }
        }

        [Fact]
        public void TestGaussianNLLLoss32()
        {
            foreach (var device in TestUtils.AvailableDevices()) {
                {
                    Tensor variance = torch.rand(new long[] { 15, 1 }, requires_grad: true, device: device);
                    Tensor input = torch.randn(new long[] { 15, 5, 5 }, requires_grad: true, device: device);
                    Tensor target = torch.randn(new long[] { 15, 5, 5 }, device: device);

                    var outTensor = GaussianNLLLoss().call(input, target, variance);
                    Assert.Equal(device.type, outTensor.device_type);
                    outTensor.backward();

                    var values = outTensor.data<float>().ToArray();
                    Assert.Multiple(
                    () => Assert.Empty(outTensor.shape),
                    () => Assert.Single(values),
                    () => Assert.False(float.IsNaN(values[0]))
                    );
                }
                {
                    Tensor variance = torch.rand(new long[] { 15, 1 }, requires_grad: true, device: device);
                    Tensor input = torch.randn(new long[] { 15, 5, 5 }, requires_grad: true, device: device);
                    Tensor target = torch.randn(new long[] { 15, 5, 5 }, device: device);

                    var outTensor = GaussianNLLLoss().call(input, target, variance);
                    Assert.Equal(device.type, outTensor.device_type);
                    outTensor.backward();

                    var values = outTensor.data<float>().ToArray();
                    Assert.Multiple(
                    () => Assert.Empty(outTensor.shape),
                    () => Assert.Single(values),
                    () => Assert.False(float.IsNaN(values[0]))
                    );
                }
            }
        }

        [Fact]
        public void TestGaussianNLLLoss64()
        {
            foreach (var device in TestUtils.AvailableDevices()) {
                using (Tensor variance = torch.rand(new long[] { 15, 1 }, torch.float64, requires_grad: true, device: device))
                using (Tensor input = torch.randn(new long[] { 15, 5, 5 }, torch.float64, requires_grad: true, device: device))
                using (Tensor target = torch.randn(new long[] { 15, 5, 5 }, torch.float64, device: device)) {

                    var outTensor = GaussianNLLLoss().call(input, target, variance);
                    Assert.Equal(device.type, outTensor.device_type);
                    outTensor.backward();

                    var values = outTensor.data<double>().ToArray();
                    Assert.Multiple(
                    () => Assert.Empty(outTensor.shape),
                    () => Assert.Single(values),
                    () => Assert.False(double.IsNaN(values[0]))
                    );
                }
                using (Tensor variance = torch.rand(new long[] { 15, 5, 5 }, torch.float64, requires_grad: true, device: device))
                using (Tensor input = torch.randn(new long[] { 15, 5, 5 }, torch.float64, requires_grad: true, device: device))
                using (Tensor target = torch.randn(new long[] { 15, 5, 5 }, torch.float64, device: device)) {

                    var outTensor = GaussianNLLLoss().call(input, target, variance);
                    Assert.Equal(device.type, outTensor.device_type);
                    outTensor.backward();

                    var values = outTensor.data<double>().ToArray();
                    Assert.Multiple(
                    () => Assert.Empty(outTensor.shape),
                    () => Assert.Single(values),
                    () => Assert.False(double.IsNaN(values[0]))
                    );
                }
            }
        }

        [Fact]
        public void TestCTCLossWithError()
        {
            foreach (var device in TestUtils.AvailableDevices()) {

                int T = 50, C = 20, N = 16, S = 30, S_min = 10;

                using var input = torch.randn(T, N, C).log_softmax(2).detach().requires_grad_().to(device);
                using var target = torch.randint(low: 1, high: C, size: (N, S), dtype: torch.@long).to(device);
                using var input_lengths = torch.full(size: N, value: T, dtype: torch.@long).to(device);
                using var target_lengths = torch.randint(low: S_min, high: S, size: N, dtype: torch.@long).to(device);

                using var ctc_loss = nn.CTCLoss().to(device);
                using var loss = ctc_loss.call(input, target, input_lengths, target_lengths);
                Assert.Equal(device.type, loss.device_type);
                loss.backward();

                var outTensor = loss.cpu();

                var values = outTensor.data<float>().ToArray();
                Assert.Multiple(
                () => Assert.Empty(outTensor.shape),
                () => Assert.Single(values),
                () => Assert.False(float.IsNaN(values[0]))
                );
            }
        }

        [Fact]
        public void TestGaussianNLLLossWithError()
        {
            foreach (var device in TestUtils.AvailableDevices()) {
                using (Tensor variance = torch.rand(new long[] { 15, 1 }, requires_grad: true, device: device).neg())
                using (Tensor input = torch.randn(new long[] { 15, 5 }, requires_grad: true, device: device))
                using (Tensor target = torch.randn(new long[] { 15, 5 }, device: device)) {

                    Assert.Throws<ArgumentException>(() => {
                        var outTensor = GaussianNLLLoss().call(input, target, variance);
                        Assert.Equal(device.type, outTensor.device_type);
                        outTensor.backward();
                    });

                }
            }
        }

        [Fact]
        public void TestCosineEmbeddingLoss()
        {
            foreach (var device in TestUtils.AvailableDevices()) {
                using (Tensor input1 = torch.rand(new long[] { 15, 5 }, requires_grad: true, device: device).neg())
                using (Tensor input2 = torch.randn(new long[] { 15, 5 }, requires_grad: true, device: device))
                using (Tensor target = torch.randn(new long[] { 15 }, device: device).sign()) {

                    var outTensor = CosineEmbeddingLoss().call(input1, input2, target);
                    Assert.Equal(device.type, outTensor.device_type);
                    outTensor.backward();
                    Assert.Multiple(
                    () => Assert.Empty(outTensor.shape),
                    () => Assert.False(float.IsNaN(outTensor.item<float>()))
                    );
                }
            }
        }

        [Fact]
        public void TestCosineEmbeddingLossF()
        {
            foreach (var device in TestUtils.AvailableDevices()) {
                using (Tensor input1 = torch.rand(new long[] { 15, 5 }, requires_grad: true, device: device).neg())
                using (Tensor input2 = torch.randn(new long[] { 15, 5 }, requires_grad: true, device: device))
                using (Tensor target = torch.randn(new long[] { 15 }, device: device).sign()) {

                    var outTensor = cosine_embedding_loss(input1, input2, target);
                    Assert.Equal(device.type, outTensor.device_type);
                    outTensor.backward();
                    Assert.Multiple(
                    () => Assert.Empty(outTensor.shape),
                    () => Assert.False(float.IsNaN(outTensor.item<float>()))
                    );
                }
            }
        }

        [Fact]
        public void TestHingeEmbeddingLoss()
        {
            foreach (var device in TestUtils.AvailableDevices()) {
                using (Tensor input = torch.randn(new long[] { 15, 5 }, requires_grad: true, device: device))
                using (Tensor target = torch.randn(new long[] { 15, 5 }, device: device).sign()) {
                    var outTensor = HingeEmbeddingLoss().call(input, target);
                    Assert.Equal(device.type, outTensor.device_type);
                    outTensor.backward();
                    Assert.Multiple(
                    () => Assert.Empty(outTensor.shape),
                    () => Assert.False(float.IsNaN(outTensor.item<float>()))
                    );
                }
            }
        }

        [Fact]
        public void TestHingeEmbeddingLossF()
        {
            foreach (var device in TestUtils.AvailableDevices()) {
                using (Tensor input = torch.randn(new long[] { 15, 5 }, requires_grad: true, device: device))
                using (Tensor target = torch.randn(new long[] { 15, 5 }, device: device).sign()) {
                    var outTensor = hinge_embedding_loss(input, target);
                    Assert.Equal(device.type, outTensor.device_type);
                    outTensor.backward();
                    Assert.Multiple(
                    () => Assert.Empty(outTensor.shape),
                    () => Assert.False(float.IsNaN(outTensor.item<float>()))
                    );
                }
            }
        }

        [Fact]
        public void TestHuberLoss()
        {
            foreach (var device in TestUtils.AvailableDevices()) {
                using (Tensor input = torch.randn(new long[] { 15, 5 }, requires_grad: true, device: device))
                using (Tensor target = torch.randn(new long[] { 15, 5 }, device: device).sign()) {
                    var outTensor = HuberLoss().call(input, target);
                    Assert.Equal(device.type, outTensor.device_type);
                    outTensor.backward();
                    Assert.Multiple(
                        () => Assert.Empty(outTensor.shape),
                        () => Assert.False(float.IsNaN(outTensor.item<float>()))
                    );
                    outTensor = HuberLoss(1.5).call(input, target);
                    outTensor.backward();
                    Assert.Multiple(
                        () => Assert.Empty(outTensor.shape),
                        () => Assert.False(float.IsNaN(outTensor.item<float>()))
                    );
                }
            }
        }

        [Fact]
        public void TestHuberLossF()
        {
            foreach (var device in TestUtils.AvailableDevices()) {
                using (Tensor input = torch.randn(new long[] { 15, 5 }, requires_grad: true, device: device))
                using (Tensor target = torch.randn(new long[] { 15, 5 }, device: device).sign()) {
                    var outTensor = huber_loss(input, target);
                    Assert.Equal(device.type, outTensor.device_type);
                    outTensor.backward();
                    Assert.Multiple(
                    () => Assert.Empty(outTensor.shape),
                    () => Assert.False(float.IsNaN(outTensor.item<float>()))
                    );
                    outTensor = huber_loss(input, target, 1.5);
                    outTensor.backward();
                    Assert.Multiple(
                    () => Assert.Empty(outTensor.shape),
                    () => Assert.False(float.IsNaN(outTensor.item<float>()))
                    );
                }
            }
        }

        [Fact]
        public void TestMarginRankingLoss()
        {
            foreach (var device in TestUtils.AvailableDevices()) {
                using (Tensor input1 = torch.randn(new long[] { 15 }, requires_grad: true, device: device))
                using (Tensor input2 = torch.randn(new long[] { 15 }, requires_grad: true, device: device))
                using (Tensor target = torch.randn(new long[] { 15 }, device: device).sign()) {
                    var outTensor = MarginRankingLoss().call(input1, input2, target);
                    Assert.Equal(device.type, outTensor.device_type);
                    outTensor.backward();
                    Assert.Multiple(
                    () => Assert.Empty(outTensor.shape),
                    () => Assert.False(float.IsNaN(outTensor.item<float>()))
                    );
                }
            }
        }

        [Fact]
        public void TestMarginRankingLossF()
        {
            foreach (var device in TestUtils.AvailableDevices()) {
                using (Tensor input1 = torch.randn(new long[] { 15 }, requires_grad: true, device: device))
                using (Tensor input2 = torch.randn(new long[] { 15 }, requires_grad: true, device: device))
                using (Tensor target = torch.randn(new long[] { 15 }, device: device).sign()) {
                    var outTensor = margin_ranking_loss(input1, input2, target);
                    Assert.Equal(device.type, outTensor.device_type);
                    outTensor.backward();
                    Assert.Multiple(
                    () => Assert.Empty(outTensor.shape),
                    () => Assert.False(float.IsNaN(outTensor.item<float>()))
                    );
                }
            }
        }

        [Fact]
        public void TestMultilabelMarginLoss()
        {
            foreach (var device in TestUtils.AvailableDevices()) {
                using (Tensor input = torch.randn(new long[] { 15, 5 }, requires_grad: true, device: device))
                using (Tensor target = torch.ones(new long[] { 15, 5 }, torch.int64, device: device)) {
                    var outTensor = MultiLabelMarginLoss().call(input, target);
                    Assert.Equal(device.type, outTensor.device_type);
                    outTensor.backward();
                    Assert.Multiple(
                    () => Assert.Empty(outTensor.shape),
                    () => Assert.False(float.IsNaN(outTensor.item<float>()))
                    );
                }
            }
        }

        [Fact]
        public void TestMultilabelMarginLossF()
        {
            foreach (var device in TestUtils.AvailableDevices()) {
                using (Tensor input = torch.randn(new long[] { 15, 5 }, requires_grad: true, device: device))
                using (Tensor target = torch.ones(new long[] { 15, 5 }, torch.int64, device: device)) {
                    var outTensor = multi_label_margin_loss(input, target);
                    Assert.Equal(device.type, outTensor.device_type);
                    outTensor.backward();
                    Assert.Multiple(
                    () => Assert.Empty(outTensor.shape),
                    () => Assert.False(float.IsNaN(outTensor.item<float>()))
                    );
                }
            }
        }

        [Fact]
        public void TestMultilabelSoftMarginLoss()
        {
            foreach (var device in TestUtils.AvailableDevices()) {
                using (Tensor input = torch.randn(new long[] { 15, 5 }, requires_grad: true, device: device))
                using (Tensor target = torch.ones(new long[] { 15, 5 }, torch.int64, device: device)) {
                    var outTensor = MultiLabelSoftMarginLoss().call(input, target);
                    Assert.Equal(device.type, outTensor.device_type);
                    outTensor.backward();
                    Assert.Multiple(
                    () => Assert.Empty(outTensor.shape),
                    () => Assert.False(float.IsNaN(outTensor.item<float>()))
                    );
                }
            }
        }

        [Fact]
        public void TestMultilabelSoftMarginLossF()
        {
            foreach (var device in TestUtils.AvailableDevices()) {
                using (Tensor input = torch.randn(new long[] { 15, 5 }, requires_grad: true, device: device))
                using (Tensor target = torch.ones(new long[] { 15, 5 }, torch.int64, device: device)) {
                    var outTensor = multilabel_soft_margin_loss(input, target);
                    Assert.Equal(device.type, outTensor.device_type);
                    outTensor.backward();
                    Assert.Multiple(
                    () => Assert.Empty(outTensor.shape),
                    () => Assert.False(float.IsNaN(outTensor.item<float>()))
                    );
                }
            }
        }

        [Fact]
        public void TestMultiMarginLoss()
        {
            foreach (var device in TestUtils.AvailableDevices()) {
                using (Tensor input = torch.randn(new long[] { 15, 5 }, requires_grad: true, device: device))
                using (Tensor target = torch.ones(new long[] { 15 }, torch.int64, device: device)) {
                    var outTensor = MultiMarginLoss().call(input, target);
                    Assert.Equal(device.type, outTensor.device_type);
                    outTensor.backward();
                    Assert.Multiple(
                    () => Assert.Empty(outTensor.shape),
                    () => Assert.False(float.IsNaN(outTensor.item<float>()))
                    );
                }
            }
        }

        [Fact]
        public void TestMultiMarginLossF()
        {
            foreach (var device in TestUtils.AvailableDevices()) {
                using (Tensor input = torch.randn(new long[] { 15, 5 }, requires_grad: true, device: device))
                using (Tensor target = torch.ones(new long[] { 15 }, torch.int64, device: device)) {
                    var outTensor = multi_margin_loss(input, target);
                    Assert.Equal(device.type, outTensor.device_type);
                    outTensor.backward();
                    Assert.Multiple(
                    () => Assert.Empty(outTensor.shape),
                    () => Assert.False(float.IsNaN(outTensor.item<float>()))
                    );
                }
            }
        }

        [Fact]
        public void TestTripleMarginLoss()
        {
            foreach (var device in TestUtils.AvailableDevices()) {
                using (Tensor anchor = torch.rand(new long[] { 15, 5 }, requires_grad: true, device: device).neg())
                using (Tensor positive = torch.randn(new long[] { 15, 5 }, requires_grad: true, device: device))
                using (Tensor negative = torch.randn(new long[] { 15, 5 }, device: device)) {

                    var output = TripletMarginLoss();
                    var result = output.call(anchor, positive, negative);
                    Assert.Equal(device.type, result.device_type);
                    Assert.Multiple(
                    () => Assert.Empty(result.shape),
                    () => Assert.False(float.IsNaN(result.item<float>()))
                    );
                }
            }
        }

        [Fact]
        public void TestTripleMarginLossF()
        {
            foreach (var device in TestUtils.AvailableDevices()) {
                using (Tensor anchor = torch.rand(new long[] { 15, 5 }, requires_grad: true, device: device).neg())
                using (Tensor positive = torch.randn(new long[] { 15, 5 }, requires_grad: true, device: device))
                using (Tensor negative = torch.randn(new long[] { 15, 5 }, device: device)) {

                    var result = triplet_margin_loss(anchor, positive, negative);
                    Assert.Equal(device.type, result.device_type);
                    Assert.Multiple(
                    () => Assert.Empty(result.shape),
                    () => Assert.False(float.IsNaN(result.item<float>()))
                    );
                }
            }
        }

        [Fact]
        public void TestTripleMarginWithDistanceLoss()
        {
            Func<Tensor, Tensor, Tensor> distance =
                (x, y) => {
                    return (x - y).abs();
                };

            foreach (var device in TestUtils.AvailableDevices()) {
                using (Tensor anchor = torch.rand(new long[] { 15, 5 }, requires_grad: true, device: device).neg())
                using (Tensor positive = torch.randn(new long[] { 15, 5 }, requires_grad: true, device: device))
                using (Tensor negative = torch.randn(new long[] { 15, 5 }, device: device)) {

                    var output = TripletMarginWithDistanceLoss(distance);
                    var result = output.call(anchor, positive, negative);
                    Assert.Equal(device.type, result.device_type);
                    Assert.Multiple(
                    () => Assert.Empty(result.shape),
                    () => Assert.False(float.IsNaN(result.item<float>()))
                    );
                }
            }
        }

        [Fact]
        public void TestTripleMarginWithDistanceLossF()
        {
            Func<Tensor, Tensor, Tensor> distance =
                (x, y) => {
                    return (x - y).abs();
                };

            foreach (var device in TestUtils.AvailableDevices()) {
                using (Tensor anchor = torch.rand(new long[] { 15, 5 }, requires_grad: true, device: device).neg())
                using (Tensor positive = torch.randn(new long[] { 15, 5 }, requires_grad: true, device: device))
                using (Tensor negative = torch.randn(new long[] { 15, 5 }, device: device)) {

                    var result = triplet_margin_with_distance_loss(anchor, positive, negative, distance);
                    Assert.Equal(device.type, result.device_type);
                    Assert.Multiple(
                    () => Assert.Empty(result.shape),
                    () => Assert.False(float.IsNaN(result.item<float>()))
                    );
                }
            }
        }

        [Fact]
        public void TestTripleMarginWithDistanceLossNoDistance()
        {
            foreach (var device in TestUtils.AvailableDevices()) {
                using (Tensor anchor = torch.rand(new long[] { 15, 5 }, requires_grad: true, device: device).neg())
                using (Tensor positive = torch.randn(new long[] { 15, 5 }, requires_grad: true, device: device))
                using (Tensor negative = torch.randn(new long[] { 15, 5 }, device: device)) {

                    var output = TripletMarginWithDistanceLoss();
                    var result = output.call(anchor, positive, negative);
                    Assert.Equal(device.type, result.device_type);
                    Assert.Multiple(
                    () => Assert.Empty(result.shape),
                    () => Assert.False(float.IsNaN(result.item<float>()))
                    );
                }
            }
        }

        [Fact]
        public void TestTripleMarginWithDistanceLossNoDistanceF()
        {
            foreach (var device in TestUtils.AvailableDevices()) {
                using (Tensor anchor = torch.rand(new long[] { 15, 5 }, requires_grad: true, device: device).neg())
                using (Tensor positive = torch.randn(new long[] { 15, 5 }, requires_grad: true, device: device))
                using (Tensor negative = torch.randn(new long[] { 15, 5 }, device: device)) {

                    var result = triplet_margin_with_distance_loss(anchor, positive, negative);
                    Assert.Equal(device.type, result.device_type);
                    Assert.Multiple(
                    () => Assert.Empty(result.shape),
                    () => Assert.False(float.IsNaN(result.item<float>()))
                    );
                }
            }
        }

        #endregion

        #region Gradients
        [Fact]
        public void TestBackward()
        {
            var lin1 = Linear(1000, 100);
            var lin2 = Linear(100, 10);
            var seq = Sequential(
                ("lin1", lin1),
                ("relu1", ReLU()),
                ("lin2", lin2));

            var x = torch.randn(new long[] { 64, 1000 }, requires_grad: true);
            var y = torch.randn(new long[] { 64, 10 }, requires_grad: true);

            if (torch.cuda.is_available()) {
                x = x.cuda();
                y = y.cuda();
                seq = seq.cuda();
            }

            var eval = seq.call(x);
            var loss = MSELoss(Reduction.Sum);
            var output = loss.call(eval, y);

            seq.zero_grad();

            output.backward();

            foreach (var parm in seq.parameters()) {
                var grad = parm.grad;
                Assert.NotNull(grad);
            }

            seq.zero_grad();

            foreach (var parm in seq.parameters()) {
                var grad = parm.grad;
                Assert.True(grad is null || grad!.count_nonzero().item<long>() == 0);
            }
        }

        [Fact]
        public void TestGettingParameters()
        {
            var lin1 = Linear(1000, 100);
            var lin2 = Linear(100, 10);
            var seq = Sequential(
                ("lin1", lin1),
                ("relu1", ReLU()),
                ("lin2", lin2));

            var x = torch.randn(new long[] { 64, 1000 }, requires_grad: true);
            var y = torch.randn(new long[] { 64, 10 }, requires_grad: true);

            var eval = seq.call(x);
            var loss = MSELoss(Reduction.Sum);
            var output = loss.call(eval, y);

            seq.zero_grad();

            output.backward();

            foreach (var parm in seq.parameters()) {
                var grad = parm.grad;
                Assert.NotNull(grad);
            }

            seq.zero_grad();

            foreach (var parm in seq.parameters()) {
                var grad = parm.grad;
                Assert.True(grad is null || grad!.count_nonzero().item<long>() == 0);
            }
        }

        [Fact]
        public void TestGrad()
        {
            var lin1 = Linear(1000, 100);
            var lin2 = Linear(100, 10);
            var seq = Sequential(
                ("lin1", lin1),
                ("relu1", ReLU()),
                ("lin2", lin2));

            var x = torch.randn(new long[] { 64, 1000 }, requires_grad: true);
            var y = torch.randn(new long[] { 64, 10 }, requires_grad: true);

            var eval = seq.call(x);
            var loss = MSELoss(Reduction.Sum);
            var output = loss.call(eval, y);

            seq.zero_grad();

            output.backward();

            foreach (var parm in seq.parameters()) {
                var grad = parm.grad;
                Assert.NotNull(grad);
            }

            seq.zero_grad();

            foreach (var parm in seq.parameters()) {
                var grad = parm.grad;
                Assert.True(grad is null || grad!.count_nonzero().item<long>() == 0);
            }
        }

        [Fact]
        public void TestGrad2()
        {
            var y = torch.randn(new long[] { 32, 1 });
            var input = new double[] { -2.75, 0.77, -0.61, 0.14, 1.39, 0.38, -0.53, -0.5, -2.13, -0.39, 0.46, -0.61, -0.37, -0.12, 0.55, -1, 0.84, -0.02, 1.3, -0.24, -0.5, -2.12, -0.85, -0.91, 1.81, 0.02, -0.78, -1.41, -1.09, -0.65, 0.9, -0.37, -0.22, 0.28, 1.05, -0.24, 0.3, -0.99, 0.19, 0.32, -0.95, -1.19, -0.63, 0.75, 0.16, 0.15, 0.3, -0.69, 0.2, -0.4, -0.67, 0.18, -1.43, -0.61, -0.78, -0.11, -1.07, -1.71, -0.45, -0.6, 0.05, -1.59, 1.24, 0.62, 0.01, 1.35, -0.9, -1.25, 1.62, -1.45, 0.92, 1.51, -0.19, -1.33, -0.01, -0.13, 0.1, -1.34, 1.23, 0.57, -0.24, 0.5, 0.71, -0.15, -1.37, -1.03, 1.8, 1.4, -0.63, 0.8, -0.97, -0.64, 0.51, 0.52, 0.95, 0.86, 0.43, 0.73, -1.38, -0.56, 0.44, 1.2, -1.45, -0.07, 1.88, 1.57, 0.38, -2.2, -0.56, -1.52, -0.17, 1.38, -1.02, -1.61, -0.13, -0.44, -0.37, 0.23, 1.75, 0.83, -0.02, -1.91, -0.23, -0.47, -1.41, -1.01, -0.91, -0.56, -1.72, 1.47, 0.31, 0.24, 0.48, 2.06, 0.07, -0.96, 1.03, -0.4, -0.64, -0.85, 0.42, -0.33, 0.85, -0.11, -1.24, -0.71, -1.04, -0.37, -0.37, 0.84, -0.9, -1.63, -2.91, -0.71, 0.09, 1.64, -1.1, -1.05, 0.51, 0.57, 0.19, 0.36, 1.36, 1.45, 0.35, -1.66, -0.65, 0.47, 1.95, -0.32, 0.19, -2.06, 0.5, 1.03, 0.94, -0.65, -2.94, 0.41, 1.13, 0.95, -0.02, 1.12, 0.19, 0.66, -0.77, -0.39, 0.59, -1.58, -0.67, 0.88, 0.26, -0.63, 0.49, 1.38, 1.48, -0.55, 0.4, 0.65, 0.19, 0.25, 0.03, -0.31, 0.75, 2.16, -1.36, 0.05, 0.22, 0.65, 1.28, 0.42, 1.35, -0.08, 1.1, 0.25, 0.44, 1.06, -1.78, 0.47, 1.38, 0.43, -1.56, 0.14, -0.22, 1.48, 0.04, 0.33, 0.1, 0.2, -0.99, 1.04, 0.61, -0.4, 0.96, 0.4, 0.5, 0.1, 0.02, 0.01, 0.22, 1.45, -0.77, 0.69, 0.95, 0.96, -0.09, -0.26, 0.22, -1.61, 1.86, -0.06, -0.34, -0.35, 0.55, -1.08, 1.29, 0.92, 0.16, 0.55, -0.01, 0.2, -0.61, -0.28, -2.17, -0.46, 1.63, 1.61, 0.64, 0.32, -0.75, 0.33, 0.3, -1.15, 0.42, -0.06, -1.14, 1.62, -0.9, -0.39, 0.4, 1.52, -0.43, 1.22, -0.32, -0.02, 1, -0.92, 0.11, 0.8, -0.99, -0.26, -2.85, -1.13, 0.49, -0.63, -0.54, -0.86, -0.97, -0.9, 0.23, 1.26, -1.78, -0.84, -0.48, 0.35, -1.13, -2.23, 0.1, 0.95, 1.27, 0.08, -2.21, 0.67, -0.2, 0.6, -1.14, 0.65, -0.73, -0.01, 0.9, -1.33, -1.16, 0.29, 1.16, 1.19, 0.84, 0.66, -1.55, -0.58, 1.85, -1.16, -0.95, 0.98, -0.1, -1.47, 0.78, -0.75, -1.32, 0.61, -0.5, -1, -0.42, 0.96, -1.39, 0.08, -1.82, 0.51, -0.71, -0.02, 2.32, -0.71, 0.08, -1.07 }.ToTensor(new long[] { 32, 11 }).to_type(ScalarType.Float32);
            var inputs = new Tensor[] { input };
            var scaler = new double[] { 0.2544529, 0.3184713, 0.2597403, 0.3246753, 0.3144654, 0.3322259, 0.3436426, 0.3215434, 0.308642, 0.3154574, 0.3448276 }.ToTensor(new long[] { 1, 11 }).to_type(ScalarType.Float32).with_requires_grad();
            var linear = Linear(11, 1, true);
            linear.bias = new double[] { 373.8864 }.ToTensor(new long[] { 1, 1 }).to_type(ScalarType.Float32).with_requires_grad().AsParameter();
            linear.weight = new double[] { 300.2818, -0.5905267, 286.2787, 0.1970505, 0.9004903, 0.1373157, 55.85495, 11.43741, 1.525748, 0.4299785, 239.9356 }.ToTensor(new long[] { 1, 11 }).to_type(ScalarType.Float32).with_requires_grad().AsParameter();

            var afterCat = torch.cat(inputs, 1);
            var afterScaler = afterCat * scaler;
            var prediction = linear.call(afterScaler);

            var loss = MSELoss();
            var output = loss.call(prediction, y);

            linear.zero_grad();

            output.backward();

            var scalerGrad = scaler.grad;
            var weightGrad = linear.weight.grad;
            var biasGrad = linear.bias.grad;
            Assert.True(scalerGrad is not null && scalerGrad.shape.Length == 2);
            Assert.True(weightGrad is not null && weightGrad.shape.Length == 2);
            Assert.True(biasGrad is not null && biasGrad.shape.Length == 2);
        }

        [Fact]
        public void TestSetGrad()
        {
            var x = torch.rand(new long[] { 10, 10 });
            Assert.False(x.requires_grad);

            x.requires_grad = true;
            Assert.True(x.requires_grad);
            x.requires_grad = false;
            Assert.False(x.requires_grad);
        }

        private class CondModel : Module<Tensor, Tensor>
        {
            private Module<Tensor, Tensor> fb = Linear(1000, 100, false);
            private Module<Tensor, Tensor> fbT1 = Linear(100, 10, false);
            private Module<Tensor, Tensor> fbF1 = Linear(100, 50, false);
            private Module<Tensor, Tensor> fbF2 = Linear(50, 10, false);
            private bool _isTrue = false;

            public CondModel(string name, bool isTrue) : base(name)
            {
                _isTrue = isTrue;
                RegisterComponents();
            }

            public override Tensor forward(Tensor input)
            {
                using (var x = fb.call(input))
                    if (_isTrue) {
                        return fbT1.call(x);
                    } else {
                        return fbF2.call(fbF1.call(x));
                    }
            }
        }

        [Fact]
        public void TestGradConditional()
        {
            var modT = new CondModel("modT", true);
            var modF = new CondModel("modF", false);

            var psT = modT.parameters();
            Assert.Equal(4, psT.Count());

            var psF = modF.parameters();
            Assert.Equal(4, psF.Count());

            var x = torch.randn(new long[] { 64, 1000 }, requires_grad: true);
            var y = torch.randn(new long[] { 64, 10 }, requires_grad: true);

            modT.train();

            Assert.True(modT.training);

            var eval = modT.call(x);
            var loss = MSELoss(Reduction.Sum);
            var output = loss.call(eval, y);

            modT.zero_grad();

            output.backward();
            var gradCounts = 0;

            foreach (var (name, parm) in modT.named_parameters()) {
                var grad = parm.grad;
                gradCounts += grad is not null ? (grad.Handle == IntPtr.Zero ? 0 : 1) : 0;
            }

            Assert.Equal(2, gradCounts);

            //{ "grad can be implicitly created only for scalar outputs (_make_grads at ..\\..\\torch\\csrc\\autograd\\autograd.cpp:47)\n(no backtrace available)"}
            modF.train();

            eval = modF.call(x);
            output = loss.call(eval, y);

            modF.zero_grad();

            output.backward();
            gradCounts = 0;

            foreach (var parm in modF.parameters()) {
                var grad = parm.grad;
                gradCounts += grad is not null ? (grad.Handle == IntPtr.Zero ? 0 : 1) : 0;
            }

            Assert.Equal(3, gradCounts);
        }
        #endregion

        #region Convolution
        [Fact]
        public void TestConv1d()
        {
            var shape = new long[] { 16, 3, 28 };
            foreach (var device in TestUtils.AvailableDevices(false)) {
                Tensor t = torch.rand(shape, device: device);
                var conv = Conv1d(3, 64, 5, device: device);
                var output = conv.call(t);
                Assert.Equal(device.type, output.device_type);
                Assert.Equal(16, output.shape[0]);
                Assert.Equal(64, output.shape[1]);
                Assert.Equal(24, output.shape[2]);
            }
        }

        [Fact]
        public void TestConv1dGetWeight()
        {
            foreach (var device in TestUtils.AvailableDevices()) {
                var conv = Conv1d(3, 64, 3, device: device);
                var weight = conv.weight;
                var bias = conv.bias;
                Assert.NotNull(weight);
                Assert.NotNull(bias);
                Assert.Equal(device.type, bias.device_type);
                Assert.Equal(device.type, weight.device_type);
                Assert.Equal(new long[] { 64, 3, 3 }, weight.shape);
            }
        }

        [Fact]
        public void TestConv1dEditWeightAndBias()
        {
            var conv = Conv1d(3, 64, 3);

            conv.bias = torch.randn(new long[] { 64 }).AsParameter();
            var weights = torch.randn(new long[] { 64, 3, 3 });

            var weight = conv.weight;
            var bias = conv.bias;

            Assert.NotNull(weight);
            Assert.NotNull(bias);
            Assert.Equal(new long[] { 64, 3, 3 }, weight.shape);

            for (int i = 0; i < 64; i++) {
                Assert.Equal(conv.bias.data<float>()[i], bias.data<float>()[i]);
            }
        }

        [Fact]
        public void TestConv1dStride()
        {
            var shape = new long[] { 16, 3, 28 };
            foreach (var device in TestUtils.AvailableDevices(true)) {
                Tensor t = torch.rand(shape, device: device);
                var conv = Conv1d(3, 64, 3, stride: 2, device: device);
                var output = conv.call(t);
                Assert.Equal(device.type, output.device_type);
                Assert.Equal(16, output.shape[0]);
                Assert.Equal(64, output.shape[1]);
                Assert.Equal(13, output.shape[2]);
            }
        }

        [Fact]
        public void TestConv1dPadding()
        {
            var shape = new long[] { 16, 3, 28 };
            foreach (var device in TestUtils.AvailableDevices(true)) {
                Tensor t = torch.rand(shape, device: device);

                using (var conv = Conv1d(3, 64, 3, padding: 1, device: device))
                using (var output = conv.call(t)) {
                    Assert.Equal(device.type, output.device_type);
                    Assert.Equal(16, output.shape[0]);
                    Assert.Equal(64, output.shape[1]);
                    Assert.Equal(28, output.shape[2]);
                }
                using (var conv = Conv1d(3, 64, 3, padding: 1, padding_mode: PaddingModes.Reflect, device: device))
                using (var output = conv.call(t)) {
                    Assert.Equal(device.type, output.device_type);
                    Assert.Equal(16, output.shape[0]);
                    Assert.Equal(64, output.shape[1]);
                    Assert.Equal(28, output.shape[2]);
                }
                using (var conv = Conv1d(3, 64, 3, padding: Padding.Same, device: device))
                using (var output = conv.call(t)) {
                    Assert.Equal(device.type, output.device_type);
                    Assert.Equal(16, output.shape[0]);
                    Assert.Equal(64, output.shape[1]);
                    Assert.Equal(28, output.shape[2]);
                }
            }
        }

        [Fact]
        public void TestConv2d()
        {
            var shape = new long[] { 16, 3, 28, 28 };
            foreach (var device in TestUtils.AvailableDevices(true)) {
                Tensor t = torch.rand(shape, device: device);
                {
                    var conv = Conv2d(3, 64, 3, device: device);
                    Assert.Equal(t.device_type, conv.weight!.device_type);
                    Assert.Equal(t.device_index, conv.weight!.device_index);
                    var output = conv.call(t);
                    Assert.Equal(device.type, output.device_type);
                    Assert.Equal(16, output.shape[0]);
                    Assert.Equal(64, output.shape[1]);
                    Assert.Equal(26, output.shape[2]);
                    Assert.Equal(26, output.shape[3]);
                }
                {
                    var conv = Conv2d(3, 64, (3, 3), device: device);
                    var output = conv.call(t);
                    Assert.Equal(device.type, output.device_type);
                    Assert.Equal(16, output.shape[0]);
                    Assert.Equal(64, output.shape[1]);
                    Assert.Equal(26, output.shape[2]);
                    Assert.Equal(26, output.shape[3]);
                }
            }
        }

        [Fact]
        public void TestConv2dGetWeight()
        {
            foreach (var device in TestUtils.AvailableDevices()) {
                var conv = Conv2d(3, 64, (3, 3), device: device);
                var weight = conv.weight;
                var bias = conv.bias;
                Assert.NotNull(weight);
                Assert.NotNull(bias);
                Assert.Equal(device.type, bias.device_type);
                Assert.Equal(device.type, weight.device_type);
                Assert.Equal(new long[] { 64, 3, 3, 3 }, weight.shape);
            }
        }

        [Fact]
        public void TestConv2dEditWeightAndBias()
        {
            var conv = Conv2d(3, 64, 3);

            conv.bias = torch.randn(new long[] { 64 }).AsParameter();
            var weights = torch.randn(new long[] { 64, 3, 3, 3 });

            var weight = conv.weight;
            var bias = conv.bias;

            Assert.NotNull(weight);
            Assert.NotNull(bias);
            Assert.Equal(new long[] { 64, 3, 3, 3 }, weight.shape);

            for (int i = 0; i < 64; i++) {
                Assert.Equal(conv.bias.data<float>()[i], bias.data<float>()[i]);
            }
        }

        [Fact]
        public void TestConv2dStride()
        {
            var shape = new long[] { 16, 3, 28, 28 };
            foreach (var device in TestUtils.AvailableDevices(true)) {

                Tensor t = torch.rand(shape, device: device);

                {
                    var conv = Conv2d(3, 64, 3, stride: 2, device: device);
                    var output = conv.call(t);
                    Assert.Equal(device.type, output.device_type);
                    Assert.Equal(16, output.shape[0]);
                    Assert.Equal(64, output.shape[1]);
                    Assert.Equal(13, output.shape[2]);
                    Assert.Equal(13, output.shape[3]);
                }
                {
                    var conv = Conv2d(3, 64, (3, 3), stride: (2, 2), device: device);
                    var output = conv.call(t);
                    Assert.Equal(device.type, output.device_type);
                    Assert.Equal(16, output.shape[0]);
                    Assert.Equal(64, output.shape[1]);
                    Assert.Equal(13, output.shape[2]);
                    Assert.Equal(13, output.shape[3]);
                }
            }
        }

        [Fact]
        public void TestConv2dPadding()
        {
            var shape = new long[] { 16, 3, 28, 28 };
            foreach (var device in TestUtils.AvailableDevices(true)) {

                Tensor t = torch.rand(shape, device: device);
                using (var conv = Conv2d(3, 64, 3, padding: 1, device: device))
                using (var output = conv.call(t)) {
                    Assert.Equal(device.type, output.device_type);
                    Assert.Equal(16, output.shape[0]);
                    Assert.Equal(64, output.shape[1]);
                    Assert.Equal(28, output.shape[2]);
                    Assert.Equal(28, output.shape[3]);
                }
                using (var conv = Conv2d(3, 64, (3, 3), padding: (1, 1), padding_mode: PaddingModes.Reflect, device: device))
                using (var output = conv.call(t)) {
                    Assert.Equal(device.type, output.device_type);
                    Assert.Equal(16, output.shape[0]);
                    Assert.Equal(64, output.shape[1]);
                    Assert.Equal(28, output.shape[2]);
                    Assert.Equal(28, output.shape[3]);
                }
                using (var conv = Conv2d(3, 64, 3, padding: Padding.Same, device: device))
                using (var output = conv.call(t)) {
                    Assert.Equal(device.type, output.device_type);
                    Assert.Equal(16, output.shape[0]);
                    Assert.Equal(64, output.shape[1]);
                    Assert.Equal(28, output.shape[2]);
                    Assert.Equal(28, output.shape[3]);
                }
                using (var conv = Conv2d(3, 64, (3, 3), padding: Padding.Same, device: device))
                using (var output = conv.call(t)) {
                    Assert.Equal(device.type, output.device_type);
                    Assert.Equal(16, output.shape[0]);
                    Assert.Equal(64, output.shape[1]);
                    Assert.Equal(28, output.shape[2]);
                    Assert.Equal(28, output.shape[3]);
                }
            }
        }

        [Fact]
        public void TestConv3d()
        {
            var shape = new long[] { 16, 3, 28, 28, 28 };
            Tensor t = torch.rand(shape);
            {
                var conv = Conv3d(3, 64, 3);
                var output = conv.call(t);
                Assert.Equal(16, output.shape[0]);
                Assert.Equal(64, output.shape[1]);
                Assert.Equal(26, output.shape[2]);
                Assert.Equal(26, output.shape[3]);
                Assert.Equal(26, output.shape[4]);
            }
            {
                var conv = Conv3d(3, 64, (3, 3, 3));
                var output = conv.call(t);
                Assert.Equal(16, output.shape[0]);
                Assert.Equal(64, output.shape[1]);
                Assert.Equal(26, output.shape[2]);
                Assert.Equal(26, output.shape[3]);
                Assert.Equal(26, output.shape[4]);
            }
        }

        [Fact]
        public void TestConv3dGetWeight()
        {
            var conv = Conv3d(3, 64, 3);
            var weight = conv.weight;
            var bias = conv.bias;
            Assert.NotNull(weight);
            Assert.NotNull(bias);
            Assert.Equal(new long[] { 64, 3, 3, 3, 3 }, weight.shape);
        }

        [Fact]
        public void TestConv3dEditWeightAndBias()
        {
            var conv = Conv3d(3, 64, 3);

            conv.bias = torch.randn(new long[] { 64 }).AsParameter();
            var weights = torch.randn(new long[] { 64, 3, 3, 3 });

            var weight = conv.weight;
            var bias = conv.bias;

            Assert.NotNull(weight);
            Assert.NotNull(bias);
            Assert.Equal(new long[] { 64, 3, 3, 3, 3 }, weight.shape);

            for (int i = 0; i < 64; i++) {
                Assert.Equal(conv.bias.data<float>()[i], bias.data<float>()[i]);
            }
        }

        [Fact]
        public void TestConv3dStride()
        {
            var shape = new long[] { 16, 3, 28, 28, 28 };
            Tensor t = torch.rand(shape);
            {
                var conv = Conv3d(3, 64, 3, stride: 2);
                var output = conv.call(t);
                Assert.Equal(16, output.shape[0]);
                Assert.Equal(64, output.shape[1]);
                Assert.Equal(13, output.shape[2]);
                Assert.Equal(13, output.shape[3]);
                Assert.Equal(13, output.shape[4]);
            }
            {
                var conv = Conv3d(3, 64, (3, 3, 3), stride: (2, 2, 2));
                var output = conv.call(t);
                Assert.Equal(16, output.shape[0]);
                Assert.Equal(64, output.shape[1]);
                Assert.Equal(13, output.shape[2]);
                Assert.Equal(13, output.shape[3]);
                Assert.Equal(13, output.shape[4]);
            }
        }

        [Fact]
        public void TestConv3dPadding()
        {
            // TODO: (Skip = "Not working on MacOS (note: may now be working, we need to recheck)")
            if (!RuntimeInformation.IsOSPlatform(OSPlatform.OSX)) {
                var shape = new long[] { 16, 3, 28, 28, 28 };
                Tensor t = torch.rand(shape);
                using (var conv = Conv3d(3, 64, 3, padding: 1))
                using (var output = conv.call(t)) {
                    Assert.Equal(16, output.shape[0]);
                    Assert.Equal(64, output.shape[1]);
                    Assert.Equal(28, output.shape[2]);
                    Assert.Equal(28, output.shape[3]);
                    Assert.Equal(28, output.shape[4]);
                }
                using (var conv = Conv3d(3, 64, (3, 3, 3), padding: (1, 1, 1), padding_mode: PaddingModes.Replicate))
                using (var output = conv.call(t)) {
                    Assert.Equal(16, output.shape[0]);
                    Assert.Equal(64, output.shape[1]);
                    Assert.Equal(28, output.shape[2]);
                    Assert.Equal(28, output.shape[3]);
                    Assert.Equal(28, output.shape[4]);
                }
                using (var conv = Conv3d(3, 64, 3, padding: Padding.Same))
                using (var output = conv.call(t)) {
                    Assert.Equal(16, output.shape[0]);
                    Assert.Equal(64, output.shape[1]);
                    Assert.Equal(28, output.shape[2]);
                    Assert.Equal(28, output.shape[3]);
                    Assert.Equal(28, output.shape[4]);
                }
                using (var conv = Conv3d(3, 64, (3, 3, 3), padding: Padding.Same))
                using (var output = conv.call(t)) {
                    Assert.Equal(16, output.shape[0]);
                    Assert.Equal(64, output.shape[1]);
                    Assert.Equal(28, output.shape[2]);
                    Assert.Equal(28, output.shape[3]);
                    Assert.Equal(28, output.shape[4]);
                }
            }
        }

        [Fact]
        public void TestConvTranspose1d()
        {
            var shape = new long[] { 16, 3, 28 };
            foreach (var device in TestUtils.AvailableDevices(true)) {
                Tensor t = torch.rand(shape, device: device);
                var conv = ConvTranspose1d(3, 64, 3, device: device);
                var output = conv.call(t);
                Assert.Equal(device.type, output.device_type);
                Assert.Equal(16, output.shape[0]);
                Assert.Equal(64, output.shape[1]);
                Assert.Equal(30, output.shape[2]);
            }
        }

        [Fact]
        public void TestConvTranspose2d()
        {
            var shape = new long[] { 16, 3, 28, 28 };
            foreach (var device in TestUtils.AvailableDevices(true)) {
                Tensor t = torch.rand(shape, device: device);
                {
                    var conv = ConvTranspose2d(3, 64, 3, device: device);
                    var output = conv.call(t);
                    Assert.Multiple(
                    () => Assert.Equal(16, output.shape[0]),
                    () => Assert.Equal(64, output.shape[1]),
                    () => Assert.Equal(30, output.shape[2]),
                    () => Assert.Equal(30, output.shape[3])
                    );
                }
                {
                    var conv = ConvTranspose2d(3, 64, (3,3), device: device);
                    var output = conv.call(t);
                    Assert.Multiple(
                    () => Assert.Equal(16, output.shape[0]),
                    () => Assert.Equal(64, output.shape[1]),
                    () => Assert.Equal(30, output.shape[2]),
                    () => Assert.Equal(30, output.shape[3])
                    );
                }
                {
                    var conv = ConvTranspose2d(3, 64, (1,2), stride: (1,2), device: device);
                    var output = conv.call(t);
                    Assert.Multiple(
                    () => Assert.Equal(16, output.shape[0]),
                    () => Assert.Equal(64, output.shape[1]),
                    () => Assert.Equal(28, output.shape[2]),
                    () => Assert.Equal(56, output.shape[3])
                    );
                }
            }
        }

        [Fact]
        public void TestConvTranspose3d()
        {
            var shape = new long[] { 16, 3, 28, 28, 28 };
            foreach (var device in TestUtils.AvailableDevices(true)) {
                Tensor t = torch.rand(shape, device: device);
                {
                    using var conv = ConvTranspose3d(3, 64, 3, device: device);
                    using var output = conv.call(t);

                    Assert.Multiple(
                    () => Assert.Equal(16, output.shape[0]),
                    () => Assert.Equal(64, output.shape[1]),
                    () => Assert.Equal(30, output.shape[2]),
                    () => Assert.Equal(30, output.shape[3]),
                    () => Assert.Equal(30, output.shape[4])
                    );
                }
                {
                    using var conv = ConvTranspose3d(3, 64, (3,3,3), device: device);
                    using var output = conv.call(t);

                    Assert.Multiple(
                    () => Assert.Equal(16, output.shape[0]),
                    () => Assert.Equal(64, output.shape[1]),
                    () => Assert.Equal(30, output.shape[2]),
                    () => Assert.Equal(30, output.shape[3]),
                    () => Assert.Equal(30, output.shape[4])
                    );
                }
                {
                    using var conv = ConvTranspose3d(3, 64, (1,2,2), stride: (1,2,2), device: device);
                    using var output = conv.call(t);

                    Assert.Multiple(
                    () => Assert.Equal(16, output.shape[0]),
                    () => Assert.Equal(64, output.shape[1]),
                    () => Assert.Equal(28, output.shape[2]),
                    () => Assert.Equal(56, output.shape[3]),
                    () => Assert.Equal(56, output.shape[4])
                    );
                }
            }
        }
        #endregion

        #region Custom Modules
        [Fact]
        public void TestCustomModule1()
        {
            var module = new TestModule1(torch.randn(new long[] { 2, 2 }), true);
            var name = module.GetName();
            Assert.NotNull(name);
            Assert.Equal("TestModule1", name);

            Assert.True(module.has_parameter("test"));
            Assert.True(module.has_parameter("list.0"));
            Assert.True(module.has_parameter("dict.first"));
            Assert.True(module.has_parameter("dict.second"));

            var ps = module.parameters();
            var n = ps.Count();
            Assert.Equal(4, n);

            var x = torch.rand(2, 2);
            var y = torch.rand(2);

            var eval = module.call(x);
            var loss = MSELoss(Reduction.Sum);
            var output = loss.call(eval, y);

            module.zero_grad();

            output.backward();

            foreach (var (pName, parm) in module.named_parameters()) {
                var grad = parm.grad;
                Assert.NotNull(grad);
            }

            module.zero_grad();

            foreach (var (pName, parm) in module.named_parameters()) {
                var grad = parm.grad;
                Assert.True(grad is null || grad!.count_nonzero().item<long>() == 0);
            }

        }

        [Fact]
        public void TestCustomModuleWithInPlaceModification()
        {
            var param = torch.randn(new long[] { 1000, 100 });
            var module = new TestModule1(param, true);

            Assert.Equal(1000, module.get_parameter("test").shape[0]);
            Assert.Equal(100, module.get_parameter("test").shape[1]);

            param = module.get_parameter("test");

            using (torch.no_grad()) {
                var z = param.transpose_(0, 1);
                Assert.Same(param, z);
            }
            Assert.Equal(100, module.get_parameter("test").shape[0]);
            Assert.Equal(1000, module.get_parameter("test").shape[1]);
            Assert.Equal(100, param.shape[0]);
            Assert.Equal(1000, param.shape[1]);
        }

        [Fact]
        public void TestCustomModule2()
        {
            var module = new TestModule2(torch.randn(new long[] { 2, 2 }), true);

            var ps = module.named_parameters().ToArray();
            Assert.Equal(16, ps.Length);

            Assert.True(module.has_parameter("submodule.test"));
            Assert.True(module.has_parameter("submodule.list.0"));
            Assert.True(module.has_parameter("submodule.dict.first"));
            Assert.True(module.has_parameter("submodule.dict.second"));
            Assert.True(module.has_parameter("list.0.test"));
            Assert.True(module.has_parameter("list.0.list.0"));
            Assert.True(module.has_parameter("list.0.dict.first"));
            Assert.True(module.has_parameter("list.0.dict.second"));
            Assert.True(module.has_parameter("dict.first.test"));
            Assert.True(module.has_parameter("dict.first.list.0"));
            Assert.True(module.has_parameter("dict.first.dict.first"));
            Assert.True(module.has_parameter("dict.first.dict.second"));
            Assert.True(module.has_parameter("dict.second.test"));
            Assert.True(module.has_parameter("dict.second.list.0"));
            Assert.True(module.has_parameter("dict.second.dict.first"));
            Assert.True(module.has_parameter("dict.second.dict.second"));
        }

        [Fact]
        public void TestCustomModule3()
        {
            var module = new TestModule1(torch.randn(new long[] { 2, 2 }), true);

            var seq = Sequential(("test", module));

            Assert.True(module.has_parameter("test"));
            Assert.True(module.has_parameter("list.0"));
            Assert.True(module.has_parameter("dict.first"));
            Assert.True(module.has_parameter("dict.second"));

            Assert.True(seq.has_parameter("test.test"));
            Assert.True(seq.has_parameter("test.list.0"));
            Assert.True(seq.has_parameter("test.dict.first"));
            Assert.True(seq.has_parameter("test.dict.second"));
        }

        [Fact]
        public void TestCustomModule4()
        {
            var module = new TestModule1(torch.randn(new long[] { 2, 2 }), true);

            var seq = Sequential(module);

            Assert.True(module.has_parameter("test"));
            Assert.True(module.has_parameter("list.0"));
            Assert.True(module.has_parameter("dict.first"));
            Assert.True(module.has_parameter("dict.second"));

            Assert.True(seq.has_parameter("0.test"));
            Assert.True(seq.has_parameter("0.list.0"));
            Assert.True(seq.has_parameter("0.dict.first"));
            Assert.True(seq.has_parameter("0.dict.second"));
        }

        private class TestModule1 : Module<Tensor, Tensor>
        {
            public TestModule1(Tensor tensor, bool withGrad)
                : base("TestModule1")
            {
                test = Parameter(tensor.clone(), withGrad);
                list.append(Parameter(tensor.clone(), withGrad));
                dict.Add("first", Parameter(tensor.clone(), withGrad));
                dict.Add("second", Parameter(tensor.clone(), withGrad));
                RegisterComponents();
            }

            public override Tensor forward(Tensor input)
            {
                return input * test + list[0] + dict["first"] - dict["second"];
            }

            private Parameter test;
            private ParameterList list = new ParameterList();
            private ParameterDict dict = new ParameterDict();
        }

        private class TestModule2 : Module<Tensor, Tensor>
        {
            public TestModule2(Tensor tensor, bool withGrad)
                : base("TestModule1")
            {
                submodule = new TestModule1(tensor.clone(), withGrad);

                list.append(new TestModule1(tensor.clone(), withGrad));
                dict.Add("first", new TestModule1(tensor.clone(), withGrad));
                dict.Add("second", new TestModule1(tensor.clone(), withGrad));
                RegisterComponents();
            }

            public override Tensor forward(Tensor input)
            {
                for (int i = 0; i < list.Count; i++) { input = list[i].call(input); }
                throw new NotImplementedException();
            }

            public Module<Tensor, Tensor> submodule;
            private ModuleList<Module<torch.Tensor, torch.Tensor>> list = new ModuleList<Module<torch.Tensor, torch.Tensor>>();
            private ModuleDict<Module<torch.Tensor, torch.Tensor>> dict = new ModuleDict<Module<torch.Tensor, torch.Tensor>>();
        }

        private class SequenceModel1 : Sequential
        {
            public SequenceModel1() :
                base(Linear(1000, 100, false),
                     Linear(100, 10, false))
            {
            }
        }

        private class SequenceModel2 : Sequential
        {
            public SequenceModel2() :
                base(("lin1", Linear(1000, 100, false)),
                     ("lin2", Linear(100, 10, false)))
            {
            }
        }

        [Fact]
        public void TestDerivedSequence1Grad()
        {
            using var seq = new SequenceModel1();

            var x = torch.randn(new long[] { 64, 1000 }, requires_grad: true);
            var y = torch.randn(new long[] { 64, 10 }, requires_grad: true);

            var eval = seq.call(x);
            var loss = MSELoss(Reduction.Sum);
            var output = loss.call(eval, y);

            seq.zero_grad();

            output.backward();

            foreach (var parm in seq.parameters()) {
                var grad = parm.grad;
            }
        }

        [Fact]
        public void TestDerivedSequence2Grad()
        {
            using var seq = new SequenceModel2();

            var x = torch.randn(new long[] { 64, 1000 }, requires_grad: true);
            var y = torch.randn(new long[] { 64, 10 }, requires_grad: true);

            var eval = seq.call(x);
            var loss = MSELoss(Reduction.Sum);
            var output = loss.call(eval, y);

            seq.zero_grad();

            output.backward();

            foreach (var parm in seq.parameters()) {
                var grad = parm.grad;
            }
        }


        [Fact]
        public void TestDatatypeTo()
        {
            var mod = new TestModule3();
            mod.ValidateDtype(torch.float32);
            mod.to(torch.float64);
            mod.ValidateDtype(torch.float64);

            var lin1 = Linear(10, 10);
            var lin2 = Linear(25, 25);
            var seq = Sequential(lin1, lin2);

            Assert.Equal(torch.float32, lin1.weight!.dtype);
            Assert.Equal(torch.float32, lin2.weight!.dtype);
            if (lin1.bias is not null) Assert.Equal(torch.float32, lin1.bias!.dtype);
            if (lin2.bias is not null) Assert.Equal(torch.float32, lin2.bias!.dtype);

            seq.to(torch.float64);

            Assert.Equal(torch.float64, lin1.weight!.dtype);
            Assert.Equal(torch.float64, lin2.weight!.dtype);
            if (lin1.bias is not null) Assert.Equal(torch.float64, lin1.bias!.dtype);
            if (lin2.bias is not null) Assert.Equal(torch.float64, lin2.bias!.dtype);
        }

        [Fact]
        public void TestDatatypeToFail()
        {
            var mod = new TestModule3();
            mod.ValidateDtype(torch.float32);
            Assert.Multiple(
            () => Assert.Throws<ArgumentException>(() => mod.to(torch.uint8)),
            () => Assert.Throws<ArgumentException>(() => mod.to(torch.int8)),
            () => Assert.Throws<ArgumentException>(() => mod.to(torch.int16)),
            () => Assert.Throws<ArgumentException>(() => mod.to(torch.int32)),
            () => Assert.Throws<ArgumentException>(() => mod.to(torch.int64))
            );
        }

        [Fact]
        public void TestDeviceTo()
        {
            if (torch.cuda.is_available()) {

                var mod = new TestModule3();
                mod.ValidateDeviceType(DeviceType.CPU);
                mod.cuda();
                mod.ValidateDeviceType(DeviceType.CUDA);

                var lin1 = Linear(10, 10);
                var lin2 = Linear(25, 25);
                var seq = Sequential(lin1, lin2);

                Assert.Equal(DeviceType.CPU, lin1.weight!.device_type);
                Assert.Equal(DeviceType.CPU, lin2.weight!.device_type);
                if (lin1.bias is not null) Assert.Equal(DeviceType.CPU, lin1.bias!.device_type);
                if (lin2.bias is not null) Assert.Equal(DeviceType.CPU, lin2.bias!.device_type);

                seq.cuda();

                Assert.Equal(DeviceType.CUDA, lin1.weight!.device_type);
                Assert.Equal(DeviceType.CUDA, lin2.weight!.device_type);
                if (lin1.bias is not null) Assert.Equal(DeviceType.CUDA, lin1.bias!.device_type);
                if (lin2.bias is not null) Assert.Equal(DeviceType.CUDA, lin2.bias!.device_type);
            }
        }

        [Fact]
        public void TestCustomModuleWithDeviceMove()
        {
            if (torch.cuda.is_available()) {
                var module = new TestModule1(torch.randn(2, 2), true);

                // Move the device to cuda, and make sure gradients are calculated for all the parameters
                module.to(torch.CUDA);
                var x = torch.randn(2, 2, device: torch.CUDA);
                var y = torch.randn(2, device: torch.CUDA);
                torch.nn.functional.mse_loss(module.call(x), y).backward();
                foreach (var (pName, parm) in module.named_parameters()) {
                    var grad = parm.grad;
                    Assert.NotNull(grad);
                }

                // Reset and then try again with moving back to CPU
                module.zero_grad();

                // Try moving back to CPU
                module.to(torch.CPU);
                x = torch.randn(2, 2);
                y = torch.randn(2);
                torch.nn.functional.mse_loss(module.call(x), y).backward();
                foreach (var (pName, parm) in module.named_parameters()) {
                    var grad = parm.grad;
                    Assert.NotNull(grad);
                }
            }
        }

        [Fact]
        public void TestCustomModuleWithTypeMove()
        {
            var module = new TestModule1(torch.randn(2, 2), true);

            // Move the module to 16-bit floats, and make sure gradients are calculated for all the parameters
            module.@double();
            var x = torch.randn(2, 2, float64);
            var y = torch.randn(2, float64);
            torch.nn.functional.mse_loss(module.call(x), y).backward();
            foreach (var (pName, parm) in module.named_parameters()) {
                var grad = parm.grad;
                Assert.NotNull(grad);
            }

            // Reset and then try again with moving back to float 32
            module.zero_grad();

            // Try moving back to float 32
            module.@float();
            x = torch.randn(2, 2);
            y = torch.randn(2);
            torch.nn.functional.mse_loss(module.call(x), y).backward();
            foreach (var (pName, parm) in module.named_parameters()) {
                var grad = parm.grad;
                Assert.NotNull(grad);
            }
        }
        [Fact]
        public void TestCustomModuleWithDeviceAndTypeMove()
        {
            if (torch.cuda.is_available()) {
                var module = new TestModule1(torch.randn(2, 2), true);

                // Move the device to cuda & float 16, and make sure gradients are calculated for all the parameters
                module.to(torch.CUDA, float16);
                var x = torch.randn(2, 2, float16, torch.CUDA);
                var y = torch.randn(2, float16, torch.CUDA);
                torch.nn.functional.mse_loss(module.call(x), y).backward();
                foreach (var (pName, parm) in module.named_parameters()) {
                    var grad = parm.grad;
                    Assert.NotNull(grad);
                }

                // Reset and then try again with moving back to CPU & float 32
                module.zero_grad();

                // Try moving back to CPU & float 32
                module.to(torch.CPU, float32);
                x = torch.randn(2, 2);
                y = torch.randn(2);
                torch.nn.functional.mse_loss(module.call(x), y).backward();
                foreach (var (pName, parm) in module.named_parameters()) {
                    var grad = parm.grad;
                    Assert.NotNull(grad);
                }
            }
        }

        [Fact]
        public void TestCustomModuleWithMoveAndDisabledGradOnParameter()
        {
            var module = new TestModule1(torch.randn(2, 2), true);
            // Disable grad on test, and make sure that it is able to move and retains the gradient state
            module.get_parameter("test").requires_grad = false;

            // Move the module to 16-bit floats
            module.half();
            Assert.False(module.get_parameter("test").requires_grad);

            // Move to a different device
            if (torch.cuda.is_available()) {
                module.cuda();
                Assert.False(module.get_parameter("test").requires_grad);

                // Try a different device & type
                module.to(torch.CPU, float32);
                Assert.False(module.get_parameter("test").requires_grad);
            }
        }

        [Fact]
        public void TestCustomComponentName()
        {
            var model = new TestCustomNameModel("TestCustomNameModel");

            var sd = model.state_dict();
            // Make sure that it's saved in the state_dict correctly, with and without custom attribute
            Assert.True(sd.ContainsKey("custom_linear.weight"));
            Assert.True(sd.ContainsKey("_linear2.weight"));

            // The field names are also retrieved in the `_toEpilogue` function, so we want to make sure
            // that everything works after calling a `.to` function. 
            model = model.to(ScalarType.BFloat16);

            sd = model.state_dict();
            // Make sure that it's saved in the state_dict correctly, with and without custom attribute
            Assert.True(sd.ContainsKey("custom_linear.weight"));
            Assert.True(sd.ContainsKey("_linear2.weight"));
        }

        private class TestModule3 : Module<Tensor, Tensor>
        {
            public TestModule3() : base(nameof(TestModule3)) { RegisterComponents(); }

            public override Tensor forward(Tensor t)
            {
                return mod2.call(mod1.call(t));
            }

            public void ValidateDtype(ScalarType dtype)
            {
                Assert.Equal(dtype, mod1.weight!.dtype);
                Assert.Equal(dtype, mod2.weight!.dtype);
                if (mod1.bias is not null) Assert.Equal(dtype, mod1.bias.dtype);
                if (mod2.bias is not null) Assert.Equal(dtype, mod2.bias.dtype);

                Assert.Equal(dtype, p1.dtype);
                Assert.Equal(dtype, b1.dtype);

                foreach (var p in parameters()) {
                    Assert.Equal(dtype, p.dtype);
                }
            }

            public void ValidateDeviceType(DeviceType device)
            {
                Assert.Equal(device, mod1.weight!.device_type);
                Assert.Equal(device, mod2.weight!.device_type);
                if (mod1.bias is not null) Assert.Equal(device, mod1.bias.device_type);
                if (mod2.bias is not null) Assert.Equal(device, mod2.bias.device_type);

                Assert.Equal(device, p1.device_type);
                Assert.Equal(device, b1.device_type);

                foreach (var p in parameters()) {
                    Assert.Equal(device, p.device_type);
                }
            }

            public Tensor b1 = torch.zeros(5, 5, 5);
            private Modules.Linear mod1 = Linear(10, 10);
            private Modules.Linear mod2 = Linear(10, 10);
            private Parameter p1 = new Parameter(torch.zeros(5, 5, 5), true);
        }

        [Fact]
        public void TestNonPersistentBuffer1()
        {
            var model = new TestNonPersistentBufferModel1("TestNonPersistentBuffer");

            var sd = model.state_dict();
            // Make sure that it's saved in the state_dict correctly, with and without custom attribute
            Assert.True(sd.ContainsKey("_linear1.weight"));
            Assert.True(sd.ContainsKey("_linear2.weight"));
            Assert.False(sd.ContainsKey("_buffer"));
        }


        [Fact]
        public void TestNonPersistentBuffer2()
        {
            var model = new TestNonPersistentBufferModel2();

            var sd = model.state_dict();
            // Make sure that it's saved in the state_dict correctly, with and without custom attribute
            Assert.True(sd.ContainsKey("0.weight"));
            Assert.True(sd.ContainsKey("1.weight"));
            Assert.False(sd.ContainsKey("_buffer"));
        }

        private class TestCustomNameModel : nn.Module<Tensor, Tensor>
        {
            [ComponentName(Name = "custom_linear")]
            private Linear _linear1;
            private Linear _linear2;

            public TestCustomNameModel(string name) : base(name)
            {
                _linear1 = Linear(5, 5, hasBias: false);
                _linear2 = Linear(5, 5, hasBias: false);

                RegisterComponents();
            }

            public override Tensor forward(Tensor input)
            {
                return _linear2.forward(_linear1.forward(input));
            }
        }

        private class TestNonPersistentBufferModel1 : nn.Module<Tensor, Tensor>
        {
            private Linear _linear1;
            private Linear _linear2;

            private Tensor _buffer;

            public TestNonPersistentBufferModel1(string name) : base(name)
            {
                _linear1 = Linear(5, 5, hasBias: false);
                _linear2 = Linear(5, 5, hasBias: false);

                RegisterComponents();

                _buffer = torch.zeros(5);

                register_buffer("_buffer", _buffer, false);
            }

            public override Tensor forward(Tensor input)
            {
                return _linear2.forward(_linear1.forward(input));
            }
        }

        private class TestNonPersistentBufferModel2 : Modules.Sequential<Tensor, Tensor>
        {
            private Tensor _buffer;

            public TestNonPersistentBufferModel2() : base(Linear(5, 5, hasBias: false), Linear(5, 5, hasBias: false))
            {
                RegisterComponents();

                _buffer = torch.zeros(5);

                register_buffer("_buffer", _buffer, false);
            }

            public override Tensor forward(Tensor input)
            {
                foreach (var c in children()) {
                    var m = c as Module<Tensor, Tensor>;
                    input = m!.forward(input);
                }
                return input + _buffer;
            }
        }

        #endregion

        #region Pooling
        [Fact]
        public void AvgPool2DObjectInitialized()
        {
            foreach (var device in TestUtils.AvailableDevices()) {
                Tensor ones = torch.ones(new long[] { 2, 2, 2 }, device: device);
                var obj = avg_pool2d(ones, new long[] { 2, 2 }, new long[] { 2, 2 });
                Assert.Equal(typeof(Tensor), obj.GetType());
            }
        }

        [Fact]
        public void AvgPool2DTensor()
        {
            foreach (var device in TestUtils.AvailableDevices()) {
                {
                    Tensor ones = torch.ones(new long[] { 4, 2, 2, 2 }, device: device);
                    var obj = torch.nn.functional.avg_pool2d(ones, new long[] { 2, 2 });
                    Assert.Equal(typeof(Tensor), obj.GetType());
                    Assert.Equal(torch.ones(new long[] { 4, 2, 1, 1 }, device: device), obj);
                }
                {
                    Tensor ones = torch.ones(new long[] { 4, 2, 2, 2 }, device: device);
                    var obj = torch.nn.functional.avg_pool2d(ones, (2, 2));
                    Assert.Equal(typeof(Tensor), obj.GetType());
                    Assert.Equal(torch.ones(new long[] { 4, 2, 1, 1 }, device: device), obj);
                }
                {
                    Tensor ones = torch.ones(new long[] { 4, 2, 2, 2 }, device: device);
                    var obj = torch.nn.functional.avg_pool2d(ones, 2);
                    Assert.Equal(typeof(Tensor), obj.GetType());
                    Assert.Equal(torch.ones(new long[] { 4, 2, 1, 1 }, device: device), obj);
                }
            }
        }

        [Fact]
        public void AvgPool2DTensorNN()
        {
            foreach (var device in TestUtils.AvailableDevices()) {
                Tensor ones = torch.ones(new long[] { 4, 2, 2, 2 }, device: device);
                {
                    var obj = AvgPool2d(new long[] { 2, 2 }).call(ones);
                    Assert.Equal(typeof(Tensor), obj.GetType());
                    Assert.Equal(torch.ones(new long[] { 4, 2, 1, 1 }, device: device), obj);
                }
                {
                    var obj = AvgPool2d(2).call(ones);
                    Assert.Equal(typeof(Tensor), obj.GetType());
                    Assert.Equal(torch.ones(new long[] { 4, 2, 1, 1 }, device: device), obj);
                }
                {
                    var obj = AvgPool2d((2, 2)).call(ones);
                    Assert.Equal(typeof(Tensor), obj.GetType());
                    Assert.Equal(torch.ones(new long[] { 4, 2, 1, 1 }, device: device), obj);
                }
            }
        }

        [Fact]
        public void AdaptiveAvgPool2DTensorNN()
        {
            foreach (var device in TestUtils.AvailableDevices()) {
                Tensor ones = torch.ones(new long[] { 4, 2, 2, 2 }, device: device);
                {
                    var obj = AdaptiveAvgPool2d(new long[] { 2, 2 }).call(ones);
                    Assert.Equal(typeof(Tensor), obj.GetType());
                    Assert.Equal(torch.ones(new long[] { 4, 2, 2, 2 }, device: device), obj);
                    Assert.Equal(device.type, obj.device_type);
                }
                {
                    var obj = AdaptiveAvgPool2d(2).call(ones);
                    Assert.Equal(typeof(Tensor), obj.GetType());
                    Assert.Equal(torch.ones(new long[] { 4, 2, 2, 2 }, device: device), obj);
                    Assert.Equal(device.type, obj.device_type);
                }
                {
                    var obj = AdaptiveAvgPool2d((2, 2)).call(ones);
                    Assert.Equal(typeof(Tensor), obj.GetType());
                    Assert.Equal(torch.ones(new long[] { 4, 2, 2, 2 }, device: device), obj);
                    Assert.Equal(device.type, obj.device_type);
                }
            }
        }

        [Fact]
        public void AvgPool2DBackwardTensor()
        {
            foreach (var device in TestUtils.AvailableDevices()) {
                var ones = torch.ones(new long[] { 4, 2, 2, 2 }, device: device);
                var kernelSize = new long[] { 2, 2 };
                var avg = torch.ones(new long[] { 4, 2, 1, 1 }, device: device);
                var res = torch.nn.functional.avg_pool2d_backward(avg, ones, kernelSize) * 4.0;
                Assert.Equal(device.type, res.device_type);

                var ones0000 = ones.cpu()[0, 0, 0, 0].ToSingle();
                var res0000 = res.cpu()[0, 0, 0, 0].ToSingle();
                Assert.Equal(ones0000, res0000);
                // This gets back to the original uniform input
                Assert.Equal(res, ones);
            }
        }


        [Fact]
        public void AvgPool3DBackwardTensor()
        {
            foreach (var device in TestUtils.AvailableDevices()) {
                var ones = torch.ones(new long[] { 4, 2, 2, 2, 2 }, device: device);
                var kernelSize = new long[] { 2, 2, 2 };
                var avg = torch.ones(new long[] { 4, 2, 1, 1, 1 }, device: device);
                var res = torch.nn.functional.avg_pool3d_backward(avg, ones, kernelSize) * 8.0;
                Assert.Equal(device.type, res.device_type);

                var ones0000 = ones.cpu()[0, 0, 0, 0, 0].ToSingle();
                var res0000 = res.cpu()[0, 0, 0, 0, 0].ToSingle();
                Assert.True(Math.Abs(ones0000 - res0000) < 0.00001);
                // This gets back to the original uniform input
                Assert.True(res.allclose(ones));
            }
        }

        [Fact]
        public void AvgPool3DBackwardTensorExplicitDivisor()
        {
            foreach (var device in TestUtils.AvailableDevices()) {
                var ones = torch.ones(new long[] { 4, 2, 2, 2, 2 }, device: device);
                var kernelSize = new long[] { 2, 2, 2 };
                var avg = torch.ones(new long[] { 4, 2, 1, 1, 1 }, device: device);
                var res = torch.nn.functional.avg_pool3d_backward(avg, ones, kernelSize, divisor_override: 6) * 6.0;

                var ones0000 = ones.cpu()[0, 0, 0, 0, 0].ToSingle();
                var res0000 = res.cpu()[0, 0, 0, 0, 0].ToSingle();
                Assert.True(Math.Abs(ones0000 - res0000) < 0.00001);
                // This gets back to the original uniform input
                Assert.True(res.allclose(ones));
            }
        }

        [Fact]
        public void MaxPool2DObjectInitialized()
        {
            foreach (var device in TestUtils.AvailableDevices()) {
                Tensor ones = torch.ones(new long[] { 2, 2, 2 }, device: device);
                {
                    var obj = max_pool2d(ones, new long[] { 2, 2 }, new long[] { 2, 2 });
                    Assert.Equal(typeof(Tensor), obj.GetType());
                    Assert.Equal(device.type, obj.device_type);
                }
                {
                    var obj = max_pool2d(ones, (2, 2), (2, 2));
                    Assert.Equal(typeof(Tensor), obj.GetType());
                    Assert.Equal(device.type, obj.device_type);
                }
                {
                    var obj = max_pool2d(ones, 2, 2);
                    Assert.Equal(typeof(Tensor), obj.GetType());
                    Assert.Equal(device.type, obj.device_type);
                }
                {
                    var obj = max_pool2d(ones, 2);
                    Assert.Equal(typeof(Tensor), obj.GetType());
                    Assert.Equal(device.type, obj.device_type);
                }
            }
        }

        [Fact]
        public void TestMaxPool1D_1()
        {
            foreach (var device in TestUtils.AvailableDevices()) {
                Tensor ones = torch.ones(new long[] { 16, 3, 4 }, device: device);
                using (var pool = MaxPool1d(2)) {
                    var pooled = pool.call(ones);
                    Assert.Equal(device.type, pooled.device_type);
                    var expShape = new long[] { 16, 3, 2 };
                    Assert.Equal(expShape, pooled.shape);
                    Assert.Equal(1, pooled[0, 0, 0].ToSingle());
                    Assert.Equal(1, pooled[0, 1, 0].ToSingle());

                    var (output, indices) = pool.forward_with_indices(ones);
                    Assert.Equal(device.type, output.device_type);
                    Assert.Equal(expShape, output.shape);
                    Assert.Equal(expShape, indices.shape);
                }
            }
        }

        [Fact]
        public void TestMaxPool1D_2()
        {
            foreach (var device in TestUtils.AvailableDevices()) {
                Tensor ones = torch.ones(new long[] { 16, 3, 4 }, device: device);
                using (var pool = MaxPool1d(2, 1)) {
                    var pooled = pool.call(ones);
                    Assert.Equal(device.type, pooled.device_type);
                    var expShape = new long[] { 16, 3, 3 };
                    Assert.Equal(expShape, pooled.shape);
                    Assert.Equal(1, pooled[0, 0, 0].ToSingle());
                    Assert.Equal(1, pooled[0, 1, 0].ToSingle());
                    Assert.Equal(1, pooled[0, 2, 0].ToSingle());
                }
            }
        }

        [Fact]
        public void TestMaxPool1D_3()
        {
            foreach (var device in TestUtils.AvailableDevices()) {
                Tensor ones = torch.ones(new long[] { 16, 32, 40 }, device: device);
                using (var pool = MaxPool1d(3, 1, 1, 2)) {
                    var pooled = pool.call(ones);
                    Assert.Equal(device.type, pooled.device_type);
                    var expShape = new long[] { 16, 32, 38 };
                    Assert.Equal(expShape, pooled.shape);
                    Assert.Equal(1, pooled[0, 0, 0].ToSingle());
                    Assert.Equal(1, pooled[0, 1, 0].ToSingle());
                    Assert.Equal(1, pooled[0, 2, 0].ToSingle());
                }
                using (var pool = MaxPool1d(3, 1, 1, 2, true)) {
                    var pooled = pool.call(ones);
                    var expShape = new long[] { 16, 32, 38 };
                    Assert.Equal(expShape, pooled.shape);
                    Assert.Equal(1, pooled[0, 0, 0].ToSingle());
                    Assert.Equal(1, pooled[0, 1, 0].ToSingle());
                    Assert.Equal(1, pooled[0, 2, 0].ToSingle());
                }
            }
        }

        [Fact]
        public void TestMaxPool2D_1()
        {
            foreach (var device in TestUtils.AvailableDevices()) {
                Tensor ones = torch.ones(new long[] { 16, 4, 4 }, device: device);
                using (var pool = MaxPool2d(2)) {
                    var pooled = pool.call(ones);
                    Assert.Equal(device.type, pooled.device_type);
                    var expShape = new long[] { 16, 2, 2 };
                    Assert.Equal(expShape, pooled.shape);
                    Assert.Equal(1, pooled[0, 0, 0].ToSingle());
                    Assert.Equal(1, pooled[0, 0, 1].ToSingle());
                    Assert.Equal(1, pooled[0, 1, 0].ToSingle());
                    Assert.Equal(1, pooled[0, 1, 1].ToSingle());

                    var witIdx = pool.forward_with_indices(ones);
                    Assert.Equal(expShape, witIdx.Values.shape);
                    Assert.Equal(expShape, witIdx.Indices.shape);
                }
                using (var pool = MaxPool2d((2, 2))) {
                    var pooled = pool.call(ones);
                    Assert.Equal(device.type, pooled.device_type);
                    var expShape = new long[] { 16, 2, 2 };
                    Assert.Equal(expShape, pooled.shape);
                    Assert.Equal(1, pooled[0, 0, 0].ToSingle());
                    Assert.Equal(1, pooled[0, 0, 1].ToSingle());
                    Assert.Equal(1, pooled[0, 1, 0].ToSingle());
                    Assert.Equal(1, pooled[0, 1, 1].ToSingle());

                    var (output, indices) = pool.forward_with_indices(ones);
                    Assert.Equal(expShape, output.shape);
                    Assert.Equal(expShape, indices.shape);
                }
            }
        }

        [Fact]
        public void TestMaxPool2D_2()
        {
            foreach (var device in TestUtils.AvailableDevices()) {
                Tensor ones = torch.ones(new long[] { 16, 4, 4 }, device: device);
                using (var pool = MaxPool2d(2, 1)) {
                    var pooled = pool.call(ones);
                    Assert.Equal(device.type, pooled.device_type);
                    Assert.Equal(new long[] { 16, 3, 3 }, pooled.shape);
                    Assert.Equal(1, pooled[0, 0, 0].ToSingle());
                    Assert.Equal(1, pooled[0, 0, 1].ToSingle());
                    Assert.Equal(1, pooled[0, 0, 2].ToSingle());
                    Assert.Equal(1, pooled[0, 1, 0].ToSingle());
                    Assert.Equal(1, pooled[0, 1, 1].ToSingle());
                    Assert.Equal(1, pooled[0, 1, 2].ToSingle());
                    Assert.Equal(1, pooled[0, 2, 0].ToSingle());
                    Assert.Equal(1, pooled[0, 2, 1].ToSingle());
                    Assert.Equal(1, pooled[0, 2, 2].ToSingle());
                }
                using (var pool = MaxPool2d((2, 2), (1, 1))) {
                    var pooled = pool.call(ones);
                    Assert.Equal(device.type, pooled.device_type);
                    Assert.Equal(new long[] { 16, 3, 3 }, pooled.shape);
                    Assert.Equal(1, pooled[0, 0, 0].ToSingle());
                    Assert.Equal(1, pooled[0, 0, 1].ToSingle());
                    Assert.Equal(1, pooled[0, 0, 2].ToSingle());
                    Assert.Equal(1, pooled[0, 1, 0].ToSingle());
                    Assert.Equal(1, pooled[0, 1, 1].ToSingle());
                    Assert.Equal(1, pooled[0, 1, 2].ToSingle());
                    Assert.Equal(1, pooled[0, 2, 0].ToSingle());
                    Assert.Equal(1, pooled[0, 2, 1].ToSingle());
                    Assert.Equal(1, pooled[0, 2, 2].ToSingle());
                }
            }
        }

        [Fact]
        public void TestMaxPool2D_3()
        {
            foreach (var device in TestUtils.AvailableDevices()) {
                Tensor ones = torch.ones(new long[] { 16, 32, 40 }, device: device);
                using (var pool = MaxPool2d(3, 1, 1, 2)) {
                    var pooled = pool.call(ones);
                    Assert.Equal(device.type, pooled.device_type);
                    var expShape = new long[] { 16, 30, 38 };
                    Assert.Equal(expShape, pooled.shape);
                    Assert.Equal(1, pooled[0, 0, 0].ToSingle());
                    Assert.Equal(1, pooled[0, 1, 0].ToSingle());
                    Assert.Equal(1, pooled[0, 2, 0].ToSingle());
                }
                using (var pool = MaxPool2d((3, 3), (1, 1), (1, 1), (2, 2))) {
                    var pooled = pool.call(ones);
                    Assert.Equal(device.type, pooled.device_type);
                    var expShape = new long[] { 16, 30, 38 };
                    Assert.Equal(expShape, pooled.shape);
                    Assert.Equal(1, pooled[0, 0, 0].ToSingle());
                    Assert.Equal(1, pooled[0, 1, 0].ToSingle());
                    Assert.Equal(1, pooled[0, 2, 0].ToSingle());
                }
                using (var pool = MaxPool2d(3, 1, 1, 2, true)) {
                    var pooled = pool.call(ones);
                    Assert.Equal(device.type, pooled.device_type);
                    var expShape = new long[] { 16, 30, 38 };
                    Assert.Equal(expShape, pooled.shape);
                    Assert.Equal(1, pooled[0, 0, 0].ToSingle());
                    Assert.Equal(1, pooled[0, 1, 0].ToSingle());
                    Assert.Equal(1, pooled[0, 2, 0].ToSingle());
                }
                using (var pool = MaxPool2d((3, 3), (1, 1), (1, 1), (2, 2), true)) {
                    var pooled = pool.call(ones);
                    Assert.Equal(device.type, pooled.device_type);
                    var expShape = new long[] { 16, 30, 38 };
                    Assert.Equal(expShape, pooled.shape);
                    Assert.Equal(1, pooled[0, 0, 0].ToSingle());
                    Assert.Equal(1, pooled[0, 1, 0].ToSingle());
                    Assert.Equal(1, pooled[0, 2, 0].ToSingle());
                }
            }
        }

        [Fact]
        public void TestMaxPool3D_1()
        {
            var expShape = new long[] { 16, 2, 2, 4 };
            foreach (var device in TestUtils.AvailableDevices()) {
                Tensor ones = torch.ones(new long[] { 16, 4, 4, 8 }, device: device);
                using (var pool = MaxPool3d(2)) {
                    var pooled = pool.call(ones);
                    Assert.Equal(device.type, pooled.device_type);
                    Assert.Equal(expShape, pooled.shape);
                    Assert.Equal(1, pooled[0, 0, 0, 0].ToSingle());
                    Assert.Equal(1, pooled[0, 0, 1, 0].ToSingle());
                    Assert.Equal(1, pooled[0, 1, 0, 0].ToSingle());
                    Assert.Equal(1, pooled[0, 1, 1, 0].ToSingle());

                    var witIdx = pool.forward_with_indices(ones);
                    Assert.Equal(expShape, witIdx.Values.shape);
                    Assert.Equal(expShape, witIdx.Indices.shape);
                }
                using (var pool = MaxPool3d((2, 2, 2))) {
                    var pooled = pool.call(ones);
                    Assert.Equal(device.type, pooled.device_type);
                    Assert.Equal(expShape, pooled.shape);
                    Assert.Equal(1, pooled[0, 0, 0, 0].ToSingle());
                    Assert.Equal(1, pooled[0, 0, 1, 0].ToSingle());
                    Assert.Equal(1, pooled[0, 1, 0, 0].ToSingle());
                    Assert.Equal(1, pooled[0, 1, 1, 0].ToSingle());

                    var (output, indices) = pool.forward_with_indices(ones);
                    Assert.Equal(expShape, output.shape);
                    Assert.Equal(expShape, indices.shape);
                }
            }
        }

        [Fact]
        public void TestMaxPool3D_2()
        {
            foreach (var device in TestUtils.AvailableDevices()) {
                Tensor ones = torch.ones(new long[] { 16, 4, 4, 8 }, device: device);
                using (var pool = MaxPool3d(2, 1)) {
                    var pooled = pool.call(ones);
                    Assert.Equal(device.type, pooled.device_type);
                    Assert.Equal(new long[] { 16, 3, 3, 7 }, pooled.shape);
                    Assert.Equal(1, pooled[0, 0, 0, 0].ToSingle());
                    Assert.Equal(1, pooled[0, 0, 0, 1].ToSingle());
                    Assert.Equal(1, pooled[0, 0, 0, 2].ToSingle());
                    Assert.Equal(1, pooled[0, 0, 1, 0].ToSingle());
                    Assert.Equal(1, pooled[0, 0, 1, 1].ToSingle());
                    Assert.Equal(1, pooled[0, 0, 1, 2].ToSingle());
                    Assert.Equal(1, pooled[0, 0, 2, 0].ToSingle());
                    Assert.Equal(1, pooled[0, 0, 2, 1].ToSingle());
                    Assert.Equal(1, pooled[0, 0, 2, 2].ToSingle());
                }
                using (var pool = MaxPool3d((2, 2, 2), (1, 1, 1))) {
                    var pooled = pool.call(ones);
                    Assert.Equal(device.type, pooled.device_type);
                    Assert.Equal(new long[] { 16, 3, 3, 7 }, pooled.shape);
                    Assert.Equal(1, pooled[0, 0, 0, 0].ToSingle());
                    Assert.Equal(1, pooled[0, 0, 0, 1].ToSingle());
                    Assert.Equal(1, pooled[0, 0, 0, 2].ToSingle());
                    Assert.Equal(1, pooled[0, 0, 1, 0].ToSingle());
                    Assert.Equal(1, pooled[0, 0, 1, 1].ToSingle());
                    Assert.Equal(1, pooled[0, 0, 1, 2].ToSingle());
                    Assert.Equal(1, pooled[0, 0, 2, 0].ToSingle());
                    Assert.Equal(1, pooled[0, 0, 2, 1].ToSingle());
                    Assert.Equal(1, pooled[0, 0, 2, 2].ToSingle());
                }
            }
        }

        [Fact]
        public void TestMaxPool3D_3()
        {
            var expShape = new long[] { 16, 30, 38, 38 };
            foreach (var device in TestUtils.AvailableDevices()) {
                Tensor ones = torch.ones(new long[] { 16, 32, 40, 40 }, device: device);
                using (var pool = MaxPool3d(3, 1, 1, 2)) {
                    var pooled = pool.call(ones);
                    Assert.Equal(device.type, pooled.device_type);
                    Assert.Equal(expShape, pooled.shape);
                    Assert.Equal(1, pooled[0, 0, 0, 0].ToSingle());
                    Assert.Equal(1, pooled[0, 0, 1, 0].ToSingle());
                    Assert.Equal(1, pooled[0, 0, 2, 0].ToSingle());
                }
                using (var pool = MaxPool3d(3, 1, 1, 2, true)) {
                    var pooled = pool.call(ones);
                    Assert.Equal(device.type, pooled.device_type);
                    Assert.Equal(expShape, pooled.shape);
                    Assert.Equal(1, pooled[0, 0, 0, 0].ToSingle());
                    Assert.Equal(1, pooled[0, 0, 1, 0].ToSingle());
                    Assert.Equal(1, pooled[0, 0, 2, 0].ToSingle());
                }
                using (var pool = MaxPool3d((3, 3, 3), (1, 1, 1), (1, 1, 1), (2, 2, 2))) {
                    var pooled = pool.call(ones);
                    Assert.Equal(device.type, pooled.device_type);
                    Assert.Equal(expShape, pooled.shape);
                    Assert.Equal(1, pooled[0, 0, 0, 0].ToSingle());
                    Assert.Equal(1, pooled[0, 0, 1, 0].ToSingle());
                    Assert.Equal(1, pooled[0, 0, 2, 0].ToSingle());
                }
                using (var pool = MaxPool3d((3, 3, 3), (1, 1, 1), (1, 1, 1), (2, 2, 2), true)) {
                    var pooled = pool.call(ones);
                    Assert.Equal(device.type, pooled.device_type);
                    Assert.Equal(expShape, pooled.shape);
                    Assert.Equal(1, pooled[0, 0, 0, 0].ToSingle());
                    Assert.Equal(1, pooled[0, 0, 1, 0].ToSingle());
                    Assert.Equal(1, pooled[0, 0, 2, 0].ToSingle());
                }
            }
        }

        [Fact]
        public void TestFractionalMaxPool2D_1()
        {
            foreach (var device in TestUtils.AvailableDevices()) {
                Tensor ones = torch.ones(new long[] { 16, 24, 24 }, device: device);
                using (var pool = FractionalMaxPool2d(2, 12)) {
                    var pooled = pool.call(ones);
                    Assert.Equal(device.type, pooled.device_type);
                    var expShape = new long[] { 16, 12, 12 };
                    Assert.Equal(expShape, pooled.shape);
                    Assert.Equal(1, pooled[0, 0, 0].ToSingle());
                    Assert.Equal(1, pooled[0, 0, 1].ToSingle());
                    Assert.Equal(1, pooled[0, 1, 0].ToSingle());
                    Assert.Equal(1, pooled[0, 1, 1].ToSingle());

                    var (output, indices) = pool.forward_with_indices(ones);
                    Assert.Equal(expShape, output.shape);
                    Assert.Equal(expShape, indices.shape);
                }
                using (var pool = FractionalMaxPool2d((2, 2), (12, 16))) {
                    var pooled = pool.call(ones);
                    Assert.Equal(device.type, pooled.device_type);
                    var expShape = new long[] { 16, 12, 16 };
                    Assert.Equal(expShape, pooled.shape);
                    Assert.Equal(1, pooled[0, 0, 0].ToSingle());
                    Assert.Equal(1, pooled[0, 0, 1].ToSingle());
                    Assert.Equal(1, pooled[0, 1, 0].ToSingle());
                    Assert.Equal(1, pooled[0, 1, 1].ToSingle());

                    var (output, indices) = pool.forward_with_indices(ones);
                    Assert.Equal(expShape, output.shape);
                    Assert.Equal(expShape, indices.shape);
                }
            }
        }

        [Fact]
        public void TestFractionalMaxPool2D_2()
        {
            foreach (var device in TestUtils.AvailableDevices()) {
                Tensor ones = torch.ones(new long[] { 16, 24, 24 }, device: device);
                using (var pool = FractionalMaxPool2d(2, output_ratio: 0.5)) {
                    var pooled = pool.call(ones);
                    Assert.Equal(device.type, pooled.device_type);
                    var expShape = new long[] { 16, 12, 12 };
                    Assert.Equal(expShape, pooled.shape);
                    Assert.Equal(1, pooled[0, 0, 0].ToSingle());
                    Assert.Equal(1, pooled[0, 0, 1].ToSingle());
                    Assert.Equal(1, pooled[0, 1, 0].ToSingle());
                    Assert.Equal(1, pooled[0, 1, 1].ToSingle());

                    var (output, indices) = pool.forward_with_indices(ones);
                    Assert.Equal(expShape, output.shape);
                    Assert.Equal(expShape, indices.shape);
                }
                using (var pool = FractionalMaxPool2d((2, 2), output_ratio: (0.5, 2.0 / 3.0))) {
                    var pooled = pool.call(ones);
                    Assert.Equal(device.type, pooled.device_type);
                    var expShape = new long[] { 16, 12, 16 };
                    Assert.Equal(expShape, pooled.shape);
                    Assert.Equal(1, pooled[0, 0, 0].ToSingle());
                    Assert.Equal(1, pooled[0, 0, 1].ToSingle());
                    Assert.Equal(1, pooled[0, 1, 0].ToSingle());
                    Assert.Equal(1, pooled[0, 1, 1].ToSingle());

                    var (output, indices) = pool.forward_with_indices(ones);
                    Assert.Equal(expShape, output.shape);
                    Assert.Equal(expShape, indices.shape);
                }
            }
        }

        [Fact]
        public void TestFractionalMaxPool3D_1()
        {
            foreach (var device in TestUtils.AvailableDevices()) {
                Tensor ones = torch.ones(new long[] { 16, 24, 24, 24 }, device: device);
                using (var pool = FractionalMaxPool3d(2, 12)) {
                    var pooled = pool.call(ones);
                    Assert.Equal(device.type, pooled.device_type);
                    var expShape = new long[] { 16, 12, 12, 12 };
                    Assert.Equal(expShape, pooled.shape);
                    Assert.Equal(1, pooled[0, 0, 0, 0].ToSingle());
                    Assert.Equal(1, pooled[0, 0, 1, 0].ToSingle());
                    Assert.Equal(1, pooled[0, 1, 0, 0].ToSingle());
                    Assert.Equal(1, pooled[0, 1, 1, 0].ToSingle());

                    var (output, indices) = pool.forward_with_indices(ones);
                    Assert.Equal(expShape, output.shape);
                    Assert.Equal(expShape, indices.shape);
                }
                using (var pool = FractionalMaxPool3d((2, 2, 2), (12, 16, 20))) {
                    var pooled = pool.call(ones);
                    Assert.Equal(device.type, pooled.device_type);
                    var expShape = new long[] { 16, 12, 16, 20 };
                    Assert.Equal(expShape, pooled.shape);
                    Assert.Equal(1, pooled[0, 0, 0, 0].ToSingle());
                    Assert.Equal(1, pooled[0, 0, 1, 0].ToSingle());
                    Assert.Equal(1, pooled[0, 1, 0, 0].ToSingle());
                    Assert.Equal(1, pooled[0, 1, 1, 0].ToSingle());

                    var (output, indices) = pool.forward_with_indices(ones);
                    Assert.Equal(expShape, output.shape);
                    Assert.Equal(expShape, indices.shape);
                }
            }
        }

        [Fact]
        public void TestFractionalMaxPool3D_2()
        {
            foreach (var device in TestUtils.AvailableDevices()) {
                Tensor ones = torch.ones(new long[] { 16, 3, 24, 24, 24 }, device: device);
                using (var pool = FractionalMaxPool3d(2, output_ratio: 0.5)) {
                    var pooled = pool.call(ones);
                    Assert.Equal(device.type, pooled.device_type);
                    var expShape = new long[] { 16, 3, 12, 12, 12 };
                    Assert.Equal(expShape, pooled.shape);
                    Assert.Equal(1, pooled[0, 0, 0, 0, 0].ToSingle());
                    Assert.Equal(1, pooled[0, 0, 1, 0, 0].ToSingle());
                    Assert.Equal(1, pooled[0, 1, 0, 0, 0].ToSingle());
                    Assert.Equal(1, pooled[0, 1, 1, 0, 0].ToSingle());

                    var (output, indices) = pool.forward_with_indices(ones);
                    Assert.Equal(expShape, output.shape);
                    Assert.Equal(expShape, indices.shape);
                }
                using (var pool = FractionalMaxPool3d((2, 2, 2), output_ratio: (0.5, 2.0 / 3.0, 5.0 / 6.0))) {

                    var pooled = pool.call(ones);
                    Assert.Equal(device.type, pooled.device_type);
                    var expShape = new long[] { 16, 3, 12, 16, 20 };
                    Assert.Equal(expShape, pooled.shape);
                    Assert.Equal(1, pooled[0, 0, 0, 0, 0].ToSingle());
                    Assert.Equal(1, pooled[0, 0, 1, 0, 0].ToSingle());
                    Assert.Equal(1, pooled[0, 1, 0, 0, 0].ToSingle());
                    Assert.Equal(1, pooled[0, 1, 1, 0, 0].ToSingle());

                    var (output, indices) = pool.forward_with_indices(ones);
                    Assert.Equal(expShape, output.shape);
                    Assert.Equal(expShape, indices.shape);
                }
            }
        }

        [Fact]
        public void TestMaxUnpool1D_1()
        {
            using var pool = MaxPool1d(2, 2);
            using var unpool = MaxUnpool1d(2, 2);

            var expShape = new long[] { 1, 1, 4 };

            foreach (var device in TestUtils.AvailableDevices()) {
                Tensor input = torch.tensor(new float[] { 1, 2, 3, 4, 5, 6, 7, 8 }, device: device).reshape(1, 1, 8);

                var (output, indices) = pool.forward_with_indices(input);
                Assert.Equal(device.type, output.device_type);
                Assert.Equal(expShape, output.shape);
                Assert.Equal(expShape, indices.shape);

                var result = unpool.call(output, indices);
                Tensor expected = torch.tensor(new float[] { 0, 2, 0, 4, 0, 6, 0, 8 }, device: device).reshape(1, 1, 8);
                Assert.Equal(device.type, result.device_type);
                Assert.Equal(input.shape, result.shape);
                Assert.Equal(expected, result);
            }
        }

        [Fact]
        public void TestMaxUnpool2D_1()
        {
            using var pool = MaxPool2d(2, 2);
            using var unpool = MaxUnpool2d(2, 2);

            var expShape = new long[] { 1, 1, 2, 2 };

            foreach (var device in TestUtils.AvailableDevices()) {
                Tensor input = torch.tensor(new float[] { 1, 2, 3, 4, 5, 6, 7, 8, 9, 10, 11, 12, 13, 14, 15, 16 }, device: device).reshape(1, 1, 4, 4);

                var (output, indices) = pool.forward_with_indices(input);
                Assert.Equal(device.type, output.device_type);
                Assert.Equal(expShape, output.shape);
                Assert.Equal(expShape, indices.shape);

                var result = unpool.call(output, indices);
                Tensor expected = torch.tensor(new float[] { 0, 0, 0, 0, 0, 6, 0, 8, 0, 0, 0, 0, 0, 14, 0, 16 }, device: device).reshape(1, 1, 4, 4);
                Assert.Equal(device.type, result.device_type);
                Assert.Equal(input.shape, result.shape);
                Assert.Equal(expected, result);
            }
        }

        [Fact]
        public void TestMaxUnpool2D_2()
        {
            using var pool = MaxPool2d(2, 2);
            using var unpool = MaxUnpool2d(2, 2);

            var expShape = new long[] { 1, 1, 2, 2 };

            foreach (var device in TestUtils.AvailableDevices()) {
                Tensor input = torch.tensor(new float[] { 1, 2, 3, 4, 5, 6, 7, 8, 9, 10, 11, 12, 13, 14, 15, 16, 17, 18, 19, 20 }, device: device).reshape(1, 1, 4, 5);

                var (output, indices) = pool.forward_with_indices(input);
                Assert.Equal(device.type, output.device_type);
                Assert.Equal(expShape, output.shape);
                Assert.Equal(expShape, indices.shape);

                var result = unpool.call(output, indices, output_size: input.shape);
                Tensor expected = torch.tensor(new float[] { 0, 0, 0, 0, 0, 0, 7, 0, 9, 0, 0, 0, 0, 0, 0, 0, 17, 0, 19, 0 }, device: device).reshape(1, 1, 4, 5);
                Assert.Equal(device.type, result.device_type);
                Assert.Equal(input.shape, result.shape);
                Assert.Equal(expected, result);
            }
        }

        [Fact]
        public void TestMaxUnpool3D_1()
        {
            using var pool = MaxPool3d(2, 2);
            using var unpool = MaxUnpool3d(2, 2);

            var expShape = new long[] { 1, 1, 1, 1, 2 };

            foreach (var device in TestUtils.AvailableDevices()) {
                Tensor input = torch.tensor(new float[] { 1, 2, 3, 4, 5, 6, 7, 8, 9, 10, 11, 12, 13, 14, 15, 16 }, device: device).reshape(1, 1, 2, 2, 4);

                var (output, indices) = pool.forward_with_indices(input);
                Assert.Equal(device.type, output.device_type);
                Assert.Equal(expShape, output.shape);
                Assert.Equal(expShape, indices.shape);

                var result = unpool.call(output, indices);
                Tensor expected = torch.tensor(new float[] { 0, 0, 0, 0, 0, 0, 0, 0, 0, 0, 0, 0, 0, 14, 0, 16 }, device: device).reshape(1, 1, 2, 2, 4);
                Assert.Equal(device.type, result.device_type);
                Assert.Equal(input.shape, result.shape);
                Assert.Equal(expected, result);
            }
        }

        [Fact]
        public void TestMaxUnpool3D_2()
        {
            using var pool = MaxPool3d(2, 2);
            using var unpool = MaxUnpool3d(2, 2);

            var expShape = new long[] { 1, 1, 1, 1, 2 };

            foreach (var device in TestUtils.AvailableDevices()) {
                Tensor input = torch.tensor(new float[] { 1, 2, 3, 4, 5, 6, 7, 8, 9, 10, 11, 12, 13, 14, 15, 16, 17, 18, 19, 20 }, device: device).reshape(1, 1, 2, 2, 5);

                var (output, indices) = pool.forward_with_indices(input);
                Assert.Equal(device.type, output.device_type);
                Assert.Equal(expShape, output.shape);
                Assert.Equal(expShape, indices.shape);

                var result = unpool.call(output, indices, output_size: input.shape);
                Tensor expected = torch.tensor(new float[] { 0, 0, 0, 0, 0, 0, 0, 0, 0, 0, 0, 0, 0, 0, 0, 0, 17, 0, 19, 0 }, device: device).reshape(1, 1, 2, 2, 5);
                Assert.Equal(device.type, result.device_type);
                Assert.Equal(input.shape, result.shape);
                Assert.Equal(expected, result);
            }
        }

        [Fact]
        public void TestAvgPool1D_1()
        {
            foreach (var device in TestUtils.AvailableDevices()) {
                Tensor ones = torch.ones(new long[] { 16, 3, 4 }, device: device);
                using (var pool = AvgPool1d(2)) {
                    var pooled = pool.call(ones);
                    Assert.Equal(device.type, pooled.device_type);
                    Assert.Equal(new long[] { 16, 3, 2 }, pooled.shape);
                    Assert.Equal(1, pooled[0, 0, 0].ToSingle());
                    Assert.Equal(1, pooled[0, 1, 0].ToSingle());
                }
            }
        }

        [Fact]
        public void TestAvgPool1D_2()
        {
            foreach (var device in TestUtils.AvailableDevices()) {
                Tensor ones = torch.ones(new long[] { 16, 3, 4 }, device: device);
                using (var pool = AvgPool1d(2, 1)) {
                    var pooled = pool.call(ones);
                    Assert.Equal(device.type, pooled.device_type);

                    Assert.Equal(new long[] { 16, 3, 3 }, pooled.shape);
                    Assert.Equal(1, pooled[0, 0, 0].ToSingle());
                    Assert.Equal(1, pooled[0, 1, 0].ToSingle());
                    Assert.Equal(1, pooled[0, 2, 0].ToSingle());
                }
            }
        }

        [Fact]
        public void TestAvgPool2D_1()
        {
            foreach (var device in TestUtils.AvailableDevices()) {
                Tensor ones = torch.ones(new long[] { 16, 4, 4 }, device: device);
                using (var pool = AvgPool2d(new long[] { 2, 2 })) {
                    var pooled = pool.call(ones);
                    Assert.Equal(device.type, pooled.device_type);
                    Assert.Equal(new long[] { 16, 2, 2 }, pooled.shape);
                    Assert.Equal(1, pooled[0, 0, 0].ToSingle());
                    Assert.Equal(1, pooled[0, 0, 1].ToSingle());
                    Assert.Equal(1, pooled[0, 1, 0].ToSingle());
                    Assert.Equal(1, pooled[0, 1, 1].ToSingle());
                }
            }
        }

        [Fact]
        public void TestAvgPool2D_2()
        {
            foreach (var device in TestUtils.AvailableDevices()) {
                Tensor ones = torch.ones(new long[] { 16, 4, 4 }, device: device);
                using (var pool = AvgPool2d(new long[] { 2, 2 }, new long[] { 1, 1 })) {
                    var pooled = pool.call(ones);
                    Assert.Equal(device.type, pooled.device_type);
                    Assert.Equal(new long[] { 16, 3, 3 }, pooled.shape);
                    Assert.Equal(1, pooled[0, 0, 0].ToSingle());
                    Assert.Equal(1, pooled[0, 0, 1].ToSingle());
                    Assert.Equal(1, pooled[0, 0, 2].ToSingle());
                    Assert.Equal(1, pooled[0, 1, 0].ToSingle());
                    Assert.Equal(1, pooled[0, 1, 1].ToSingle());
                    Assert.Equal(1, pooled[0, 1, 2].ToSingle());
                    Assert.Equal(1, pooled[0, 2, 0].ToSingle());
                    Assert.Equal(1, pooled[0, 2, 1].ToSingle());
                    Assert.Equal(1, pooled[0, 2, 2].ToSingle());
                }

                ones = torch.ones(new long[] { 16, 4, 4, 4 }, device: device);
                using (var pool = AvgPool2d(new long[] { 2, 2 }, new long[] { 1, 1 })) {
                    var pooled = pool.call(ones);
                    Assert.Equal(device.type, pooled.device_type);
                    Assert.Equal(new long[] { 16, 4, 3, 3 }, pooled.shape);
                    Assert.Equal(1, pooled[0, 0, 0, 0].ToSingle());
                    Assert.Equal(1, pooled[0, 0, 0, 1].ToSingle());
                    Assert.Equal(1, pooled[0, 0, 0, 2].ToSingle());
                    Assert.Equal(1, pooled[0, 0, 1, 0].ToSingle());
                    Assert.Equal(1, pooled[0, 0, 1, 1].ToSingle());
                    Assert.Equal(1, pooled[0, 0, 1, 2].ToSingle());
                    Assert.Equal(1, pooled[0, 0, 2, 0].ToSingle());
                    Assert.Equal(1, pooled[0, 0, 2, 1].ToSingle());
                    Assert.Equal(1, pooled[0, 0, 2, 2].ToSingle());
                }
            }
        }

        [Fact]
        public void TestAvgPool3D_1()
        {
            foreach (var device in TestUtils.AvailableDevices()) {
                Tensor ones = torch.ones(new long[] { 16, 4, 4, 8 }, device: device);
                using (var pool = AvgPool3d(new long[] { 2, 2, 2 })) {
                    var pooled = pool.call(ones);
                    Assert.Equal(device.type, pooled.device_type);
                    Assert.Equal(new long[] { 16, 2, 2, 4 }, pooled.shape);
                    Assert.Equal(1, pooled[0, 0, 0, 0].ToSingle());
                    Assert.Equal(1, pooled[0, 0, 1, 0].ToSingle());
                    Assert.Equal(1, pooled[0, 1, 0, 0].ToSingle());
                    Assert.Equal(1, pooled[0, 1, 1, 0].ToSingle());
                }
            }
        }

        [Fact]
        public void TestAvgPool3D_2()
        {
            foreach (var device in TestUtils.AvailableDevices()) {
                Tensor ones = torch.ones(new long[] { 16, 4, 4, 8 }, device: device);
                using (var pool = AvgPool3d(new long[] { 2, 2, 2 }, new long[] { 1, 1, 1 })) {
                    var pooled = pool.call(ones);
                    Assert.Equal(device.type, pooled.device_type);
                    Assert.Equal(new long[] { 16, 3, 3, 7 }, pooled.shape);
                    Assert.Equal(1, pooled[0, 0, 0, 0].ToSingle());
                    Assert.Equal(1, pooled[0, 0, 1, 0].ToSingle());
                    Assert.Equal(1, pooled[0, 0, 2, 0].ToSingle());
                    Assert.Equal(1, pooled[0, 1, 0, 0].ToSingle());
                    Assert.Equal(1, pooled[0, 1, 1, 0].ToSingle());
                    Assert.Equal(1, pooled[0, 1, 2, 0].ToSingle());
                    Assert.Equal(1, pooled[0, 2, 0, 0].ToSingle());
                    Assert.Equal(1, pooled[0, 2, 1, 0].ToSingle());
                    Assert.Equal(1, pooled[0, 2, 2, 0].ToSingle());
                }

                ones = torch.ones(new long[] { 16, 3, 4, 4, 8 }, device: device);
                using (var pool = AvgPool3d(new long[] { 2, 2, 2 }, new long[] { 1, 1, 1 })) {
                    var pooled = pool.call(ones);
                    Assert.Equal(device.type, pooled.device_type);
                    Assert.Equal(new long[] { 16, 3, 3, 3, 7 }, pooled.shape);
                    Assert.Equal(1, pooled[0, 0, 0, 0, 0].ToSingle());
                    Assert.Equal(1, pooled[0, 0, 0, 1, 0].ToSingle());
                    Assert.Equal(1, pooled[0, 0, 0, 2, 0].ToSingle());
                    Assert.Equal(1, pooled[0, 0, 1, 0, 0].ToSingle());
                    Assert.Equal(1, pooled[0, 0, 1, 1, 0].ToSingle());
                    Assert.Equal(1, pooled[0, 0, 1, 2, 0].ToSingle());
                    Assert.Equal(1, pooled[0, 0, 2, 0, 0].ToSingle());
                    Assert.Equal(1, pooled[0, 0, 2, 1, 0].ToSingle());
                    Assert.Equal(1, pooled[0, 0, 2, 2, 0].ToSingle());
                }
            }
        }

        static float sqrt2 = (float)Math.Sqrt(2.0); // Can't use MathF because of .NET FX 4.7

        [Fact]
        public void TestLPPool1D_1()
        {
            foreach (var device in TestUtils.AvailableDevices()) {
                Tensor ones = torch.ones(new long[] { 16, 3, 4 }, device: device);
                using (var pool = LPPool1d(2, 2)) {
                    var pooled = pool.call(ones);
                    Assert.Equal(device.type, pooled.device_type);
                    Assert.Equal(new long[] { 16, 3, 2 }, pooled.shape);
                    Assert.Equal(sqrt2, pooled[0, 0, 0].ToSingle());
                    Assert.Equal(sqrt2, pooled[0, 1, 0].ToSingle());
                }
            }
        }

        [Fact]
        public void TestLPPool1D_2()
        {
            foreach (var device in TestUtils.AvailableDevices()) {
                Tensor ones = torch.ones(new long[] { 16, 3, 4 }, device: device);
                using (var pool = LPPool1d(2, 2, 1)) {
                    var pooled = pool.call(ones);
                    Assert.Equal(device.type, pooled.device_type);
                    Assert.Equal(new long[] { 16, 3, 3 }, pooled.shape);
                    Assert.Equal(sqrt2, pooled[0, 0, 0].ToSingle());
                    Assert.Equal(sqrt2, pooled[0, 1, 0].ToSingle());
                    Assert.Equal(sqrt2, pooled[0, 2, 0].ToSingle());
                }
            }
        }

        [Fact]
        public void TestLPPool2D_1()
        {
            foreach (var device in TestUtils.AvailableDevices()) {
                Tensor ones = torch.ones(new long[] { 16, 4, 4 }, device: device);
                using (var pool = LPPool2d(2, new long[] { 2, 2 })) {
                    var pooled = pool.call(ones);
                    Assert.Equal(device.type, pooled.device_type);
                    Assert.Equal(new long[] { 16, 2, 2 }, pooled.shape);
                    Assert.Equal(2, pooled[0, 0, 0].ToSingle());
                    Assert.Equal(2, pooled[0, 0, 1].ToSingle());
                    Assert.Equal(2, pooled[0, 1, 0].ToSingle());
                    Assert.Equal(2, pooled[0, 1, 1].ToSingle());
                }
            }
        }

        [Fact]
        public void TestLPPool2D_2()
        {
            foreach (var device in TestUtils.AvailableDevices()) {
                Tensor ones = torch.ones(new long[] { 16, 4, 4 }, device: device);
                using (var pool = LPPool2d(2, new long[] { 2, 2 }, new long[] { 1, 1 })) {
                    var pooled = pool.call(ones);
                    Assert.Equal(device.type, pooled.device_type);
                    Assert.Equal(new long[] { 16, 3, 3 }, pooled.shape);
                    Assert.Equal(2, pooled[0, 0, 0].ToSingle());
                    Assert.Equal(2, pooled[0, 0, 1].ToSingle());
                    Assert.Equal(2, pooled[0, 0, 2].ToSingle());
                    Assert.Equal(2, pooled[0, 1, 0].ToSingle());
                    Assert.Equal(2, pooled[0, 1, 1].ToSingle());
                    Assert.Equal(2, pooled[0, 1, 2].ToSingle());
                    Assert.Equal(2, pooled[0, 2, 0].ToSingle());
                    Assert.Equal(2, pooled[0, 2, 1].ToSingle());
                    Assert.Equal(2, pooled[0, 2, 2].ToSingle());
                }

                ones = torch.ones(new long[] { 16, 4, 4, 4 }, device: device);
                using (var pool = LPPool2d(2, new long[] { 2, 2 }, new long[] { 1, 1 })) {
                    var pooled = pool.call(ones);
                    Assert.Equal(device.type, pooled.device_type);
                    Assert.Equal(new long[] { 16, 4, 3, 3 }, pooled.shape);
                    Assert.Equal(2, pooled[0, 0, 0, 0].ToSingle());
                    Assert.Equal(2, pooled[0, 0, 0, 1].ToSingle());
                    Assert.Equal(2, pooled[0, 0, 0, 2].ToSingle());
                    Assert.Equal(2, pooled[0, 0, 1, 0].ToSingle());
                    Assert.Equal(2, pooled[0, 0, 1, 1].ToSingle());
                    Assert.Equal(2, pooled[0, 0, 1, 2].ToSingle());
                    Assert.Equal(2, pooled[0, 0, 2, 0].ToSingle());
                    Assert.Equal(2, pooled[0, 0, 2, 1].ToSingle());
                    Assert.Equal(2, pooled[0, 0, 2, 2].ToSingle());
                }
            }
        }
        #endregion

        #region Normalization
        [Fact]
        public void TestBatchNorm1D()
        {
            foreach (var device in TestUtils.AvailableDevices()) {
                {
                    var ones = torch.ones(new long[] { 16, 3, 28 }, device: device);
                    using (var pool = BatchNorm1d(3, device: device)) {

                        var sd = pool.state_dict();
                        Assert.Equal(5, sd.Count);
                        var np = pool.named_parameters();
                        Assert.Equal(2, np.Count());
                        var nb = pool.named_buffers();
                        Assert.Equal(3, nb.Count());

                        var pooled = pool.call(ones);
                        Assert.Equal(device.type, pooled.device_type);
                        Assert.Equal(ones.shape, pooled.shape);
                        Assert.Throws<ArgumentException>(() => pool.call(torch.ones(new long[] { 16 }, device: device)));
                        Assert.Throws<ArgumentException>(() => pool.call(torch.ones(new long[] { 2, 2, 2, 2 }, device: device)));
                    }
                }
                {
                    var ones = torch.ones(new long[] { 1, 3, 28 }, device: device);
                    using (var pool = BatchNorm1d(3, device: device)) {
                        var pooled = pool.call(ones);
                        Assert.Equal(device.type, pooled.device_type);
                        Assert.Equal(ones.shape, pooled.shape);
                    }
                }
                {
                    var ones = torch.ones(new long[] { 16, 28 }, device: device);
                    using (var pool = BatchNorm1d(28, device: device)) {
                        var pooled = pool.call(ones);
                        Assert.Equal(device.type, pooled.device_type);
                        Assert.Equal(ones.shape, pooled.shape);
                    }
                }
            }
        }

        [Fact]
        public void TestBatchNorm1DWeightAndBias()
        {
            foreach (var device in TestUtils.AvailableDevices()) {
                var ones = torch.ones(new long[] { 16, 3, 28 }, device: device);

                using (var norm = BatchNorm1d(3, track_running_stats: false, device: device)) {

                    var w = norm.weight;
                    var b = norm.bias;

                    Assert.NotNull(w);
                    Assert.NotNull(b);

                    Assert.Equal(device.type, w.device_type);
                    Assert.Equal(device.type, b.device_type);

                    var pooled = norm.call(ones);
                    Assert.Equal(device.type, pooled.device_type);
                    Assert.Equal(ones.shape, pooled.shape);

                    Assert.Null(norm.running_mean);
                    Assert.Null(norm.running_var);

                    Assert.Equal(new long[] { 3 }, w.shape);
                    Assert.Equal(new long[] { 3 }, b.shape);
                }
            }
        }

        [Fact]
        public void TestBatchNorm1DRunningStats()
        {
            foreach (var device in TestUtils.AvailableDevices()) {
                var ones = torch.ones(new long[] { 16, 3, 28 }, device: device);

                using (var norm = BatchNorm1d(3, track_running_stats: true, device: device)) {
                    var pooled = norm.call(ones);
                    Assert.Equal(ones.shape, pooled.shape);
                    Assert.Equal(device.type, pooled.device_type);

                    var m = norm.running_mean;
                    var v = norm.running_var;

                    Assert.NotNull(m);
                    Assert.NotNull(v);

                    Assert.Equal(device.type, m.device_type);
                    Assert.Equal(device.type, v.device_type);

                    if (m is not null) Assert.Equal(new long[] { 3 }, m.shape);
                    if (v is not null) Assert.Equal(new long[] { 3 }, v.shape);
                }
            }
        }

        [Fact]
        public void TestBatchNorm2D()
        {
            foreach (var device in TestUtils.AvailableDevices()) {
                {
                    var ones = torch.ones(new long[] { 16, 3, 28, 28 }, device: device);
                    using (var pool = BatchNorm2d(3, device: device)) {
                        var pooled = pool.call(ones);
                        Assert.Equal(ones.shape, pooled.shape);
                        Assert.Throws<ArgumentException>(() => pool.call(torch.ones(new long[] { 16, 2, 2 }, device: device)));
                        Assert.Throws<ArgumentException>(() => pool.call(torch.ones(new long[] { 2, 2, 2, 2, 2 }, device: device)));
                    }
                }
                {
                    var ones = torch.ones(new long[] { 1, 3, 28, 28 }, device: device);
                    using (var pool = BatchNorm2d(3, device: device)) {
                        var pooled = pool.call(ones);
                        Assert.Equal(ones.shape, pooled.shape);
                    }
                }
            }
        }

        [Fact]
        public void TestBatchNorm2dWeightAndBias()
        {
            foreach (var device in TestUtils.AvailableDevices()) {
                var ones = torch.ones(new long[] { 16, 3, 28, 28 }, device: device);

                using (var norm = BatchNorm2d(3, track_running_stats: false, device: device)) {
                    var w = norm.weight;
                    var b = norm.bias;

                    Assert.NotNull(w);
                    Assert.NotNull(b);

                    Assert.Equal(device.type, w.device_type);
                    Assert.Equal(device.type, b.device_type);

                    var pooled = norm.call(ones);
                    Assert.Equal(device.type, pooled.device_type);
                    Assert.Equal(ones.shape, pooled.shape);

                    Assert.Null(norm.running_mean);
                    Assert.Null(norm.running_var);

                    Assert.Equal(new long[] { 3 }, w.shape);
                    Assert.Equal(new long[] { 3 }, b.shape);
                }
            }
        }

        [Fact]
        public void TestBatchNorm2dRunningStats()
        {
            foreach (var device in TestUtils.AvailableDevices()) {
                var ones = torch.ones(new long[] { 16, 3, 28, 28 }, device: device);

                using (var norm = BatchNorm2d(3, track_running_stats: true, device: device)) {
                    var pooled = norm.call(ones);
                    Assert.Equal(ones.shape, pooled.shape);
                    Assert.Equal(device.type, pooled.device_type);

                    var m = norm.running_mean;
                    var v = norm.running_var;

                    Assert.NotNull(m);
                    Assert.NotNull(v);

                    Assert.Equal(device.type, m.device_type);
                    Assert.Equal(device.type, v.device_type);

                    if (m is not null) Assert.Equal(new long[] { 3 }, m.shape);
                    if (v is not null) Assert.Equal(new long[] { 3 }, v.shape);
                }
            }
        }

        [Fact]
        public void TestBatchNorm3D()
        {
            foreach (var device in TestUtils.AvailableDevices()) {
                var ones = torch.ones(new long[] { 16, 3, 12, 28, 28 }, device: device);
                using (var pool = BatchNorm3d(3, device: device)) {
                    var pooled = pool.call(ones);
                    Assert.Equal(ones.shape, pooled.shape);
                    Assert.Throws<ArgumentException>(() => pool.call(torch.ones(new long[] { 16, 2, 2, 2 }, device: device)));
                    Assert.Throws<ArgumentException>(() => pool.call(torch.ones(new long[] { 2, 2, 2, 2, 2, 2 }, device: device)));
                }
            }
        }

        [Fact]
        public void TestBatchNorm3dWeightAndBias()
        {
            foreach (var device in TestUtils.AvailableDevices()) {
                var ones = torch.ones(new long[] { 16, 3, 12, 28, 28 }, device: device);

                using (var norm = BatchNorm3d(3, track_running_stats: false, device: device)) {
                    var w = norm.weight;
                    var b = norm.bias;

                    Assert.NotNull(w);
                    Assert.NotNull(b);

                    Assert.Equal(device.type, w.device_type);
                    Assert.Equal(device.type, b.device_type);

                    var pooled = norm.call(ones);
                    Assert.Equal(device.type, pooled.device_type);
                    Assert.Equal(ones.shape, pooled.shape);

                    Assert.Null(norm.running_mean);
                    Assert.Null(norm.running_var);

                    Assert.Equal(new long[] { 3 }, w.shape);
                    Assert.Equal(new long[] { 3 }, b.shape);
                }
            }
        }

        [Fact]
        public void TestBatchNorm3dRunningStats()
        {
            foreach (var device in TestUtils.AvailableDevices()) {
                var ones = torch.ones(new long[] { 16, 3, 12, 28, 28 }, device: device);

                using (var norm = BatchNorm3d(3, track_running_stats: true, device: device)) {
                    var pooled = norm.call(ones);
                    Assert.Equal(ones.shape, pooled.shape);
                    Assert.Equal(device.type, pooled.device_type);

                    var m = norm.running_mean;
                    var v = norm.running_var;

                    Assert.NotNull(m);
                    Assert.NotNull(v);

                    Assert.Equal(device.type, m.device_type);
                    Assert.Equal(device.type, v.device_type);

                    if (m is not null) Assert.Equal(new long[] { 3 }, m.shape);
                    if (v is not null) Assert.Equal(new long[] { 3 }, v.shape);
                }
            }
        }

        [Fact]
        public void TestInstanceNorm1D()
        {
            foreach (var device in TestUtils.AvailableDevices()) {
                var ones = torch.ones(new long[] { 16, 3, 28 }, device: device);
                {
                    using (var pool = InstanceNorm1d(3, device: device)) {
                        var pooled = pool.call(ones);
                        Assert.Null(pool.weight);
                        Assert.Null(pool.bias);
                        Assert.Null(pool.running_mean);
                        Assert.Null(pool.running_var);
                        Assert.Equal(ones.shape, pooled.shape);
                        Assert.Throws<ArgumentException>(() => pool.call(torch.ones(new long[] { 16 }, device: device)));
                        Assert.Throws<ArgumentException>(() => pool.call(torch.ones(new long[] { 2, 2, 2, 2 }, device: device)));
                    }
                }
                {
                    using (var pool = InstanceNorm1d(3, affine: true, device: device)) {
                        var pooled = pool.call(ones);
                        Assert.NotNull(pool.weight);
                        Assert.NotNull(pool.bias);
                        Assert.Null(pool.running_mean);
                        Assert.Null(pool.running_var);
                        Assert.Equal(ones.shape, pooled.shape);
                        Assert.Throws<ArgumentException>(() => pool.call(torch.ones(new long[] { 16 }, device: device)));
                        Assert.Throws<ArgumentException>(() => pool.call(torch.ones(new long[] { 2, 2, 2, 2 }, device: device)));
                    }
                }
                {
                    using (var pool = InstanceNorm1d(3, track_running_stats: true, device: device)) {
                        var pooled = pool.call(ones);
                        Assert.Null(pool.weight);
                        Assert.Null(pool.bias);
                        Assert.NotNull(pool.running_mean);
                        Assert.NotNull(pool.running_var);
                        Assert.Equal(ones.shape, pooled.shape);
                        Assert.Throws<ArgumentException>(() => pool.call(torch.ones(new long[] { 16 }, device: device)));
                        Assert.Throws<ArgumentException>(() => pool.call(torch.ones(new long[] { 2, 2, 2, 2 }, device: device)));
                    }
                }
                {
                    using (var pool = InstanceNorm1d(3, affine: true, track_running_stats: true, device: device)) {
                        var pooled = pool.call(ones);
                        Assert.NotNull(pool.weight);
                        Assert.NotNull(pool.bias);
                        Assert.NotNull(pool.running_mean);
                        Assert.NotNull(pool.running_var);
                        Assert.Equal(ones.shape, pooled.shape);
                        Assert.Throws<ArgumentException>(() => pool.call(torch.ones(new long[] { 16 }, device: device)));
                        Assert.Throws<ArgumentException>(() => pool.call(torch.ones(new long[] { 2, 2, 2, 2 }, device: device)));
                    }
                }
            }
        }

        [Fact]
        public void TestInstanceNorm1dWeightAndBias()
        {
            foreach (var device in TestUtils.AvailableDevices()) {
                var ones = torch.ones(new long[] { 16, 3, 28 }, device: device);

                using (var norm = InstanceNorm1d(3, affine:true, track_running_stats: false, device: device)) {
                    var w = norm.weight;
                    var b = norm.bias;

                    Assert.NotNull(w);
                    Assert.NotNull(b);

                    Assert.Equal(device.type, w.device_type);
                    Assert.Equal(device.type, b.device_type);

                    var pooled = norm.call(ones);
                    Assert.Equal(device.type, pooled.device_type);
                    Assert.Equal(ones.shape, pooled.shape);

                    Assert.Null(norm.running_mean);
                    Assert.Null(norm.running_var);

                    Assert.Equal(new long[] { 3 }, w.shape);
                    Assert.Equal(new long[] { 3 }, b.shape);
                }
            }
        }

        [Fact]
        public void TestInstanceNorm2D()
        {
            foreach (var device in TestUtils.AvailableDevices()) {
                var ones = torch.ones(new long[] { 16, 3, 28, 28 }, device: device);
                {
                    using (var pool = InstanceNorm2d(3, device: device)) {
                        var pooled = pool.call(ones);
                        Assert.Equal(device.type, pooled.device_type);
                        Assert.Null(pool.weight);
                        Assert.Null(pool.bias);
                        Assert.Null(pool.running_mean);
                        Assert.Null(pool.running_var);
                        Assert.Equal(ones.shape, pooled.shape);
                        Assert.Throws<ArgumentException>(() => pool.call(torch.ones(new long[] { 16, 2 }, device: device)));
                        Assert.Throws<ArgumentException>(() => pool.call(torch.ones(new long[] { 2, 2, 2, 2, 2 }, device: device)));
                    }
                }
                {
                    using (var pool = InstanceNorm2d(3, affine: true, device: device)) {
                        var pooled = pool.call(ones);
                        Assert.Equal(device.type, pooled.device_type);
                        Assert.NotNull(pool.weight);
                        Assert.NotNull(pool.bias);
                        Assert.Null(pool.running_mean);
                        Assert.Null(pool.running_var);
                        Assert.Equal(ones.shape, pooled.shape);
                        Assert.Throws<ArgumentException>(() => pool.call(torch.ones(new long[] { 16, 2, 2 }, device: device)));
                        Assert.Throws<ArgumentException>(() => pool.call(torch.ones(new long[] { 2, 2, 2, 2, 2 }, device: device)));
                    }
                }
                {
                    using (var pool = InstanceNorm2d(3, track_running_stats: true, device: device)) {
                        var pooled = pool.call(ones);
                        Assert.Equal(device.type, pooled.device_type);
                        Assert.Null(pool.weight);
                        Assert.Null(pool.bias);
                        Assert.NotNull(pool.running_mean);
                        Assert.NotNull(pool.running_var);
                        Assert.Equal(ones.shape, pooled.shape);
                        Assert.Throws<ArgumentException>(() => pool.call(torch.ones(new long[] { 16, 2, 2 }, device: device)));
                        Assert.Throws<ArgumentException>(() => pool.call(torch.ones(new long[] { 2, 2, 2, 2, 2 }, device: device)));
                    }
                }
                {
                    using (var pool = InstanceNorm2d(3, affine: true, track_running_stats: true, device: device)) {
                        var pooled = pool.call(ones);
                        Assert.Equal(device.type, pooled.device_type);
                        Assert.NotNull(pool.weight);
                        Assert.NotNull(pool.bias);
                        Assert.NotNull(pool.running_mean);
                        Assert.NotNull(pool.running_var);
                        Assert.Equal(ones.shape, pooled.shape);
                        Assert.Throws<ArgumentException>(() => pool.call(torch.ones(new long[] { 16, 2, 2 }, device: device)));
                        Assert.Throws<ArgumentException>(() => pool.call(torch.ones(new long[] { 2, 2, 2, 2, 2 }, device: device)));
                    }
                }
            }
        }

        [Fact]
        public void TestInstanceNorm2dWeightAndBias()
        {
            foreach (var device in TestUtils.AvailableDevices()) {
                var ones = torch.ones(new long[] { 16, 3, 28, 28 }, device: device);

                using (var norm = InstanceNorm2d(3, affine:true, track_running_stats: false, device: device)) {
                    var w = norm.weight;
                    var b = norm.bias;

                    Assert.NotNull(w);
                    Assert.NotNull(b);

                    Assert.Equal(device.type, w.device_type);
                    Assert.Equal(device.type, b.device_type);

                    var pooled = norm.call(ones);
                    Assert.Equal(device.type, pooled.device_type);
                    Assert.Equal(ones.shape, pooled.shape);

                    Assert.Null(norm.running_mean);
                    Assert.Null(norm.running_var);

                    Assert.Equal(new long[] { 3 }, w.shape);
                    Assert.Equal(new long[] { 3 }, b.shape);
                }
            }
        }

        [Fact]
        public void TestInstanceNorm3D()
        {
            foreach (var device in TestUtils.AvailableDevices()) {
                var ones = torch.ones(new long[] { 16, 3, 12, 28, 28 }, device: device);
                {
                    using (var pool = InstanceNorm3d(3, device: device)) {
                        var pooled = pool.call(ones);
                        Assert.Equal(device.type, pooled.device_type);
                        Assert.Null(pool.weight);
                        Assert.Null(pool.bias);
                        Assert.Null(pool.running_mean);
                        Assert.Null(pool.running_var);
                        Assert.Equal(ones.shape, pooled.shape);
                        Assert.Throws<ArgumentException>(() => pool.call(torch.ones(new long[] { 16, 2, 2 }, device: device)));
                        Assert.Throws<ArgumentException>(() => pool.call(torch.ones(new long[] { 2, 2, 2, 2, 2, 2 }, device: device)));
                    }
                }
                {
                    using (var pool = InstanceNorm3d(3, affine: true, device: device)) {
                        var pooled = pool.call(ones);
                        Assert.Equal(device.type, pooled.device_type);
                        Assert.NotNull(pool.weight);
                        Assert.NotNull(pool.bias);
                        Assert.Null(pool.running_mean);
                        Assert.Null(pool.running_var);
                        Assert.Equal(ones.shape, pooled.shape);
                        Assert.Throws<ArgumentException>(() => pool.call(torch.ones(new long[] { 16, 2, 2, 2 }, device: device)));
                        Assert.Throws<ArgumentException>(() => pool.call(torch.ones(new long[] { 2, 2, 2, 2, 2, 2 }, device: device)));
                    }
                }
                {
                    using (var pool = InstanceNorm3d(3, track_running_stats: true, device: device)) {
                        var pooled = pool.call(ones);
                        Assert.Equal(device.type, pooled.device_type);
                        Assert.Null(pool.weight);
                        Assert.Null(pool.bias);
                        Assert.NotNull(pool.running_mean);
                        Assert.NotNull(pool.running_var);
                        Assert.Equal(ones.shape, pooled.shape);
                        Assert.Throws<ArgumentException>(() => pool.call(torch.ones(new long[] { 16, 2, 2, 2 }, device: device)));
                        Assert.Throws<ArgumentException>(() => pool.call(torch.ones(new long[] { 2, 2, 2, 2, 2, 2 }, device: device)));
                    }
                }
                {
                    using (var pool = InstanceNorm3d(3, affine: true, track_running_stats: true, device: device)) {
                        var pooled = pool.call(ones);
                        Assert.Equal(device.type, pooled.device_type);
                        Assert.NotNull(pool.weight);
                        Assert.NotNull(pool.bias);
                        Assert.NotNull(pool.running_mean);
                        Assert.NotNull(pool.running_var);
                        Assert.Equal(ones.shape, pooled.shape);
                        Assert.Throws<ArgumentException>(() => pool.call(torch.ones(new long[] { 16, 2, 2, 2 }, device: device)));
                        Assert.Throws<ArgumentException>(() => pool.call(torch.ones(new long[] { 2, 2, 2, 2, 2, 2 }, device: device)));
                    }
                }
            }
        }

        [Fact]
        public void TestInstanceNorm3dWeightAndBias()
        {
            foreach (var device in TestUtils.AvailableDevices()) {
                var ones = torch.ones(new long[] { 16, 3, 28, 28, 28 }, device: device);

                using (var norm = InstanceNorm3d(3, affine:true, track_running_stats: false, device: device)) {
                    var w = norm.weight;
                    var b = norm.bias;

                    Assert.NotNull(w);
                    Assert.NotNull(b);

                    Assert.Equal(device.type, w.device_type);
                    Assert.Equal(device.type, b.device_type);

                    var pooled = norm.call(ones);
                    Assert.Equal(device.type, pooled.device_type);
                    Assert.Equal(ones.shape, pooled.shape);

                    Assert.Null(norm.running_mean);
                    Assert.Null(norm.running_var);

                    Assert.Equal(new long[] { 3 }, w.shape);
                    Assert.Equal(new long[] { 3 }, b.shape);
                }
            }
        }

        [Fact]
        public void TestLayerNorm()
        {
            foreach (var device in TestUtils.AvailableDevices()) {
                var ones = torch.ones(new long[] { 16, 3, 12, 28, 28 }, device: device);
                using (var pool = LayerNorm(new long[] { 12, 28, 28 }, device: device)) {
                    var pooled = pool.call(ones);
                    Assert.Equal(device.type, pooled.device_type);
                    Assert.Equal(ones.shape, pooled.shape);
                }
            }
            if (torch.cuda.is_available()) {
                using var pool = LayerNorm(new long[] { 12, 28, 28 }, device: torch.CPU);

                using var pool1 = pool.to(torch.CUDA);
                Assert.Equal(DeviceType.CUDA, pool1.weight.device_type);
            }
        }

        [Fact]
        public void TestLocalResponseNorm()
        {
            foreach (var device in TestUtils.AvailableDevices()) {
                var ones = torch.ones(new long[] { 16, 3, 12, 28, 28 }, device: device);
                using (var pool = LocalResponseNorm(2)) {
                    var pooled = pool.call(ones);
                    Assert.Equal(device.type, pooled.device_type);
                    Assert.Equal(ones.shape, pooled.shape);
                    Assert.Throws<ArgumentException>(() => pool.call(torch.ones(new long[] { 2, 2 })));
                }
            }
        }

        [Fact]
        public void TestGroupNorm()
        {
            foreach (var device in TestUtils.AvailableDevices()) {
                var ones = torch.ones(new long[] { 20, 6, 10, 10 }, device: device);
                using (var pool = GroupNorm(3, 6, device: device)) {
                    var pooled = pool.call(ones);
                    Assert.Equal(device.type, pooled.device_type);
                    Assert.Equal(ones.shape, pooled.shape);
                    Assert.Throws<ArgumentException>(() => pool.call(torch.ones(new long[] { 2, 2 })));
                }
            }
        }

        private Tensor NormalizeTensor(Tensor x, long[] dim, double eps = 1e-5)
        {
            var x_mean = torch.mean(x, dimensions: dim, keepdim: true);
            var x_var = torch.var(x, unbiased: false, dimensions: dim, keepdim: true);
            return NormalizeTensor(x, x_mean, x_var, eps);
        }

        private Tensor NormalizeTensor(Tensor x, Tensor x_mean, Tensor x_var, double eps = 1e-5)
        {
            return (x - x_mean) / torch.sqrt(eps + x_var);
        }

        [Fact]
        public void TestBatchNormFunc()
        {
            foreach (var device in TestUtils.AvailableDevices()) {
                var x = torch.randn(3, 2, 4, device: device);
                var running_mean = torch.randn(2, device: device);
                var running_var = torch.square(torch.randn(2, device: device));
                var y = torch.nn.functional.batch_norm(x, running_mean, running_var);
                var z = NormalizeTensor(x, torch.unsqueeze(running_mean, 1), torch.unsqueeze(running_var, 1));
                Assert.InRange(torch.mean(torch.square(z - y)).item<float>(), 0, 1e-5);

                var weight = torch.randn(2, device: device);
                var bias = torch.randn(2, device: device);
                y = torch.nn.functional.batch_norm(x, running_mean, running_var, weight, bias);
                z = torch.unsqueeze(weight, 1) * z + torch.unsqueeze(bias, 1);
                Assert.InRange(torch.mean(torch.square(z - y)).item<float>(), 0, 1e-5);

                y = torch.nn.functional.batch_norm(x, running_mean, running_var, weight, bias, training: true);
                Assert.Equal(x.shape, y.shape);
                Assert.Equal(x.device_type, y.device_type);
                Assert.Equal(x.device_type, z.device_type);
            }
        }

        [Fact]
        public void TestGroupNormFunc()
        {
            foreach (var device in TestUtils.AvailableDevices()) {
                var x = torch.randn(3, 12, 5, device: device);
                var y = torch.nn.functional.group_norm(x, 4);
                y = y[TensorIndex.Colon, TensorIndex.Slice(3, 6)];
                var z = NormalizeTensor(x[TensorIndex.Colon, TensorIndex.Slice(3, 6)], new long[] { 1, 2 });
                Assert.InRange(torch.mean(torch.square(z - y)).item<float>(), 0, 1e-5);

                var weight = torch.randn(12, device: device);
                var bias = torch.randn(12, device: device);
                y = torch.nn.functional.group_norm(x, 4, weight, bias);
                y = y[TensorIndex.Colon, TensorIndex.Slice(3, 6)];
                z = weight[TensorIndex.Slice(3, 6), TensorIndex.None] * z + bias[TensorIndex.Slice(3, 6), TensorIndex.None];
                Assert.InRange(torch.mean(torch.square(z - y)).item<float>(), 0, 1e-5);
                Assert.Equal(x.device_type, y.device_type);
                Assert.Equal(x.device_type, z.device_type);
            }
        }

        [Fact]
        public void TestInstanceNormFunc()
        {
            foreach (var device in TestUtils.AvailableDevices()) {
                var x = torch.randn(3, 2, 5, device: device);
                var y = torch.nn.functional.instance_norm(x);
                var z = NormalizeTensor(x, new long[] { 2 });
                Assert.InRange(torch.mean(torch.square(z - y)).item<float>(), 0, 1e-5);

                var running_mean = torch.randn(2, device: device);
                var running_var = torch.square(torch.randn(2, device: device));
                y = torch.nn.functional.instance_norm(x, running_mean, running_var);
                Assert.InRange(torch.mean(torch.square(z - y)).item<float>(), 0, 1e-5);

                var weight = torch.randn(2, device: device);
                var bias = torch.randn(2, device: device);
                y = torch.nn.functional.instance_norm(x, running_mean, running_var, weight, bias);
                z = torch.unsqueeze(weight, 1) * z + torch.unsqueeze(bias, 1);
                Assert.InRange(torch.mean(torch.square(z - y)).item<float>(), 0, 1e-5);
                Assert.Equal(x.device_type, y.device_type);
                Assert.Equal(x.device_type, z.device_type);
            }
        }

        [Fact]
        public void TestLayerNormFunc()
        {
            foreach (var device in TestUtils.AvailableDevices()) {
                var x = torch.randn(3, 5, 12, device: device);
                var y = torch.nn.functional.layer_norm(x, new long[] { 12 });
                var z = NormalizeTensor(x, new long[] { 2 });
                Assert.InRange(torch.mean(torch.square(z - y)).item<float>(), 0, 1e-5);

                var weight = torch.randn(12, device: device);
                var bias = torch.randn(12, device: device);
                y = torch.nn.functional.layer_norm(x, new long[] { 12 }, weight, bias);
                z = weight * z + bias;
                Assert.InRange(torch.mean(torch.square(z - y)).item<float>(), 0, 1e-5);
                Assert.Equal(x.device_type, y.device_type);
                Assert.Equal(x.device_type, z.device_type);
            }
        }

        [Fact]
        public void TestLocalResponseNormFunc()
        {
            foreach (var device in TestUtils.AvailableDevices()) {
                var x = torch.randn(3, 6, 4, device: device);
                var y = torch.nn.functional.local_response_norm(x, 5, alpha: 0.5);
                y = y[TensorIndex.Colon, 3];
                var z = x[TensorIndex.Colon, 3] * torch.pow(torch.square(x[TensorIndex.Colon, TensorIndex.Slice(1, 6)]).sum(dim: 1) * 0.5 / 5 + 1, torch.tensor(-0.75f));
                Assert.InRange(torch.mean(torch.square(z - y)).item<float>(), 0, 1e-5);
                Assert.Equal(x.device_type, y.device_type);
                Assert.Equal(x.device_type, z.device_type);
            }
        }
        #endregion

        #region Embedding, Encoding, Transformer
        [Fact]
        public void TestEmbeddingDefaults()
        {
            var ones = torch.ones(new long[] { 16 }, torch.int32);
            using (var emb = Embedding(1000, 12)) {
                var output = emb.call(ones);
                Assert.Equal(new long[] { 16, 12 }, output.shape);
            }
        }

        [Fact]
        public void TestEmbeddingWithMaxNorm()
        {
            var ones = torch.ones(new long[] { 16 }, torch.int32);
            using (var emb = Embedding(1000, 128, max_norm: 1.5)) {
                var output = emb.call(ones);
                Assert.Equal(new long[] { 16, 128 }, output.shape);
            }
        }

        [Fact]
        public void TestEmbeddingSetWeights()
        {
            var ones = torch.ones(new long[] { 16 }, torch.int32);
            using (var emb = Embedding(1000, 12)) {
                var weights = torch.randn(new long[] { 1000, 12 });

                emb.weight = weights.clone().AsParameter();

                Assert.Equal(emb.weight.shape.Length, weights.shape.Length);
                Assert.Equal(emb.weight.shape[0], weights.shape[0]);
                Assert.Equal(emb.weight.shape[1], weights.shape[1]);
            }
        }

        [Fact]
        public void TestEmbeddingFromPretrained()
        {
            var ones = torch.ones(new long[] { 16 }, torch.int32);
            var weights = torch.randn(new long[] { 1000, 12 });

            using (var emb = Embedding_from_pretrained(weights)) {
                Assert.Equal(emb.weight!.shape.Length, weights.shape.Length);
                Assert.Equal(emb.weight!.shape[0], weights.shape[0]);
                Assert.Equal(emb.weight!.shape[1], weights.shape[1]);
            }
        }

        [Fact]
        public void TestEmbeddingBagDefaults()
        {
            var ones = torch.ones(new long[] { 16, 12 }, torch.int64);
            using (var emb = EmbeddingBag(1000, 12)) {
                var output = emb.call(ones);
                Assert.Equal(new long[] { 16, 12 }, output.shape);
            }
        }

        [Fact]
        public void TestEmbeddingBagWithMaxNormAndSum()
        {
            var ones = torch.ones(new long[] { 16, 12 }, torch.int64);
            using (var emb = EmbeddingBag(1000, 128, max_norm: 1.5, mode: EmbeddingBagMode.Sum)) {
                var output = emb.call(ones);
                Assert.Equal(new long[] { 16, 128 }, output.shape);
            }
        }

        [Fact]
        public void TestEmbeddingBagWithOffsets()
        {
            var ones = torch.ones(new long[] { 16 }, torch.int32);
            var offsets = torch.tensor(new int[] { 0, 8 });
            using (var emb = EmbeddingBag(1000, 128, max_norm: 1.5, mode: EmbeddingBagMode.Sum)) {
                var output = emb.call(ones, offsets);
                Assert.Equal(new long[] { offsets.shape[0], 128 }, output.shape);
            }
        }

        [Fact]
        public void TestEmbeddingBagSetWeights()
        {
            var ones = torch.ones(new long[] { 16 }, torch.int32);
            using (var emb = EmbeddingBag(1000, 12)) {
                var weights = torch.randn(new long[] { 1000, 12 });
                emb.weight = weights.clone().AsParameter();

                Assert.Equal(emb.weight.shape.Length, weights.shape.Length);
                Assert.Equal(emb.weight.shape[0], weights.shape[0]);
                Assert.Equal(emb.weight.shape[1], weights.shape[1]);
            }
        }

        [Fact]
        public void TestEmbeddingBagFromPretrained()
        {
            var ones = torch.ones(new long[] { 16 }, torch.int32);
            var weights = torch.randn(new long[] { 1000, 12 });

            using (var emb = EmbeddingBag_from_pretrained(weights)) {
                Assert.Equal(emb.weight!.shape.Length, weights.shape.Length);
                Assert.Equal(emb.weight!.shape[0], weights.shape[0]);
                Assert.Equal(emb.weight!.shape[1], weights.shape[1]);
            }
        }

        [Fact]
        public void TestOneHotEncoding1()
        {
            var ones = torch.tensor(new long[] { 1, 2, 0, 0, 3, 4, 2, 2 });
            var env = one_hot(ones, 5);
            var values = env.data<long>().ToArray();
            Assert.Equal(ones.shape[0], env.shape[0]);
            Assert.Equal(5, env.shape[1]);
        }

        [Fact]
        public void TestOneHotEncoding2()
        {
            var ones = torch.tensor(new long[] { 1, 2, 0, 5, 3, 4, 2, 2 });
            var env = one_hot(ones);
            var values = env.data<long>().ToArray();
            Assert.Equal(ones.shape[0], env.shape[0]);
            Assert.Equal(6, env.shape[1]);
        }

        [Fact]
        public void TestScaledDotProduct()
        {
            var query = torch.ones(32, 8, 128, 64) * 0.25;
            var key = torch.ones(32, 8, 128, 64) * 0.5;
            var value = torch.ones(32, 8, 128, 64) * 0.125;
            var x = torch.nn.functional.scaled_dot_product_attention(query, key, value);
            Assert.Equal(query.shape, x.shape);
            Assert.Equal(value, x);
        }

        [Fact]
        public void TestScaledDotProductWithMask()
        {
            var query = torch.ones(32, 8, 128, 64) * 0.25;
            var key = torch.ones(32, 8, 128, 64) * 0.5;
            var value = torch.ones(32, 8, 128, 64) * 0.125;
            var mask = torch.ones(32, 8, 128, 128) * 0.05;

            var x = torch.nn.functional.scaled_dot_product_attention(query, key, value, attn_mask: mask);
            Assert.Equal(query.shape, x.shape);
            Assert.Equal(value, x);

            Assert.Throws<ArgumentException>(() => torch.nn.functional.scaled_dot_product_attention(query, key, value, attn_mask: mask, is_casual: true));
        }

        [Fact]
        public void TestTransformer()
        {
            // Transformers are very memory-intensive. It is useful to avoid using the defaults here.
            using (var transformer_model = Transformer(d_model: 64, nhead: 2, num_encoder_layers: 2, dim_feedforward: 128)) {
                var src = torch.rand(new long[] { 10, 16, 64 });
                var tgt = torch.rand(new long[] { 20, 16, 64 });
                var output = transformer_model.call(src, tgt);
                Assert.Equal(tgt.shape, output.shape);
            }
        }

        [Fact]
        public void TestTransformerWithMasks()
        {
            // Transformers are very memory-intensive. It is useful to avoid using the defaults here.
            using (var transformer_model = Transformer(d_model: 64, nhead: 2, num_encoder_layers: 2, dim_feedforward: 128)) {
                var src = torch.rand(new long[] { 10, 16, 64 });
                var tgt = torch.rand(new long[] { 20, 16, 64 });
                var src_mask = torch.rand(new long[] { 10, 10 });
                var tgt_mask = torch.rand(new long[] { 20, 20 });
                var output = transformer_model.call(src, tgt, src_mask: src_mask, tgt_mask: tgt_mask);
                Assert.Equal(tgt.shape, output.shape);
            }
        }

        [Fact]
        public void TestTransformerEncoderLayer()
        {
            // Transformers are very memory-intensive. It is useful to avoid using the defaults here.
            using (var encoder_layer = TransformerEncoderLayer(d_model: 64, nhead: 2, dim_feedforward: 128)) {
                var src = torch.rand(new long[] { 10, 16, 64 });
                var output = encoder_layer.call(src);
                Assert.Equal(src.shape, output.shape);
            }
        }

        [Fact]
        public void TestTransformerEncoderLayerWithMasks()
        {
            // Transformers are very memory-intensive. It is useful to avoid using the defaults here.
            using (var encoder_layer = TransformerEncoderLayer(d_model: 64, nhead: 2, dim_feedforward: 128)) {
                var src = torch.rand(new long[] { 10, 16, 64 });
                var src_mask = torch.rand(new long[] { 10, 10 });
                var output = encoder_layer.call(src, src_mask: src_mask);
                Assert.Equal(src.shape, output.shape);
            }
        }

        [Fact]
        public void TestTransformerEncoder()
        {
            // Transformers are very memory-intensive. It is useful to avoid using the defaults here.
            using (var encoder_layer = TransformerEncoderLayer(d_model: 64, nhead: 2, dim_feedforward: 128))
            using (var encoder = TransformerEncoder(encoder_layer, 1)) {
                var src = torch.rand(new long[] { 10, 16, 64 });
                var output = encoder.call(src);
                Assert.Equal(src.shape, output.shape);
            }
        }

        [Fact]
        public void TestTransformerEncoderWithMasks()
        {
            // Transformers are very memory-intensive. It is useful to avoid using the defaults here.
            using (var encoder_layer = TransformerEncoderLayer(d_model: 64, nhead: 2, dim_feedforward: 128))
            using (var encoder = TransformerEncoder(encoder_layer, 1)) {
                var src = torch.rand(new long[] { 10, 16, 64 });
                var src_mask = torch.rand(new long[] { 10, 10 });
                var output = encoder.call(src, src_mask: src_mask);
                Assert.Equal(src.shape, output.shape);
            }
        }

        [Fact]
        public void TestTransformerDecoderLayer()
        {
            // Transformers are very memory-intensive. It is useful to avoid using the defaults here.
            using (var decoder_layer = TransformerDecoderLayer(d_model: 64, nhead: 2, dim_feedforward: 128)) {
                var tgt = torch.rand(new long[] { 20, 16, 64 });
                var memory = torch.rand(new long[] { 10, 16, 64 });
                var output = decoder_layer.call(tgt, memory);
                Assert.Equal(tgt.shape, output.shape);
            }
        }

        [Fact]
        public void TestTransformerDecoderLayerWithMasks()
        {
            // Transformers are very memory-intensive. It is useful to avoid using the defaults here.
            using (var decoder_layer = TransformerDecoderLayer(d_model: 64, nhead: 2, dim_feedforward: 128)) {
                var tgt = torch.rand(new long[] { 20, 16, 64 });
                var memory = torch.rand(new long[] { 10, 16, 64 });
                var tgt_mask = torch.rand(new long[] { 20, 20 });
                var output = decoder_layer.call(tgt, memory, tgt_mask: tgt_mask);
                Assert.Equal(tgt.shape, output.shape);
            }
        }

        [Fact]
        public void TestTransformerDecoder()
        {
            // Transformers are very memory-intensive. It is useful to avoid using the defaults here.
            using (var decoder_layer = TransformerDecoderLayer(d_model: 64, nhead: 2, dim_feedforward: 128))
            using (var decoder = TransformerDecoder(decoder_layer, 1)) {
                var tgt = torch.rand(new long[] { 20, 16, 64 });
                var memory = torch.rand(new long[] { 10, 16, 64 });
                var output = decoder.call(tgt, memory);
                Assert.Equal(tgt.shape, output.shape);
            }
        }

        [Fact]
        public void TestTransformerDecoderWithMasks()
        {
            // Transformers are very memory-intensive. It is useful to avoid using the defaults here.
            using (var decoder_layer = TransformerDecoderLayer(d_model: 64, nhead: 2, dim_feedforward: 128))
            using (var decoder = TransformerDecoder(decoder_layer, 1)) {
                var tgt = torch.rand(new long[] { 20, 16, 64 });
                var memory = torch.rand(new long[] { 10, 16, 64 });
                var tgt_mask = torch.rand(new long[] { 20, 20 });
                var output = decoder.call(tgt, memory, tgt_mask: tgt_mask);
                Assert.Equal(tgt.shape, output.shape);
            }
        }

        [Fact]
        public void TestMultiheadAttention()
        {
            var num_heads = 1;
            var qembed_dim = 2L; // Must be divisible by the number of heads
            var kembed_dim = 2L;
            var vembed_dim = 2L;
            var src_seq_len = 3L;
            var tgt_seq_len = 3L;
            var batch_size = 1L;
            var dropout = 0.0; //  # This is not supported
            var bias = false;
            var add_bias_kv = false;
            var add_zero_attn = false;

            var q_data = new float[]{  0.3367f, 0.1288f,
                                       0.2345f,  0.2303f,
                                       -1.1229f, -0.1863f};

            var k_data = new float[] { 2.2082f, -0.6380f,
                                       0.4617f,  0.2674f,
                                       0.5349f,  0.8094f};

            var v_data = new float[] {1.1103f, -1.6898f,
                                      -0.9890f,  0.9580f,
                                       1.3221f,  0.8172f};

            var attn_data = new float[] {0.342628956f, 0.3370244f, 0.3203467f,
                                         0.336390018f, 0.333694249f, 0.329915673f,
                                         0.296296269f, 0.314919323f, 0.388784438f};



            using (var mha = MultiheadAttention(qembed_dim, num_heads, dropout: dropout, bias: bias, add_bias_kv: add_bias_kv, add_zero_attn: add_zero_attn, kdim: kembed_dim, vdim: vembed_dim))
            using (var Q = torch.tensor(q_data, tgt_seq_len, batch_size, qembed_dim))
            using (var K = torch.tensor(k_data, src_seq_len, batch_size, kembed_dim))
            using (var V = torch.tensor(v_data, src_seq_len, batch_size, vembed_dim))
            using (var Attn = torch.tensor(attn_data, batch_size, src_seq_len, src_seq_len)) {

                var children = mha.children().ToList();
                mha.eval();
                Assert.False(mha.training);

                var (att_out, att_wts) = mha.call(Q, K, V);
                var t = att_wts.allclose(Attn, rtol: 0.5, atol: 0.5);
                Assert.True(t);
            }
        }

        #endregion

        #region Dropout
        [Fact]
        public void TestDropout()
        {
            foreach (var device in TestUtils.AvailableDevices()) {
                var drop = Dropout(0.75);
                var data = torch.rand(new long[] { 12, 23, 24 }, device: device);
                var output = drop.call(data);
                Assert.Equal(device.type, output.device_type);
                Assert.Equal(data.shape, output.shape);

                var dataVal = data.data<float>().ToArray();
                var outVal = output.data<float>().ToArray();
                Assert.NotEqual(outVal, dataVal);
            }
        }

        [Fact]
        public void TestDropoutInPlace()
        {
            foreach (var device in TestUtils.AvailableDevices()) {
                var drop = Dropout(0.75, inplace: true);
                var data = torch.rand(new long[] { 12, 23, 24 }, device: device);
                var output = drop.call(data);
                Assert.Equal(device.type, output.device_type);
                Assert.Equal(data.shape, output.shape);

                var dataVal = data.data<float>().ToArray();
                var outVal = output.data<float>().ToArray();
                Assert.Equal(outVal, dataVal);
            }
        }

        [Fact]
        public void TestDropout1d()
        {
            foreach (var device in TestUtils.AvailableDevices()) {
                var drop = Dropout1d(0.75);
                var data = torch.rand(new long[] { 12, 23, 24 }, device: device);
                var output = drop.call(data);
                Assert.Equal(device.type, output.device_type);
                Assert.Equal(data.shape, output.shape);

                var dataVal = data.data<float>().ToArray();
                var outVal = output.data<float>().ToArray();
                Assert.NotEqual(dataVal, outVal);
            }
        }

        [Fact]
        public void TestDropout1dInPlace()
        {
            foreach (var device in TestUtils.AvailableDevices()) {
                var drop = Dropout1d(0.75, inplace: true);
                var data = torch.rand(new long[] { 12, 23, 24 }, device: device);
                var output = drop.call(data);
                Assert.Equal(device.type, output.device_type);
                Assert.Equal(data.shape, output.shape);

                var dataVal = data.data<float>().ToArray();
                var outVal = output.data<float>().ToArray();
                Assert.Equal(outVal, dataVal);
            }
        }

        [Fact]
        public void TestDropout2d()
        {
            foreach (var device in TestUtils.AvailableDevices()) {
                var data = torch.rand(new long[] { 12, 23, 24, 5 }, device: device);

                {
                    var output = torch.nn.functional.dropout2d(data, 0.75, true, false);
                    Assert.Equal(device.type, output.device_type);
                    Assert.Equal(data.shape, output.shape);

                    var dataVal = data.data<float>().ToArray();
                    var outVal = output.data<float>().ToArray();
                    Assert.NotEqual(outVal, dataVal);
                }
                {
                    var drop = Dropout2d(0.75);
                    var output = drop.call(data);
                    Assert.Equal(device.type, output.device_type);
                    Assert.Equal(data.shape, output.shape);

                    var dataVal = data.data<float>().ToArray();
                    var outVal = output.data<float>().ToArray();
                    Assert.NotEqual(outVal, dataVal);
                }
            }
        }

        [Fact]
        public void TestDropout2dInPlace()
        {
            foreach (var device in TestUtils.AvailableDevices()) {
                var drop = Dropout2d(0.75, inplace: true);
                var data = torch.rand(new long[] { 12, 23, 24, 5 }, device: device);
                var output = drop.call(data);
                Assert.Equal(device.type, output.device_type);
                Assert.Equal(data.shape, output.shape);

                var dataVal = data.data<float>().ToArray();
                var outVal = output.data<float>().ToArray();
                Assert.Equal(outVal, dataVal);
            }
        }

        [Fact]
        public void TestDropout3d()
        {
            foreach (var device in TestUtils.AvailableDevices()) {
                var drop = Dropout3d(0.75);
                var data = torch.rand(new long[] { 12, 23, 24, 5, 6 }, device: device);
                var output = drop.call(data);
                Assert.Equal(device.type, output.device_type);
                Assert.Equal(data.shape, output.shape);

                var dataVal = data.data<float>().ToArray();
                var outVal = output.data<float>().ToArray();
                Assert.NotEqual(outVal, dataVal);
            }
        }

        [Fact]
        public void TestDropout3dInPlace()
        {
            foreach (var device in TestUtils.AvailableDevices()) {
                var drop = Dropout3d(0.75, inplace: true);
                var data = torch.rand(new long[] { 12, 23, 24, 5, 6 }, device: device);
                var output = drop.call(data);
                Assert.Equal(device.type, output.device_type);
                Assert.Equal(data.shape, output.shape);

                var dataVal = data.data<float>().ToArray();
                var outVal = output.data<float>().ToArray();
                Assert.Equal(outVal, dataVal);
            }
        }

        [Fact]
        public void TestAlphaDropout()
        {
            foreach (var device in TestUtils.AvailableDevices()) {
                var drop = AlphaDropout(0.75);
                var data = torch.rand(new long[] { 12, 23, 24 }, device: device);
                var output = drop.call(data);
                Assert.Equal(device.type, output.device_type);
                Assert.Equal(data.shape, output.shape);

                var dataVal = data.data<float>().ToArray();
                var outVal = output.data<float>().ToArray();
                Assert.NotEqual(outVal, dataVal);
            }
        }
        #endregion

#if DEBUG
        [FactIgnoreOnPlatform("Not working on Mac and Ubuntu (note: may now be working, we need to recheck)", "OSX", "Linux")]
        public void TestErrorHandling()
        {
            using (Tensor input = torch.tensor(new float[] { 0.5f, 1.5f }))
            using (Tensor target = torch.tensor(new float[] { 1f, 2f, 3f })) {
                Assert.Throws<ExternalException>(() => torch.nn.PoissonNLLLoss().call(input, target));
            }
        }
#endif

        [Fact]
        public void TestFlatten()
        {
            foreach (var device in TestUtils.AvailableDevices()) {
                var data = torch.rand(new long[] { 32, 3, 4, 5, 6 }, device: device);

                using (var flat = Flatten()) {
                    var output = flat.call(data);
                    Assert.Equal(device.type, output.device_type);
                    Assert.Equal(new long[] { 32, 360 }, output.shape);
                }

                using (var flat = Flatten(start_dim: 2)) {
                    var output = flat.call(data);
                    Assert.Equal(device.type, output.device_type);
                    Assert.Equal(new long[] { 32, 3, 120 }, output.shape);
                }

                using (var flat = Flatten(start_dim: 0)) {
                    var output = flat.call(data);
                    Assert.Equal(device.type, output.device_type);
                    Assert.Equal(new long[] { 32 * 360 }, output.shape);
                }
            }
        }

        [Fact]
        public void TestUnflatten()
        {
            foreach (var device in TestUtils.AvailableDevices()) {
                var input = torch.rand(new long[] { 2, 50 }, device: device);

                var uf = Unflatten(1, new long[] { 2, 5, 5 });
                var res = uf.call(input);
                Assert.Equal(device.type, res.device_type);

                Assert.Equal(4, res.Dimensions);
                Assert.Equal(new long[] { 2, 2, 5, 5 }, res.shape);
            }
        }

        [Fact]
        public void TestFold()
        {
            foreach (var device in TestUtils.AvailableDevices()) {
                var data = torch.rand(new long[] { 1, 3 * 2 * 2, 12 }, device: device);

                using (var flat = Fold((4, 5), (2, 2))) {
                    var output = flat.call(data);
                    Assert.Equal(device.type, output.device_type);
                    Assert.Equal(new long[] { 1, 3, 4, 5 }, output.shape);
                }
                {
                    var output = functional.fold(data, (4, 5), (2, 2));
                    Assert.Equal(device.type, output.device_type);
                    Assert.Equal(new long[] { 1, 3, 4, 5 }, output.shape);
                }
            }
        }

        [Fact]
        public void TestUnfold()
        {
            foreach (var device in TestUtils.AvailableDevices()) {
                var data = torch.randn(2, 5, 3, 4, device: device);

                using (var flat = Unfold(kernel_size: (2, 3))) {
                    var output = flat.call(data);
                    Assert.Equal(device.type, output.device_type);
                    Assert.Equal(new long[] { 2, 30, 4 }, output.shape);
                }
                {
                    var output = functional.unfold(data, kernel_size: (2, 3));
                    Assert.Equal(device.type, output.device_type);
                    Assert.Equal(new long[] { 2, 30, 4 }, output.shape);
                }
            }
        }

        [Fact]
        public void TestCosineSimilarity()
        {
            foreach (var device in TestUtils.AvailableDevices()) {
                using (Tensor input1 = torch.rand(new long[] { 5, 12 }, device: device))
                using (Tensor input2 = torch.randint(12, new long[] { 5, 12 }, torch.int64, device: device))

                using (var module = CosineSimilarity()) {
                    var output = module.call(input1, input2);
                    Assert.Equal(device.type, output.device_type);
                    Assert.Equal(input1.shape[0], output.shape[0]);
                }
            }
        }

        [Fact]
        public void TestPairwiseDistance()
        {
            foreach (var device in TestUtils.AvailableDevices()) {
                using (Tensor input1 = torch.rand(new long[] { 5, 12 }, device: device))
                using (Tensor input2 = torch.randint(12, new long[] { 5, 12 }, torch.int64, device: device))

                using (var module = PairwiseDistance(keep_dim: true)) {
                    var output = module.call(input1, input2);
                    Assert.Equal(device.type, output.device_type);
                    Assert.Equal(input1.shape[0], output.shape[0]);
                    Assert.Equal(1, output.shape[1]);
                }
            }
        }

        #region Padding
        [Fact]
        public void TestZeroPad2d()
        {
            foreach (var device in TestUtils.AvailableDevices()) {
                var data = torch.rand(new long[] { 32, 3, 4, 4 }, device: device);

                using (var pad = ZeroPad2d(3)) {
                    var output = pad.call(data);
                    Assert.Equal(device.type, output.device_type);
                    Assert.Equal(new long[] { 32, 3, 10, 10 }, output.shape);
                    Assert.Equal(0.0, output[0, 0, 0, 0].ToDouble());
                }

                using (var pad = ZeroPad2d((3, 3, 3, 3))) {
                    var output = pad.call(data);
                    Assert.Equal(device.type, output.device_type);
                    Assert.Equal(new long[] { 32, 3, 10, 10 }, output.shape);
                    Assert.Equal(0.0, output[0, 0, 0, 0].ToDouble());
                }
            }
        }

        [Fact]
        public void TestReflectionPad1d()
        {
            foreach (var device in TestUtils.AvailableDevices()) {
                var data = torch.rand(new long[] { 32, 3, 4 }, device: device);

                using (var pad = ReflectionPad1d(3)) {
                    var output = pad.call(data);
                    Assert.Equal(device.type, output.device_type);
                    Assert.Equal(new long[] { 32, 3, 10 }, output.shape);
                    var values = output.data<float>().ToArray();
                    Assert.Equal(values[6], values[0]);
                    Assert.Equal(values[5], values[1]);
                    Assert.Equal(values[4], values[2]);
                    Assert.Equal(values[5], values[7]);
                    Assert.Equal(values[4], values[8]);
                    Assert.Equal(values[3], values[9]);
                }

                using (var pad = ReflectionPad1d((3, 3))) {
                    var output = pad.call(data);
                    Assert.Equal(device.type, output.device_type);
                    Assert.Equal(new long[] { 32, 3, 10 }, output.shape);
                    var values = output.data<float>().ToArray();
                    Assert.Equal(values[6], values[0]);
                    Assert.Equal(values[5], values[1]);
                    Assert.Equal(values[4], values[2]);
                    Assert.Equal(values[5], values[7]);
                    Assert.Equal(values[4], values[8]);
                    Assert.Equal(values[3], values[9]);
                }
            }
        }

        [Fact]
        public void TestReflectionPad2d()
        {
            foreach (var device in TestUtils.AvailableDevices()) {
                var data = torch.rand(new long[] { 32, 3, 4, 4 }, device: device);

                using (var pad = ReflectionPad2d(3)) {
                    var output = pad.call(data);
                    Assert.Equal(device.type, output.device_type);
                    Assert.Equal(new long[] { 32, 3, 10, 10 }, output.shape);
                    var values = output.data<float>().ToArray();
                    Assert.Equal(values[6], values[0]);
                    Assert.Equal(values[5], values[1]);
                    Assert.Equal(values[4], values[2]);
                }

                using (var pad = ReflectionPad2d((3, 3, 3, 3))) {
                    var output = pad.call(data);
                    Assert.Equal(device.type, output.device_type);
                    Assert.Equal(new long[] { 32, 3, 10, 10 }, output.shape);
                    var values = output.data<float>().ToArray();
                    Assert.Equal(values[6], values[0]);
                    Assert.Equal(values[5], values[1]);
                    Assert.Equal(values[4], values[2]);
                }
            }
        }

        [Fact]
        public void TestReflectionPad3d()
        {
            foreach (var device in TestUtils.AvailableDevices()) {
                var data = torch.rand(new long[] { 32, 3, 4, 4, 4 }, device: device);

                using (var pad = ReflectionPad3d(3)) {
                    var output = pad.call(data);
                    Assert.Equal(device.type, output.device_type);
                    Assert.Equal(new long[] { 32, 3, 10, 10, 10 }, output.shape);
                    var values = output.data<float>().ToArray();
                    Assert.Equal(values[6], values[0]);
                    Assert.Equal(values[5], values[1]);
                    Assert.Equal(values[4], values[2]);
                }

                using (var pad = ReflectionPad3d((3, 3, 3, 3, 3, 3))) {
                    var output = pad.call(data);
                    Assert.Equal(device.type, output.device_type);
                    Assert.Equal(new long[] { 32, 3, 10, 10, 10 }, output.shape);
                    var values = output.data<float>().ToArray();
                    Assert.Equal(values[6], values[0]);
                    Assert.Equal(values[5], values[1]);
                    Assert.Equal(values[4], values[2]);
                }
            }
        }

        [Fact]
        public void TestReplicationPad1d()
        {
            foreach (var device in TestUtils.AvailableDevices()) {
                var data = torch.rand(new long[] { 32, 3, 4 }, device: device);

                using (var pad = ReplicationPad1d(3)) {
                    var output = pad.call(data);
                    Assert.Equal(device.type, output.device_type);
                    Assert.Equal(new long[] { 32, 3, 10 }, output.shape);
                    var values = output.data<float>().ToArray();
                    Assert.Equal(values[3], values[0]);
                    Assert.Equal(values[3], values[1]);
                    Assert.Equal(values[3], values[3]);
                    Assert.Equal(values[6], values[7]);
                    Assert.Equal(values[6], values[8]);
                    Assert.Equal(values[6], values[9]);
                }
                using (var pad = ReplicationPad1d((3, 3))) {
                    var output = pad.call(data);
                    Assert.Equal(device.type, output.device_type);
                    Assert.Equal(new long[] { 32, 3, 10 }, output.shape);
                    var values = output.data<float>().ToArray();
                    Assert.Equal(values[3], values[0]);
                    Assert.Equal(values[3], values[1]);
                    Assert.Equal(values[3], values[3]);
                    Assert.Equal(values[6], values[7]);
                    Assert.Equal(values[6], values[8]);
                    Assert.Equal(values[6], values[9]);
                }
            }
        }

        [Fact]
        public void TestReplicationPad2d()
        {
            foreach (var device in TestUtils.AvailableDevices()) {
                var data = torch.rand(new long[] { 32, 3, 4, 4 }, device: device);

                using (var pad = ReplicationPad2d(3)) {
                    var output = pad.call(data);
                    Assert.Equal(device.type, output.device_type);
                    Assert.Equal(new long[] { 32, 3, 10, 10 }, output.shape);
                    var values = output.data<float>().ToArray();
                    Assert.Equal(values[3], values[0]);
                    Assert.Equal(values[3], values[1]);
                    Assert.Equal(values[3], values[3]);
                }
                using (var pad = ReplicationPad2d((3, 2, 3, 2))) {
                    var output = pad.call(data);
                    Assert.Equal(device.type, output.device_type);
                    Assert.Equal(new long[] { 32, 3, 9, 9 }, output.shape);
                    var values = output.data<float>().ToArray();
                    Assert.Equal(values[3], values[0]);
                    Assert.Equal(values[3], values[1]);
                    Assert.Equal(values[3], values[3]);
                }
            }
        }

        [Fact]
        public void TestReplicationPad3d()
        {
            foreach (var device in TestUtils.AvailableDevices()) {
                var data = torch.rand(new long[] { 32, 3, 4, 4, 4 }, device: device);

                using (var pad = ReplicationPad3d(3)) {
                    var output = pad.call(data);
                    Assert.Equal(new long[] { 32, 3, 10, 10, 10 }, output.shape);
                    Assert.Equal(device.type, output.device_type);
                    var values = output.data<float>().ToArray();
                    Assert.Equal(values[3], values[0]);
                    Assert.Equal(values[3], values[1]);
                    Assert.Equal(values[3], values[3]);
                }
                using (var pad = ReplicationPad3d((3, 3, 3, 3, 3, 3))) {
                    var output = pad.call(data);
                    Assert.Equal(new long[] { 32, 3, 10, 10, 10 }, output.shape);
                    Assert.Equal(device.type, output.device_type);
                    var values = output.data<float>().ToArray();
                    Assert.Equal(values[3], values[0]);
                    Assert.Equal(values[3], values[1]);
                    Assert.Equal(values[3], values[3]);
                }
            }
        }

        [Fact]
        public void TestConstantPad1d()
        {
            foreach (var device in TestUtils.AvailableDevices()) {
                var data = torch.rand(new long[] { 32, 3, 4 }, torch.float64, device: device);

                using (var pad = ConstantPad1d(3, Math.PI)) {
                    var output = pad.call(data);
                    Assert.Equal(device.type, output.device_type);
                    Assert.Equal(new long[] { 32, 3, 10 }, output.shape);
                    Assert.Equal(Math.PI, output[0, 0, 0].ToDouble());
                }

                using (var pad = ConstantPad1d((3, 3), Math.PI)) {
                    var output = pad.call(data);
                    Assert.Equal(device.type, output.device_type);
                    Assert.Equal(new long[] { 32, 3, 10 }, output.shape);
                    Assert.Equal(Math.PI, output[0, 0, 0].ToDouble());
                }
            }
        }

        [Fact]
        public void TestConstantPad2d()
        {
            foreach (var device in TestUtils.AvailableDevices()) {
                var data = torch.rand(new long[] { 32, 3, 4, 4 }, torch.float64, device: device);

                using (var pad = ConstantPad2d(3, Math.PI)) {
                    var output = pad.call(data);
                    Assert.Equal(device.type, output.device_type);
                    Assert.Equal(new long[] { 32, 3, 10, 10 }, output.shape);
                    Assert.Equal(Math.PI, output[0, 0, 0, 0].ToDouble());
                }

                using (var pad = ConstantPad2d((3, 3, 3, 3), Math.PI)) {
                    var output = pad.call(data);
                    Assert.Equal(device.type, output.device_type);
                    Assert.Equal(new long[] { 32, 3, 10, 10 }, output.shape);
                    Assert.Equal(Math.PI, output[0, 0, 0, 0].ToDouble());
                }
            }
        }

        [Fact]
        public void TestConstantPad3d()
        {
            foreach (var device in TestUtils.AvailableDevices()) {
                var data = torch.rand(new long[] { 32, 3, 4, 4, 4 }, torch.float64, device: device);

                using (var pad = ConstantPad3d(3, Math.PI)) {
                    var output = pad.call(data);
                    Assert.Equal(device.type, output.device_type);
                    Assert.Equal(new long[] { 32, 3, 10, 10, 10 }, output.shape);
                    Assert.Equal(Math.PI, output[0, 0, 0, 0, 0].ToDouble());
                }

                using (var pad = ConstantPad3d((3, 3, 3, 3, 3, 3), Math.PI)) {
                    var output = pad.call(data);
                    Assert.Equal(device.type, output.device_type);
                    Assert.Equal(new long[] { 32, 3, 10, 10, 10 }, output.shape);
                    Assert.Equal(Math.PI, output[0, 0, 0, 0, 0].ToDouble());
                }
            }
        }
        #endregion

        #region RNN
        [Fact]
        public void TestRNN1()
        {
            foreach (var device in TestUtils.AvailableDevices()) {
                using (Tensor input = torch.randn(new long[] { 5, 3, 10 }, device: device),
                   h0 = torch.randn(new long[] { 1, 3, 20 }, device: device))
                using (var rnn = RNN(10, 20, device: device)) {
                    var (output, hN) = rnn.call(input, h0);
                    Assert.Equal(device.type, output.device_type);
                    Assert.Equal(device.type, hN.device_type);
                    Assert.Equal(h0.shape, hN.shape);
                    Assert.Equal(new long[] { input.shape[0], input.shape[1], 20 }, output.shape);
                }
            }
        }

        [Fact]
        public void TestRNN2()
        {
            foreach (var device in TestUtils.AvailableDevices()) {
                using (Tensor input = torch.randn(new long[] { 5, 3, 10 }, device: device),
                   h0 = torch.randn(new long[] { 2, 3, 20 }, device: device))
                using (var rnn = RNN(10, 20, 2, device: device)) {
                    var (output, hN) = rnn.call(input, h0);
                    Assert.Equal(device.type, output.device_type);
                    Assert.Equal(device.type, hN.device_type);
                    Assert.Equal(h0.shape, hN.shape);
                    Assert.Equal(new long[] { input.shape[0], input.shape[1], 20 }, output.shape);
                }
            }
        }

        [Fact]
        public void TestRNN3()
        {
            foreach (var device in TestUtils.AvailableDevices()) {
                using (Tensor input = torch.randn(new long[] { 5, 3, 10 }, device: device),
                   h0 = torch.randn(new long[] { 2, 3, 20 }, device: device))
                using (var rnn = RNN(10, 20, 2, device: device)) {
                    var (output, hN) = rnn.call(input);
                    Assert.Equal(device.type, output.device_type);
                    Assert.Equal(device.type, hN.device_type);
                    Assert.Equal(h0.shape, hN.shape);
                    Assert.Equal(new long[] { input.shape[0], input.shape[1], 20 }, output.shape);
                }
            }
        }

        [Fact]
        public void TestRNN4()
        {
            foreach (var device in TestUtils.AvailableDevices()) {
                using (Tensor input = torch.randn(new long[] { 5, 3, 10 }, device: device),
                   h0 = torch.randn(new long[] { 1, 3, 20 }, device: device))
                using (var rnn = RNN(10, 20, device: device)) {
                    rnn.flatten_parameters();
                    var (output, hN) = rnn.call(input, h0);
                    Assert.Equal(device.type, output.device_type);
                    Assert.Equal(device.type, hN.device_type);
                    Assert.Equal(h0.shape, hN.shape);
                    Assert.Equal(new long[] { input.shape[0], input.shape[1], 20 }, output.shape);
                }
            }
        }

        [Fact]
        public void TestRNN5()
        {
            foreach (var device in TestUtils.AvailableDevices()) {
                using (Tensor input = torch.randn(new long[] { 5, 3, 10 }, device: device),
                   lengths = torch.tensor(new long[] { 5, 5, 5 }))
                using (var rnn = RNN(10, 20, 2, device: device)) {
                    rnn.flatten_parameters();
                    var (output, hN) = rnn.call(input);
                    Assert.Equal(device.type, output.device_type);
                    Assert.Equal(device.type, hN.device_type);
                    var packed_input = torch.nn.utils.rnn.pack_padded_sequence(input, lengths);
                    var (packed_output, packed_hN) = rnn.call(packed_input);
                    Assert.Equal(device.type, packed_hN.device_type);
                    float mse;
                    mse = torch.mean(torch.square(hN - packed_hN)).item<float>();
                    Assert.InRange(mse, 0, 0.1f);
                    var (unpacked_output, unpacked_output_lengths) = torch.nn.utils.rnn.pad_packed_sequence(packed_output);
                    mse = torch.mean(torch.square(output - unpacked_output)).item<float>();
                    Assert.InRange(mse, 0, 0.1f);
                }
            }
        }

        [Fact]
        public void TestRNNCell1()
        {
            foreach (var device in TestUtils.AvailableDevices()) {
                var seq = 5;
                using (Tensor input = torch.randn(new long[] { seq, 3, 10 }, device: device),
                       h0 = torch.randn(new long[] { 3, 20 }, device: device))
                using (var rnn = RNNCell(10, 20, device: device)) {
                    var hN = rnn.call(input[0], h0);
                    Assert.Equal(device.type, hN.device_type);
                    Assert.Equal(h0.shape, hN.shape);
                    for (int i = 1; i < seq; ++i) {
                        hN = rnn.call(input[i], hN);
                        Assert.Equal(device.type, hN.device_type);
                        Assert.Equal(h0.shape, hN.shape);
                    }
                }
            }
        }

        [Fact]
        public void TestRNNCell2()
        {
            foreach (var device in TestUtils.AvailableDevices()) {
                using (Tensor input = torch.randn(new long[] { 3, 10 }, device: device),
                   h0 = torch.randn(new long[] { 3, 20 }, device: device))
                using (var rnn = RNNCell(10, 20, NonLinearities.ReLU, device: device)) {
                    var hN = rnn.call(input, h0);
                    Assert.Equal(device.type, hN.device_type);
                    Assert.Equal(h0.shape, hN.shape);
                }
            }
        }

        [Fact]
        public void TestLRNNEditWeightsAndBias()
        {
            foreach (var device in TestUtils.AvailableDevices()) {
                var lin = RNN(10, 20, 2, NonLinearities.ReLU, device: device);

                var w1 = lin.get_weight_ih(1);
                Assert.Equal(device.type, w1!.device_type);

                Assert.Equal(2, w1!.shape.Length);
                Assert.Equal(20, w1!.shape[0]);
                Assert.Equal(20, w1!.shape[1]);

                var w2 = lin.parameters().ToArray()[0];
                Assert.Equal(device.type, w2.device_type);

                Assert.Equal(2, w2.shape.Length);
                Assert.Equal(20, w2.shape[0]);
                Assert.Equal(10, w2.shape[1]);
            }
        }

        [Fact]
        public void TestLRNNCellEditWeightsAndBias()
        {
            foreach (var device in TestUtils.AvailableDevices()) {
                var lin = RNNCell(10, 20, NonLinearities.ReLU, device: device);
                var bias = torch.randn(new long[] { 100 }, device: device);
                var weights = torch.randn(new long[] { 100, 1000 }, device: device);

                lin.bias_ih = bias.clone().AsParameter();
                lin.weight_ih = weights.clone().AsParameter();

                var w1 = lin.weight_ih;
                var b1 = lin.bias_ih;

                Assert.Equal(device.type, w1!.device_type);
                Assert.Equal(device.type, b1!.device_type);

                Assert.Equal(w1.shape.Length, weights.shape.Length);
                Assert.Equal(w1.shape[0], weights.shape[0]);
                Assert.Equal(w1.shape[1], weights.shape[1]);

                var b1data = b1.data<float>().ToArray();
                var biasdata = bias.data<float>().ToArray();
                for (int i = 0; i < 100; i++) {
                    Assert.Equal(b1data[i], biasdata[i]);
                }

                var w2 = lin.parameters().ToArray()[0];
                var b2 = lin.parameters().ToArray()[2];

                Assert.Equal(device.type, w2!.device_type);
                Assert.Equal(device.type, b2!.device_type);

                Assert.Equal(weights.shape.Length, w2.shape.Length);
                Assert.Equal(weights.shape[0], w2.shape[0]);
                Assert.Equal(weights.shape[1], w2.shape[1]);

                var b2data = b1.data<float>().ToArray();

                for (int i = 0; i < 100; i++) {
                    Assert.Equal(b2data[i], biasdata[i]);
                }
            }
        }

        [Fact]
        public void TestGRU1()
        {
            foreach (var device in TestUtils.AvailableDevices()) {
                using (Tensor input = torch.randn(new long[] { 5, 3, 10 }, device: device),
                   h0 = torch.randn(new long[] { 1, 3, 20 }, device: device))
                using (var gru = GRU(10, 20, device: device)) {
                    var (output, hN) = gru.call(input, h0);
                    Assert.Equal(device.type, output.device_type);
                    Assert.Equal(device.type, hN.device_type);
                    Assert.Equal(h0.shape, hN.shape);
                    Assert.Equal(new long[] { input.shape[0], input.shape[1], 20 }, output.shape);
                }
            }
        }

        [Fact]
        public void TestGRU2()
        {
            foreach (var device in TestUtils.AvailableDevices()) {
                using (Tensor input = torch.randn(new long[] { 5, 3, 10 }, device: device),
                   h0 = torch.randn(new long[] { 2, 3, 20 }, device: device))
                using (var gru = GRU(10, 20, 2, device: device)) {
                    var (output, hN) = gru.call(input, h0);
                    Assert.Equal(device.type, output.device_type);
                    Assert.Equal(device.type, hN.device_type);
                    Assert.Equal(h0.shape, hN.shape);
                    Assert.Equal(new long[] { input.shape[0], input.shape[1], 20 }, output.shape);
                }
            }
        }

        [Fact]
        public void TestGRU3()
        {
            foreach (var device in TestUtils.AvailableDevices()) {
                using (Tensor input = torch.randn(new long[] { 5, 3, 10 }, device: device),
                   h0 = torch.randn(new long[] { 2, 3, 20 }, device: device))
                using (var gru = GRU(10, 20, 2, device: device)) {
                    var (output, hN) = gru.call(input);
                    Assert.Equal(device.type, output.device_type);
                    Assert.Equal(device.type, hN.device_type);
                    Assert.Equal(h0.shape, hN.shape);
                    Assert.Equal(new long[] { input.shape[0], input.shape[1], 20 }, output.shape);
                }
            }
        }

        [Fact]
        public void TestGRU4()
        {
            foreach (var device in TestUtils.AvailableDevices()) {
                using (Tensor input = torch.randn(new long[] { 5, 3, 10 }, device: device),
                   h0 = torch.randn(new long[] { 2, 3, 20 }, device: device))
                using (var gru = GRU(10, 20, 2, device: device)) {
                    gru.flatten_parameters();
                    var (output, hN) = gru.call(input);
                    Assert.Equal(device.type, output.device_type);
                    Assert.Equal(device.type, hN.device_type);
                    Assert.Equal(h0.shape, hN.shape);
                    Assert.Equal(new long[] { input.shape[0], input.shape[1], 20 }, output.shape);
                }
            }
        }

        [Fact]
        public void TestGRU5()
        {
            foreach (var device in TestUtils.AvailableDevices()) {
                using (Tensor input = torch.randn(new long[] { 5, 3, 10 }, dtype: torch.float64, device: device).to(torch.float64),
                   h0 = torch.randn(new long[] { 2, 3, 20 }, dtype: torch.float64, device: device))
                using (var gru = GRU(10, 20, 2, device: device)) {
                    gru.to(torch.float64);
                    gru.flatten_parameters();
                    var (output, hN) = gru.call(input);
                    Assert.Equal(device.type, output.device_type);
                    Assert.Equal(device.type, hN.device_type);
                    Assert.Equal(h0.shape, hN.shape);
                    Assert.Equal(new long[] { input.shape[0], input.shape[1], 20 }, output.shape);
                }
            }
        }

        [Fact]
        public void TestGRU6()
        {
            foreach (var device in TestUtils.AvailableDevices()) {
                using (Tensor input = torch.randn(new long[] { 5, 3, 10 }, device: device),
                   lengths = torch.tensor(new long[] { 5, 5, 5 }))
                using (var rnn = GRU(10, 20, 2, device: device)) {
                    rnn.flatten_parameters();
                    var (output, hN) = rnn.call(input);
                    Assert.Equal(device.type, output.device_type);
                    Assert.Equal(device.type, hN.device_type);
                    var packed_input = torch.nn.utils.rnn.pack_padded_sequence(input, lengths);
                    var (packed_output, packed_hN) = rnn.call(packed_input);
                    Assert.Equal(device.type, packed_hN.device_type);
                    float mse;
                    mse = torch.mean(torch.square(hN - packed_hN)).item<float>();
                    Assert.InRange(mse, 0, 0.1f);
                    var (unpacked_output, unpacked_output_lengths) = torch.nn.utils.rnn.pad_packed_sequence(packed_output);
                    mse = torch.mean(torch.square(output - unpacked_output)).item<float>();
                    Assert.InRange(mse, 0, 0.1f);
                }
            }
        }

        [Fact]
        public void TestGRUCell1()
        {
            var seq = 5;
            foreach (var device in TestUtils.AvailableDevices()) {
                using (Tensor input = torch.randn(new long[] { seq, 3, 10 }, device: device),
                   h0 = torch.randn(new long[] { 3, 20 }, device: device))
                using (var rnn = GRUCell(10, 20, device: device)) {
                    var hN = rnn.call(input[0], h0);
                    Assert.Equal(device.type, hN.device_type);
                    Assert.Equal(h0.shape, hN.shape);
                    for (int i = 1; i < seq; ++i) {
                        hN = rnn.call(input[i], hN);
                        Assert.Equal(device.type, hN.device_type);
                        Assert.Equal(h0.shape, hN.shape);
                    }
                }
            }
        }

        [Fact]
        public void TestGRUCell2()
        {
            foreach (var device in TestUtils.AvailableDevices()) {
                using (Tensor input = torch.randn(new long[] { 3, 10 }, device: device),
                   h0 = torch.randn(new long[] { 3, 20 }, device: device))
                using (var rnn = GRUCell(10, 20, bias: false, device: device)) {
                    var hN = rnn.call(input, h0);
                    Assert.Equal(device.type, hN.device_type);
                    Assert.Equal(h0.shape, hN.shape);
                }
            }
        }

        [Fact]
        public void TestLSTM1()
        {
            foreach (var device in TestUtils.AvailableDevices()) {
                using (Tensor input = torch.randn(new long[] { 5, 3, 10 }, device: device),
                   h0 = torch.randn(new long[] { 1, 3, 20 }, device: device),
                   c0 = torch.randn(new long[] { 1, 3, 20 }, device: device))
                using (var rnn = LSTM(10, 20, device: device)) {
                    var (output, hN, cN) = rnn.call(input, (h0, c0));
                    Assert.Equal(device.type, output.device_type);
                    Assert.Equal(device.type, hN.device_type);
                    Assert.Equal(device.type, cN.device_type);
                    Assert.Equal(h0.shape, hN.shape);
                    Assert.Equal(c0.shape, cN.shape);
                    Assert.Equal(new long[] { input.shape[0], input.shape[1], 20 }, output.shape);
                }
            }
        }

        [Fact]
        public void TestLSTM2()
        {
            foreach (var device in TestUtils.AvailableDevices()) {
                using (Tensor input = torch.randn(new long[] { 5, 3, 10 }, device: device),
                   h0 = torch.randn(new long[] { 2, 3, 20 }, device: device),
                   c0 = torch.randn(new long[] { 2, 3, 20 }, device: device))
                using (var rnn = LSTM(10, 20, 2, device: device)) {
                    var (output, hN, cN) = rnn.call(input, (h0, c0));
                    Assert.Equal(device.type, output.device_type);
                    Assert.Equal(device.type, hN.device_type);
                    Assert.Equal(device.type, cN.device_type);
                    Assert.Equal(h0.shape, hN.shape);
                    Assert.Equal(c0.shape, cN.shape);
                    Assert.Equal(new long[] { input.shape[0], input.shape[1], 20 }, output.shape);
                }
            }
        }

        [Fact]
        public void TestLSTM3()
        {
            foreach (var device in TestUtils.AvailableDevices()) {
                using (Tensor input = torch.randn(new long[] { 5, 3, 10 }, device: device),
                   h0 = torch.randn(new long[] { 2, 3, 20 }, device: device),
                   c0 = torch.randn(new long[] { 2, 3, 20 }, device: device))
                using (var rnn = LSTM(10, 20, 2, device: device)) {
                    var (output, hN, cN) = rnn.call(input);
                    Assert.Equal(device.type, output.device_type);
                    Assert.Equal(device.type, hN.device_type);
                    Assert.Equal(device.type, cN.device_type);
                    Assert.Equal(h0.shape, hN.shape);
                    Assert.Equal(c0.shape, cN.shape);
                    Assert.Equal(new long[] { input.shape[0], input.shape[1], 20 }, output.shape);
                }
            }
        }

        [Fact]
        public void TestLSTM4()
        {
            foreach (var device in TestUtils.AvailableDevices()) {
                using (Tensor input = torch.randn(new long[] { 5, 3, 10 }, device: device),
                   h0 = torch.randn(new long[] { 2, 3, 20 }, device: device),
                   c0 = torch.randn(new long[] { 2, 3, 20 }, device: device))
                using (var rnn = LSTM(10, 20, 2, device: device)) {
                    rnn.flatten_parameters();
                    var (output, hN, cN) = rnn.call(input);
                    Assert.Equal(device.type, output.device_type);
                    Assert.Equal(device.type, hN.device_type);
                    Assert.Equal(device.type, cN.device_type);
                    Assert.Equal(h0.shape, hN.shape);
                    Assert.Equal(c0.shape, cN.shape);
                    Assert.Equal(new long[] { input.shape[0], input.shape[1], 20 }, output.shape);
                }
            }
        }

        [Fact]
        public void TestLSTM5()
        {
            foreach (var device in TestUtils.AvailableDevices()) {
                using (Tensor input = torch.randn(new long[] { 5, 3, 10 }, device: device),
                   lengths = torch.tensor(new long[] { 5, 5, 5 }),
                   h0 = torch.randn(new long[] { 2, 3, 20 }, device: device),
                   c0 = torch.randn(new long[] { 2, 3, 20 }, device: device))
                using (var rnn = LSTM(10, 20, 2, device: device)) {
                    rnn.flatten_parameters();
                    var (output, hN, cN) = rnn.call(input, (h0, c0));
                    Assert.Equal(device.type, output.device_type);
                    Assert.Equal(device.type, hN.device_type);
                    Assert.Equal(device.type, cN.device_type);
                    var packed_input = torch.nn.utils.rnn.pack_padded_sequence(input, lengths);
                    var (packed_output, packed_hN, packed_cN) = rnn.call(packed_input, (h0, c0));
                    float mse;
                    mse = torch.mean(torch.square(hN - packed_hN)).item<float>();
                    Assert.InRange(mse, 0, 0.1f);
                    mse = torch.mean(torch.square(cN - packed_cN)).item<float>();
                    Assert.InRange(mse, 0, 0.1f);
                    var (unpacked_output, unpacked_output_lengths) = torch.nn.utils.rnn.pad_packed_sequence(packed_output);
                    mse = torch.mean(torch.square(output - unpacked_output)).item<float>();
                    Assert.InRange(mse, 0, 0.1f);
                }
            }
        }

        [Fact]
        public void TestLSTM6()
        {
            foreach (var device in TestUtils.AvailableDevices()) {
                using (Tensor input = torch.randn(new long[] { 5, 3, 10 }, device: device),
                   lengths = torch.tensor(new long[] { 5, 5, 5 }))
                using (var rnn = LSTM(10, 20, 2, device: device)) {
                    rnn.flatten_parameters();
                    var (output, hN, cN) = rnn.call(input);
                    Assert.Equal(device.type, output.device_type);
                    Assert.Equal(device.type, hN.device_type);
                    Assert.Equal(device.type, cN.device_type);
                    var packed_input = torch.nn.utils.rnn.pack_padded_sequence(input, lengths);
                    var (packed_output, packed_hN, packed_cN) = rnn.call(packed_input);
                    Assert.Equal(device.type, packed_hN.device_type);
                    Assert.Equal(device.type, packed_cN.device_type);
                    float mse;
                    mse = torch.mean(torch.square(hN - packed_hN)).item<float>();
                    Assert.InRange(mse, 0, 0.1f);
                    mse = torch.mean(torch.square(cN - packed_cN)).item<float>();
                    Assert.InRange(mse, 0, 0.1f);
                    var (unpacked_output, unpacked_output_lengths) = torch.nn.utils.rnn.pad_packed_sequence(packed_output);
                    mse = torch.mean(torch.square(output - unpacked_output)).item<float>();
                    Assert.InRange(mse, 0, 0.1f);
                }
            }
        }

        [Fact]
        public void TestLSTMCell1()
        {
            var seq = 5;
            foreach (var device in TestUtils.AvailableDevices()) {
                using (Tensor input = torch.randn(new long[] { seq, 3, 10 }, device: device),
                   h0 = torch.randn(new long[] { 3, 20 }, device: device),
                   c0 = torch.randn(new long[] { 3, 20 }, device: device))
                using (var rnn = LSTMCell(10, 20, device: device)) {
                    var (hN, cN) = rnn.call(input[0], (h0, c0));
                    Assert.Equal(device.type, hN.device_type);
                    Assert.Equal(device.type, cN.device_type);
                    Assert.Equal(h0.shape, hN.shape);
                    Assert.Equal(c0.shape, cN.shape);
                    for (int i = 1; i < seq; ++i) {
                        (hN, cN) = rnn.call(input[i], (hN, cN));
                        Assert.Equal(device.type, hN.device_type);
                        Assert.Equal(device.type, cN.device_type);
                        Assert.Equal(h0.shape, hN.shape);
                        Assert.Equal(c0.shape, cN.shape);
                    }
                }
            }
        }

        [Fact]
        public void TestLSTMCell2()
        {
            foreach (var device in TestUtils.AvailableDevices()) {
                using (Tensor input = torch.randn(new long[] { 3, 10 }, device: device),
                   h0 = torch.randn(new long[] { 3, 20 }, device: device),
                   c0 = torch.randn(new long[] { 3, 20 }, device: device))
                using (var rnn = LSTMCell(10, 20, bias: false, device: device)) {
                    var (hN, cN) = rnn.call(input, (h0, c0));
                    Assert.Equal(device.type, hN.device_type);
                    Assert.Equal(device.type, cN.device_type);
                    Assert.Equal(h0.shape, hN.shape);
                    Assert.Equal(c0.shape, cN.shape);
                }
            }
        }
        #endregion

        #region Miscellaneous
        [Fact]
        public void TestPixelShuffle()
        {
            foreach (var device in TestUtils.AvailableDevices()) {
                using (Tensor input = torch.randn(new long[] { 8, 9, 4, 4 }, device: device))
                using (var layer = PixelShuffle(3)) {
                    var res = layer.call(input);
                    Assert.Equal(device.type, res.device_type);
                    Assert.Equal(new long[] { 8, 1, 12, 12 }, res.shape);
                }
            }
        }

        [Fact]
        public void TestPixelUnshuffle()
        {
            foreach (var device in TestUtils.AvailableDevices()) {
                using (Tensor input = torch.randn(new long[] { 8, 1, 12, 12 }, device: device))
                using (var layer = PixelUnshuffle(3)) {
                    var res = layer.call(input);
                    Assert.Equal(device.type, res.device_type);
                    Assert.Equal(new long[] { 8, 9, 4, 4 }, res.shape);
                }
            }
        }

        [Fact]
        public void TestVisionPad()
        {
            foreach (var device in TestUtils.AvailableDevices()) {
                using (Tensor p4d = torch.randn(new long[] { 3, 3, 4, 2 }, device: device)) {
                    using (var res = torchvision.transforms.functional.pad(p4d, new long[] { 1, 1 }, 0.0, PaddingModes.Constant)) {
                        Assert.Equal(device.type, res.device_type);
                        Assert.Equal(new long[] { 3, 3, 6, 4 }, res.shape);
                    }
                    using (var res = torchvision.transforms.functional.pad(p4d, new long[] { 1, 1, 2, 2 }, 0.0, PaddingModes.Constant)) {
                        Assert.Equal(device.type, res.device_type);
                        Assert.Equal(new long[] { 3, 3, 7, 5 }, res.shape);
                    }
                }
            }
        }

        [Fact]
        public void TestNNPad()
        {
            foreach (var device in TestUtils.AvailableDevices()) {
                {
                    var source = torch.arange(9, device: device).reshape(3, 3);
                    var result = torch.nn.functional.pad(input: source, pad: new long[] { 1, 2 }, mode: PaddingModes.Constant, value: 0);
                    Assert.Equal(device.type, result.device_type);
                    Assert.Equal(new long[] { 3, 6 }, result.shape);

                    var str = result.ToString(TensorStringStyle.Numpy, newLine: "\n");
                    Assert.Equal("[[0, 0, 1, 2, 0, 0]\n [0, 3, 4, 5, 0, 0]\n [0, 6, 7, 8, 0, 0]]", str);
                }
                using (Tensor p4d = torch.randn(new long[] { 3, 3, 4, 2 }, device: device)) {
                    using (var res = pad(p4d, new long[] { 1, 1, 2, 3 }, PaddingModes.Constant, 0.0)) {
                        Assert.Equal(device.type, res.device_type);
                        Assert.Equal(new long[] { 3, 3, 9, 4 }, res.shape);
                    }
                }
            }
        }


        [Fact]
        public void TestInterpolateDefaults()
        {
            foreach (var device in TestUtils.AvailableDevices()) {
                using (Tensor input = torch.arange(1, 5, float32, device: device).view(1, 1, 2, 2))
                using (var res = interpolate(input, scale_factor: new double[] { 2, 2 })) {
                    Assert.Equal(device.type, res.device_type);
                    Assert.Equal(new long[] { 1, 1, 4, 4 }, res.shape);
                }
            }
        }

        [Fact]
        public void TestInterpolateNearest()
        {
            foreach (var device in TestUtils.AvailableDevices()) {
                using (Tensor input = torch.arange(1, 5, float32, device: device).view(1, 1, 2, 2))
                using (var res = interpolate(input, scale_factor: new double[] { 2, 2 }, mode: InterpolationMode.Nearest)) {
                    Assert.Equal(new long[] { 1, 1, 4, 4 }, res.shape);
                }
            }
        }

        [Fact]
        public void TestInterpolateBilinear2D()
        {
            foreach (var device in TestUtils.AvailableDevices()) {
                using (Tensor input = torch.arange(1, 5, float32, device: device).view(1, 1, 2, 2))
                using (var res = interpolate(input, scale_factor: new double[] { 2, 2 }, mode: InterpolationMode.Bilinear)) {
                    Assert.Equal(device.type, res.device_type);
                    Assert.Equal(new long[] { 1, 1, 4, 4 }, res.shape);
                }
            }
        }


        [Fact]
        public void TestInterpolateArea()
        {
            foreach (var device in TestUtils.AvailableDevices()) {
                using (Tensor input = torch.arange(1, 5, float32, device: device).view(1, 1, 2, 2))
                using (var res = interpolate(input, scale_factor: new double[] { 2, 2 }, mode: InterpolationMode.Area)) {
                    Assert.Equal(device.type, res.device_type);
                    Assert.Equal(new long[] { 1, 1, 4, 4 }, res.shape);
                }
            }
        }

        [Fact]
        public void TestInterpolateTrilinear()
        {
            foreach (var device in TestUtils.AvailableDevices()) {
                using (Tensor input = torch.arange(1, 9, 1, float32, device: device).view(1, 1, 2, 2, 2))
                using (var res = interpolate(input, scale_factor: new double[] { 2, 2, 2 }, mode: InterpolationMode.Trilinear)) {
                    Assert.Equal(device.type, res.device_type);
                    Assert.Equal(new long[] { 1, 1, 4, 4, 4 }, res.shape);
                }
            }
        }

        [Fact]
        public void TestUpsampleNearest()
        {
            foreach (var device in TestUtils.AvailableDevices()) {
                using (Tensor input = torch.arange(1, 5, float32, device: device).view(1, 1, 2, 2))
                using (var layer = Upsample(scale_factor: new double[] { 2, 2 }, mode: UpsampleMode.Nearest)) {
                    Assert.Equal(UpsampleMode.Nearest, layer.mode);
                    var res = layer.call(input);
                    Assert.Equal(device.type, res.device_type);
                    Assert.Equal(new long[] { 1, 1, 4, 4 }, res.shape);
                }
            }
        }

        [Fact]
        public void TestUpsampleLinear()
        {
            foreach (var device in TestUtils.AvailableDevices()) {
                using (Tensor input = torch.arange(1, 5, float32, device: device).view(1, 1, 4))
                using (var layer = Upsample(scale_factor: new double[] { 2 }, mode: UpsampleMode.Linear)) {
                    Assert.Equal(UpsampleMode.Linear, layer.mode);
                    var res = layer.call(input);
                    Assert.Equal(device.type, res.device_type);
                    Assert.Equal(new long[] { 1, 1, 8 }, res.shape);
                }
            }
        }

        [Fact]
        public void TestUpsampleBilinear()
        {
            foreach (var device in TestUtils.AvailableDevices()) {
                using (Tensor input = torch.arange(1, 5, float32, device: device).view(1, 1, 2, 2))
                using (var layer = Upsample(scale_factor: new double[] { 2, 2 }, mode: UpsampleMode.Bilinear)) {
                    Assert.Equal(UpsampleMode.Bilinear, layer.mode);
                    Assert.Null(layer.align_corners);
                    var res = layer.call(input);
                    Assert.Equal(device.type, res.device_type);
                    Assert.Equal(new long[] { 1, 1, 4, 4 }, res.shape);
                }
            }
        }

        [Fact]
        public void TestUpsampleBilinearAC()
        {
            foreach (var device in TestUtils.AvailableDevices()) {
                using (Tensor input = torch.arange(1, 5, float32, device: device).view(1, 1, 2, 2))
                using (var layer = Upsample(scale_factor: new double[] { 2, 2 }, mode: UpsampleMode.Bilinear, align_corners: true)) {
                    Assert.Equal(UpsampleMode.Bilinear, layer.mode);
                    Assert.True(layer.align_corners);
                    var res = layer.call(input);
                    Assert.Equal(device.type, res.device_type);
                    Assert.Equal(new long[] { 1, 1, 4, 4 }, res.shape);
                }
            }
        }

        [Fact]
        public void TestUpsampleBicubic()
        {
            foreach (var device in TestUtils.AvailableDevices()) {
                using (Tensor input = torch.arange(1, 5, float32, device: device).view(1, 1, 2, 2))
                using (var layer = Upsample(scale_factor: new double[] { 2, 2 }, mode: UpsampleMode.Bicubic)) {
                    Assert.Equal(UpsampleMode.Bicubic, layer.mode);
                    var res = layer.call(input);
                    Assert.Equal(device.type, res.device_type);
                    Assert.Equal(new long[] { 1, 1, 4, 4 }, res.shape);
                }
            }
        }

        [Fact]
        public void TestUpsampleBicubicAC()
        {
            foreach (var device in TestUtils.AvailableDevices()) {
                using (Tensor input = torch.arange(1, 5, float32, device: device).view(1, 1, 2, 2))
                using (var layer = Upsample(scale_factor: new double[] { 2, 2 }, mode: UpsampleMode.Bicubic, align_corners: true)) {
                    Assert.True(layer.align_corners);
                    var res = layer.call(input);
                    Assert.Equal(device.type, res.device_type);
                    Assert.Equal(new long[] { 1, 1, 4, 4 }, res.shape);
                }
            }
        }

        [Fact]
        public void TestUpsampleTrilinear()
        {
            foreach (var device in TestUtils.AvailableDevices()) {
                using (Tensor input = torch.arange(1, 9, float32, device: device).view(1, 1, 2, 2, 2))
                using (var layer = Upsample(scale_factor: new double[] { 2, 2, 2 }, mode: UpsampleMode.Trilinear)) {
                    Assert.Equal(UpsampleMode.Trilinear, layer.mode);
                    var res = layer.call(input);
                    Assert.Equal(device.type, res.device_type);
                    Assert.Equal(new long[] { 1, 1, 4, 4, 4 }, res.shape);
                }
            }
        }

        [Fact]
        public void TestUpsampleTrilinearAC()
        {
            foreach (var device in TestUtils.AvailableDevices()) {
                using (Tensor input = torch.arange(1, 9, float32, device: device).view(1, 1, 2, 2, 2))
                using (var layer = Upsample(scale_factor: new double[] { 2, 2, 2 }, mode: UpsampleMode.Trilinear, align_corners: true)) {
                    Assert.Equal(UpsampleMode.Trilinear, layer.mode);
                    Assert.True(layer.align_corners);
                    var res = layer.call(input);
                    Assert.Equal(device.type, res.device_type);
                    Assert.Equal(new long[] { 1, 1, 4, 4, 4 }, res.shape);
                }
            }
        }
        #endregion

        [Fact]
        public void TestModulePreHooks()
        {
            var lin1 = torch.nn.Linear(100, 10);
            var input = torch.randn(32, 100, 100);
            var counter = 0;

            var pre_hook = (Module<Tensor, Tensor> m, Tensor input) => { counter += 1; return input; };

            var handle = lin1.register_forward_pre_hook(pre_hook);

            lin1.call(input);
            Assert.Equal(1, counter);

            handle.remove();

            lin1.call(input);
            Assert.Equal(1, counter);
        }

        [Fact]
        public void TestModulePostHooks()
        {
            var lin1 = torch.nn.Linear(100, 10);
            var input = torch.randn(32, 100, 100);
            var counter = 0;

            var hook = (Module<Tensor, Tensor> m, Tensor input, Tensor output) => { counter += 1; return output; };

            var handle = lin1.register_forward_hook(hook);

            lin1.call(input);
            Assert.Equal(1, counter);

            handle.remove();

            lin1.call(input);
            Assert.Equal(1, counter);
        }

        [Fact]
<<<<<<< HEAD
        public void TestModulePreHooksGeneric()
        {
            var lin1 = torch.nn.Linear(100, 10);
            var input = torch.randn(32, 100, 100);
            var counter = 0;

            var pre_hook = (Module<Tensor, Tensor> m) => { counter += 1;};

            var handle = lin1.register_forward_pre_hook(pre_hook);

            lin1.call(input);
            Assert.Equal(1, counter);

            handle.remove();

            lin1.call(input);
            Assert.Equal(1, counter);
        }

        [Fact]
        public void TestModulePostHooksGeneric()
        {
            var lin1 = torch.nn.Linear(100, 10);
            var input = torch.randn(32, 100, 100);
            var counter = 0;

            var hook = (Module<Tensor, Tensor> m) => { counter += 1;};

            var handle = lin1.register_forward_hook(hook);

            lin1.call(input);
            Assert.Equal(1, counter);

            handle.remove();

            lin1.call(input);
            Assert.Equal(1, counter);
=======
        public void TestCustomParameterLessModule() 
        {
            var cnp = new CustomNoParameters("test");

            // Should not throw
            cnp.register_module("sub", new CustomNoParameters("test"));

            Assert.True(cnp.named_modules().Count() > 0);
            Assert.Equal("sub", cnp.named_modules().First().name);

            Assert.Throws<InvalidOperationException>(() => cnp.register_module("test", torch.nn.Linear(10,10, true)));
            Assert.Throws<InvalidOperationException>(() => cnp.register_buffer("test", torch.rand(10)));
            Assert.Throws<InvalidOperationException>(() => cnp.register_parameter("test", new Parameter(torch.rand(10))));
        }

        class CustomNoParameters : ParamLessModule<Tensor, Tensor>
        {
            public CustomNoParameters(string name) : base(name)
            {
            }

            public CustomNoParameters(IntPtr handle, IntPtr boxedHandle) : base(handle, boxedHandle)
            {
            }

            public override Tensor forward(Tensor input)
            {
                throw new NotImplementedException();
            }
>>>>>>> 3d02a254
        }
    }
}<|MERGE_RESOLUTION|>--- conflicted
+++ resolved
@@ -6688,7 +6688,38 @@
         }
 
         [Fact]
-<<<<<<< HEAD
+        public void TestCustomParameterLessModule() 
+        {
+            var cnp = new CustomNoParameters("test");
+
+            // Should not throw
+            cnp.register_module("sub", new CustomNoParameters("test"));
+
+            Assert.True(cnp.named_modules().Count() > 0);
+            Assert.Equal("sub", cnp.named_modules().First().name);
+
+            Assert.Throws<InvalidOperationException>(() => cnp.register_module("test", torch.nn.Linear(10,10, true)));
+            Assert.Throws<InvalidOperationException>(() => cnp.register_buffer("test", torch.rand(10)));
+            Assert.Throws<InvalidOperationException>(() => cnp.register_parameter("test", new Parameter(torch.rand(10))));
+        }
+
+        class CustomNoParameters : ParamLessModule<Tensor, Tensor>
+        {
+            public CustomNoParameters(string name) : base(name)
+            {
+            }
+
+            public CustomNoParameters(IntPtr handle, IntPtr boxedHandle) : base(handle, boxedHandle)
+            {
+            }
+
+            public override Tensor forward(Tensor input)
+            {
+                throw new NotImplementedException();
+            }
+        }
+
+        [Fact]
         public void TestModulePreHooksGeneric()
         {
             var lin1 = torch.nn.Linear(100, 10);
@@ -6726,37 +6757,6 @@
 
             lin1.call(input);
             Assert.Equal(1, counter);
-=======
-        public void TestCustomParameterLessModule() 
-        {
-            var cnp = new CustomNoParameters("test");
-
-            // Should not throw
-            cnp.register_module("sub", new CustomNoParameters("test"));
-
-            Assert.True(cnp.named_modules().Count() > 0);
-            Assert.Equal("sub", cnp.named_modules().First().name);
-
-            Assert.Throws<InvalidOperationException>(() => cnp.register_module("test", torch.nn.Linear(10,10, true)));
-            Assert.Throws<InvalidOperationException>(() => cnp.register_buffer("test", torch.rand(10)));
-            Assert.Throws<InvalidOperationException>(() => cnp.register_parameter("test", new Parameter(torch.rand(10))));
-        }
-
-        class CustomNoParameters : ParamLessModule<Tensor, Tensor>
-        {
-            public CustomNoParameters(string name) : base(name)
-            {
-            }
-
-            public CustomNoParameters(IntPtr handle, IntPtr boxedHandle) : base(handle, boxedHandle)
-            {
-            }
-
-            public override Tensor forward(Tensor input)
-            {
-                throw new NotImplementedException();
-            }
->>>>>>> 3d02a254
         }
     }
 }