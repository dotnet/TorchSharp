<#@ template language="C#" #>
<#@ assembly name="System.Core" #>
<#@ import namespace="System.Linq" #>
<#@ import namespace="System.Text" #>
<#@ import namespace="System.Collections.Generic" #>
using System;
using System.Linq;
using System.Collections.Generic;
using System.Runtime.InteropServices;
using Microsoft.Win32.SafeHandles;
using System.Text;
using TorchSharp;

namespace Torch.IO {

    public abstract partial class File : IDisposable
    {
<#
foreach (var type in new [] { 
    new { ApiName = "Byte", AccReal="byte" }, 
    new { ApiName = "Short", AccReal="short" },   
    new { ApiName = "Int", AccReal="int"},
    new { ApiName = "Long", AccReal="long" },
    new { ApiName = "Float", AccReal="float" },
    new { ApiName = "Double", AccReal="double" },
     }){
        string tname = type.ApiName;
        string accreal = type.AccReal;
#>
        [DllImport("caffe2")] 
        extern static <#=accreal#> THFile_read<#=tname#>Scalar(HType self);

        /// <summary>
        ///   Read one <#=accreal#> from the file.
        /// </summary>
        /// <returns>A <#=accreal#> read from the current file position.</returns>
        public <#=accreal#> Read<#=tname#>() { return THFile_read<#=tname#>Scalar(this.handle); }

        [DllImport("caffe2")] 
        extern static void THFile_write<#=tname#>Scalar(HType self, <#=accreal#> scalar);

        /// <summary>
        ///   Write one <#=accreal#> to the file.
        /// </summary>
        /// <param name="value">A <#=accreal#> to write at the current file position.</param>
        public void Write<#=tname#>(<#=accreal#> value) { THFile_write<#=tname#>Scalar(this.handle, value); }

        [DllImport("caffe2")] 
        extern static long THFile_read<#=tname#>(HType self, <#=tname#>Tensor.<#=tname#>Storage.HType storage);

        /// <summary>
        ///   Read <#=accreal#>s from the file into the given storage.
        /// </summary>
        /// <param name="storage">A storage object to read data into.</param>
        /// <returns>The number of <#=accreal#>s read.</returns>
        public long Read<#=tname#>s(<#=tname#>Tensor.<#=tname#>Storage storage) { return THFile_read<#=tname#>(this.handle, storage.handle); }

        [DllImport("caffe2")] 
        extern static long THFile_write<#=tname#>(HType self, <#=tname#>Tensor.<#=tname#>Storage.HType storage);

        /// <summary>
        ///   Write <#=accreal#>s to the file from the given storage.
        /// </summary>
        /// <param name="storage">A storage object fetch data from.</param>
        /// <returns>The number of <#=accreal#>s written.</returns>
        public long Write<#=tname#>s(<#=tname#>Tensor.<#=tname#>Storage storage) { return THFile_write<#=tname#>(this.handle, storage.handle); }

        [DllImport("caffe2")] 
        extern static long THFile_read<#=tname#>Raw(HType self, IntPtr data, long n);
        
        /// <summary>
        ///   Read <#=accreal#>s from the file into the given <#=accreal#> array.
        /// </summary>
        /// <param name="data">An array to place the data in after reading it from the file.</param>
        /// <param name="n">The maximum number of <#=accreal#>s to read.</param>
        /// <returns>The number of <#=accreal#>s read.</returns>
        public long Read<#=tname#>s(<#=accreal#>[] data, int n)
        {
            if (n > data.Length)
                throw new ArgumentOutOfRangeException("n cannot be greater than data.Length");
            var dest = Marshal.AllocHGlobal(n*sizeof(<#=accreal#>));
            var readItems = THFile_read<#=tname#>Raw(this.handle, dest, n);            
            Marshal.Copy(dest, data, 0, (int)readItems);
            Marshal.FreeHGlobal(dest);
            return readItems;
        }

<<<<<<< HEAD
		/// <summary>
		///   Read <#=accreal#>s from the file into the given <#=accreal#> array.
		/// </summary>
		/// <param name="data">An array to place the data in after reading it from the file.</param>
		/// <param name="n">The maximum number of <#=accreal#>s to read.</param>
		/// <returns>The number of <#=accreal#>s read.</returns>
		public long ReadTensor(TorchSharp.<#=tname#>Tensor tensor)
		{
			return THFile_read<#=tname#>Raw(this.handle, tensor.Data, tensor.NumElements);			
		}

		[DllImport("caffe2")] 
		extern static long THFile_write<#=tname#>Raw(HType self, IntPtr data, long n);
=======
        [DllImport("caffe2")] 
        extern static long THFile_write<#=tname#>Raw(HType self, IntPtr data, long n);
>>>>>>> 7368c92e

        /// <summary>
        ///   Write <#=accreal#>s to the file from the given <#=accreal#> array.
        /// </summary>
        /// <param name="data">An array containing data to be written to the file.</param>
        /// <returns>The number of <#=accreal#>s written.</returns>
        public long Write<#=tname#>s(<#=accreal#>[] data, int n = -1)
        {
            n = (n == -1) ? data.Length : Math.Min(n, data.Length);

<<<<<<< HEAD
			var dest = Marshal.AllocHGlobal(n*sizeof(<#=accreal#>));
			Marshal.Copy(data, 0, dest, n);
			var wroteItems = THFile_write<#=tname#>Raw(this.handle, dest, n);			
			Marshal.FreeHGlobal(dest);
			return wroteItems;
		}

		/// <summary>
		///   Write <#=accreal#>s to the file from the given <#=accreal#> array.
		/// </summary>
		/// <param name="data">An array containing data to be written to the file.</param>
		/// <returns>The number of <#=accreal#>s written.</returns>
		public long WriteTensor(TorchSharp.<#=tname#>Tensor tensor)
		{
			return THFile_write<#=tname#>Raw(this.handle, tensor.Data, tensor.NumElements);			
		}
=======
            var dest = Marshal.AllocHGlobal(n*sizeof(<#=accreal#>));
            Marshal.Copy(data, 0, dest, n);
            var wroteItems = THFile_write<#=tname#>Raw(this.handle, dest, n);            
            Marshal.FreeHGlobal(dest);
            return wroteItems;
        }
>>>>>>> 7368c92e
<# } /* foreach */ #>
    }
}<|MERGE_RESOLUTION|>--- conflicted
+++ resolved
@@ -85,7 +85,6 @@
             return readItems;
         }
 
-<<<<<<< HEAD
 		/// <summary>
 		///   Read <#=accreal#>s from the file into the given <#=accreal#> array.
 		/// </summary>
@@ -99,10 +98,6 @@
 
 		[DllImport("caffe2")] 
 		extern static long THFile_write<#=tname#>Raw(HType self, IntPtr data, long n);
-=======
-        [DllImport("caffe2")] 
-        extern static long THFile_write<#=tname#>Raw(HType self, IntPtr data, long n);
->>>>>>> 7368c92e
 
         /// <summary>
         ///   Write <#=accreal#>s to the file from the given <#=accreal#> array.
@@ -113,7 +108,6 @@
         {
             n = (n == -1) ? data.Length : Math.Min(n, data.Length);
 
-<<<<<<< HEAD
 			var dest = Marshal.AllocHGlobal(n*sizeof(<#=accreal#>));
 			Marshal.Copy(data, 0, dest, n);
 			var wroteItems = THFile_write<#=tname#>Raw(this.handle, dest, n);			
@@ -130,14 +124,6 @@
 		{
 			return THFile_write<#=tname#>Raw(this.handle, tensor.Data, tensor.NumElements);			
 		}
-=======
-            var dest = Marshal.AllocHGlobal(n*sizeof(<#=accreal#>));
-            Marshal.Copy(data, 0, dest, n);
-            var wroteItems = THFile_write<#=tname#>Raw(this.handle, dest, n);            
-            Marshal.FreeHGlobal(dest);
-            return wroteItems;
-        }
->>>>>>> 7368c92e
 <# } /* foreach */ #>
     }
 }