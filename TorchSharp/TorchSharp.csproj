--- conflicted
+++ resolved
@@ -20,16 +20,11 @@
 
   <PropertyGroup Condition=" '$(Configuration)|$(Platform)' == 'Debug|AnyCPU' ">
     <AllowUnsafeBlocks>true</AllowUnsafeBlocks>
-    <LangVersion>latest</LangVersion>
   </PropertyGroup>
   <PropertyGroup Condition=" '$(Configuration)|$(Platform)' == 'Release|AnyCPU' ">
     <AllowUnsafeBlocks>true</AllowUnsafeBlocks>
-<<<<<<< HEAD
-    <LangVersion>latest</LangVersion>
-=======
     <DebugType></DebugType>
     <DocumentationFile>bin\Release\netstandard2.0\TorchSharp.xml</DocumentationFile>
->>>>>>> 68aed3cf
   </PropertyGroup>
   <ItemGroup>
     <None Remove="PreprocessedT4Template.tt" />
@@ -54,8 +49,4 @@
       <DependentUpon>TypeGeneration.tt</DependentUpon>
     </Compile>
   </ItemGroup>
-  <ItemGroup>
-    <PackageReference Include="System.Numerics.Tensors" Version="0.1.0-preview2-181025-1" />
-    <PackageReference Include="System.Runtime.CompilerServices.Unsafe" Version="4.5.1" />
-  </ItemGroup>
 </Project>