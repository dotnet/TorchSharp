--- conflicted
+++ resolved
@@ -48,7 +48,6 @@
         /// <returns>The number of bytes written.</returns>
         public long WriteBytes(ByteTensor.ByteStorage storage) { return THFile_writeByte(this.handle, storage.handle); }
 
-<<<<<<< HEAD
 		[DllImport("caffe2")] 
 		extern static long THFile_readByteRaw(HType self, IntPtr data, long n);
 		
@@ -115,53 +114,6 @@
 		///   Read one short from the file.
 		/// </summary>
 		/// <returns>A short read from the current file position.</returns>
-=======
-        [DllImport("caffe2")] 
-        extern static long THFile_readByteRaw(HType self, IntPtr data, long n);
-        
-        /// <summary>
-        ///   Read bytes from the file into the given byte array.
-        /// </summary>
-        /// <param name="data">An array to place the data in after reading it from the file.</param>
-        /// <param name="n">The maximum number of bytes to read.</param>
-        /// <returns>The number of bytes read.</returns>
-        public long ReadBytes(byte[] data, int n)
-        {
-            if (n > data.Length)
-                throw new ArgumentOutOfRangeException("n cannot be greater than data.Length");
-            var dest = Marshal.AllocHGlobal(n*sizeof(byte));
-            var readItems = THFile_readByteRaw(this.handle, dest, n);            
-            Marshal.Copy(dest, data, 0, (int)readItems);
-            Marshal.FreeHGlobal(dest);
-            return readItems;
-        }
-
-        [DllImport("caffe2")] 
-        extern static long THFile_writeByteRaw(HType self, IntPtr data, long n);
-
-        /// <summary>
-        ///   Write bytes to the file from the given byte array.
-        /// </summary>
-        /// <param name="data">An array containing data to be written to the file.</param>
-        /// <returns>The number of bytes written.</returns>
-        public long WriteBytes(byte[] data, int n = -1)
-        {
-            n = (n == -1) ? data.Length : Math.Min(n, data.Length);
-
-            var dest = Marshal.AllocHGlobal(n*sizeof(byte));
-            Marshal.Copy(data, 0, dest, n);
-            var wroteItems = THFile_writeByteRaw(this.handle, dest, n);            
-            Marshal.FreeHGlobal(dest);
-            return wroteItems;
-        }
-        [DllImport("caffe2")] 
-        extern static short THFile_readShortScalar(HType self);
-
-        /// <summary>
-        ///   Read one short from the file.
-        /// </summary>
-        /// <returns>A short read from the current file position.</returns>
->>>>>>> 7368c92e
         public short ReadShort() { return THFile_readShortScalar(this.handle); }
 
         [DllImport("caffe2")] 
@@ -193,7 +145,6 @@
         /// <returns>The number of shorts written.</returns>
         public long WriteShorts(ShortTensor.ShortStorage storage) { return THFile_writeShort(this.handle, storage.handle); }
 
-<<<<<<< HEAD
 		[DllImport("caffe2")] 
 		extern static long THFile_readShortRaw(HType self, IntPtr data, long n);
 		
@@ -260,53 +211,6 @@
 		///   Read one int from the file.
 		/// </summary>
 		/// <returns>A int read from the current file position.</returns>
-=======
-        [DllImport("caffe2")] 
-        extern static long THFile_readShortRaw(HType self, IntPtr data, long n);
-        
-        /// <summary>
-        ///   Read shorts from the file into the given short array.
-        /// </summary>
-        /// <param name="data">An array to place the data in after reading it from the file.</param>
-        /// <param name="n">The maximum number of shorts to read.</param>
-        /// <returns>The number of shorts read.</returns>
-        public long ReadShorts(short[] data, int n)
-        {
-            if (n > data.Length)
-                throw new ArgumentOutOfRangeException("n cannot be greater than data.Length");
-            var dest = Marshal.AllocHGlobal(n*sizeof(short));
-            var readItems = THFile_readShortRaw(this.handle, dest, n);            
-            Marshal.Copy(dest, data, 0, (int)readItems);
-            Marshal.FreeHGlobal(dest);
-            return readItems;
-        }
-
-        [DllImport("caffe2")] 
-        extern static long THFile_writeShortRaw(HType self, IntPtr data, long n);
-
-        /// <summary>
-        ///   Write shorts to the file from the given short array.
-        /// </summary>
-        /// <param name="data">An array containing data to be written to the file.</param>
-        /// <returns>The number of shorts written.</returns>
-        public long WriteShorts(short[] data, int n = -1)
-        {
-            n = (n == -1) ? data.Length : Math.Min(n, data.Length);
-
-            var dest = Marshal.AllocHGlobal(n*sizeof(short));
-            Marshal.Copy(data, 0, dest, n);
-            var wroteItems = THFile_writeShortRaw(this.handle, dest, n);            
-            Marshal.FreeHGlobal(dest);
-            return wroteItems;
-        }
-        [DllImport("caffe2")] 
-        extern static int THFile_readIntScalar(HType self);
-
-        /// <summary>
-        ///   Read one int from the file.
-        /// </summary>
-        /// <returns>A int read from the current file position.</returns>
->>>>>>> 7368c92e
         public int ReadInt() { return THFile_readIntScalar(this.handle); }
 
         [DllImport("caffe2")] 
@@ -338,7 +242,6 @@
         /// <returns>The number of ints written.</returns>
         public long WriteInts(IntTensor.IntStorage storage) { return THFile_writeInt(this.handle, storage.handle); }
 
-<<<<<<< HEAD
 		[DllImport("caffe2")] 
 		extern static long THFile_readIntRaw(HType self, IntPtr data, long n);
 		
@@ -405,53 +308,6 @@
 		///   Read one long from the file.
 		/// </summary>
 		/// <returns>A long read from the current file position.</returns>
-=======
-        [DllImport("caffe2")] 
-        extern static long THFile_readIntRaw(HType self, IntPtr data, long n);
-        
-        /// <summary>
-        ///   Read ints from the file into the given int array.
-        /// </summary>
-        /// <param name="data">An array to place the data in after reading it from the file.</param>
-        /// <param name="n">The maximum number of ints to read.</param>
-        /// <returns>The number of ints read.</returns>
-        public long ReadInts(int[] data, int n)
-        {
-            if (n > data.Length)
-                throw new ArgumentOutOfRangeException("n cannot be greater than data.Length");
-            var dest = Marshal.AllocHGlobal(n*sizeof(int));
-            var readItems = THFile_readIntRaw(this.handle, dest, n);            
-            Marshal.Copy(dest, data, 0, (int)readItems);
-            Marshal.FreeHGlobal(dest);
-            return readItems;
-        }
-
-        [DllImport("caffe2")] 
-        extern static long THFile_writeIntRaw(HType self, IntPtr data, long n);
-
-        /// <summary>
-        ///   Write ints to the file from the given int array.
-        /// </summary>
-        /// <param name="data">An array containing data to be written to the file.</param>
-        /// <returns>The number of ints written.</returns>
-        public long WriteInts(int[] data, int n = -1)
-        {
-            n = (n == -1) ? data.Length : Math.Min(n, data.Length);
-
-            var dest = Marshal.AllocHGlobal(n*sizeof(int));
-            Marshal.Copy(data, 0, dest, n);
-            var wroteItems = THFile_writeIntRaw(this.handle, dest, n);            
-            Marshal.FreeHGlobal(dest);
-            return wroteItems;
-        }
-        [DllImport("caffe2")] 
-        extern static long THFile_readLongScalar(HType self);
-
-        /// <summary>
-        ///   Read one long from the file.
-        /// </summary>
-        /// <returns>A long read from the current file position.</returns>
->>>>>>> 7368c92e
         public long ReadLong() { return THFile_readLongScalar(this.handle); }
 
         [DllImport("caffe2")] 
@@ -483,7 +339,6 @@
         /// <returns>The number of longs written.</returns>
         public long WriteLongs(LongTensor.LongStorage storage) { return THFile_writeLong(this.handle, storage.handle); }
 
-<<<<<<< HEAD
 		[DllImport("caffe2")] 
 		extern static long THFile_readLongRaw(HType self, IntPtr data, long n);
 		
@@ -550,53 +405,6 @@
 		///   Read one float from the file.
 		/// </summary>
 		/// <returns>A float read from the current file position.</returns>
-=======
-        [DllImport("caffe2")] 
-        extern static long THFile_readLongRaw(HType self, IntPtr data, long n);
-        
-        /// <summary>
-        ///   Read longs from the file into the given long array.
-        /// </summary>
-        /// <param name="data">An array to place the data in after reading it from the file.</param>
-        /// <param name="n">The maximum number of longs to read.</param>
-        /// <returns>The number of longs read.</returns>
-        public long ReadLongs(long[] data, int n)
-        {
-            if (n > data.Length)
-                throw new ArgumentOutOfRangeException("n cannot be greater than data.Length");
-            var dest = Marshal.AllocHGlobal(n*sizeof(long));
-            var readItems = THFile_readLongRaw(this.handle, dest, n);            
-            Marshal.Copy(dest, data, 0, (int)readItems);
-            Marshal.FreeHGlobal(dest);
-            return readItems;
-        }
-
-        [DllImport("caffe2")] 
-        extern static long THFile_writeLongRaw(HType self, IntPtr data, long n);
-
-        /// <summary>
-        ///   Write longs to the file from the given long array.
-        /// </summary>
-        /// <param name="data">An array containing data to be written to the file.</param>
-        /// <returns>The number of longs written.</returns>
-        public long WriteLongs(long[] data, int n = -1)
-        {
-            n = (n == -1) ? data.Length : Math.Min(n, data.Length);
-
-            var dest = Marshal.AllocHGlobal(n*sizeof(long));
-            Marshal.Copy(data, 0, dest, n);
-            var wroteItems = THFile_writeLongRaw(this.handle, dest, n);            
-            Marshal.FreeHGlobal(dest);
-            return wroteItems;
-        }
-        [DllImport("caffe2")] 
-        extern static float THFile_readFloatScalar(HType self);
-
-        /// <summary>
-        ///   Read one float from the file.
-        /// </summary>
-        /// <returns>A float read from the current file position.</returns>
->>>>>>> 7368c92e
         public float ReadFloat() { return THFile_readFloatScalar(this.handle); }
 
         [DllImport("caffe2")] 
@@ -628,7 +436,6 @@
         /// <returns>The number of floats written.</returns>
         public long WriteFloats(FloatTensor.FloatStorage storage) { return THFile_writeFloat(this.handle, storage.handle); }
 
-<<<<<<< HEAD
 		[DllImport("caffe2")] 
 		extern static long THFile_readFloatRaw(HType self, IntPtr data, long n);
 		
@@ -695,53 +502,6 @@
 		///   Read one double from the file.
 		/// </summary>
 		/// <returns>A double read from the current file position.</returns>
-=======
-        [DllImport("caffe2")] 
-        extern static long THFile_readFloatRaw(HType self, IntPtr data, long n);
-        
-        /// <summary>
-        ///   Read floats from the file into the given float array.
-        /// </summary>
-        /// <param name="data">An array to place the data in after reading it from the file.</param>
-        /// <param name="n">The maximum number of floats to read.</param>
-        /// <returns>The number of floats read.</returns>
-        public long ReadFloats(float[] data, int n)
-        {
-            if (n > data.Length)
-                throw new ArgumentOutOfRangeException("n cannot be greater than data.Length");
-            var dest = Marshal.AllocHGlobal(n*sizeof(float));
-            var readItems = THFile_readFloatRaw(this.handle, dest, n);            
-            Marshal.Copy(dest, data, 0, (int)readItems);
-            Marshal.FreeHGlobal(dest);
-            return readItems;
-        }
-
-        [DllImport("caffe2")] 
-        extern static long THFile_writeFloatRaw(HType self, IntPtr data, long n);
-
-        /// <summary>
-        ///   Write floats to the file from the given float array.
-        /// </summary>
-        /// <param name="data">An array containing data to be written to the file.</param>
-        /// <returns>The number of floats written.</returns>
-        public long WriteFloats(float[] data, int n = -1)
-        {
-            n = (n == -1) ? data.Length : Math.Min(n, data.Length);
-
-            var dest = Marshal.AllocHGlobal(n*sizeof(float));
-            Marshal.Copy(data, 0, dest, n);
-            var wroteItems = THFile_writeFloatRaw(this.handle, dest, n);            
-            Marshal.FreeHGlobal(dest);
-            return wroteItems;
-        }
-        [DllImport("caffe2")] 
-        extern static double THFile_readDoubleScalar(HType self);
-
-        /// <summary>
-        ///   Read one double from the file.
-        /// </summary>
-        /// <returns>A double read from the current file position.</returns>
->>>>>>> 7368c92e
         public double ReadDouble() { return THFile_readDoubleScalar(this.handle); }
 
         [DllImport("caffe2")] 
@@ -773,7 +533,6 @@
         /// <returns>The number of doubles written.</returns>
         public long WriteDoubles(DoubleTensor.DoubleStorage storage) { return THFile_writeDouble(this.handle, storage.handle); }
 
-<<<<<<< HEAD
 		[DllImport("caffe2")] 
 		extern static long THFile_readDoubleRaw(HType self, IntPtr data, long n);
 		
@@ -834,45 +593,4 @@
 			return THFile_writeDoubleRaw(this.handle, tensor.Data, tensor.NumElements);			
 		}
 	}
-=======
-        [DllImport("caffe2")] 
-        extern static long THFile_readDoubleRaw(HType self, IntPtr data, long n);
-        
-        /// <summary>
-        ///   Read doubles from the file into the given double array.
-        /// </summary>
-        /// <param name="data">An array to place the data in after reading it from the file.</param>
-        /// <param name="n">The maximum number of doubles to read.</param>
-        /// <returns>The number of doubles read.</returns>
-        public long ReadDoubles(double[] data, int n)
-        {
-            if (n > data.Length)
-                throw new ArgumentOutOfRangeException("n cannot be greater than data.Length");
-            var dest = Marshal.AllocHGlobal(n*sizeof(double));
-            var readItems = THFile_readDoubleRaw(this.handle, dest, n);            
-            Marshal.Copy(dest, data, 0, (int)readItems);
-            Marshal.FreeHGlobal(dest);
-            return readItems;
-        }
-
-        [DllImport("caffe2")] 
-        extern static long THFile_writeDoubleRaw(HType self, IntPtr data, long n);
-
-        /// <summary>
-        ///   Write doubles to the file from the given double array.
-        /// </summary>
-        /// <param name="data">An array containing data to be written to the file.</param>
-        /// <returns>The number of doubles written.</returns>
-        public long WriteDoubles(double[] data, int n = -1)
-        {
-            n = (n == -1) ? data.Length : Math.Min(n, data.Length);
-
-            var dest = Marshal.AllocHGlobal(n*sizeof(double));
-            Marshal.Copy(data, 0, dest, n);
-            var wroteItems = THFile_writeDoubleRaw(this.handle, dest, n);            
-            Marshal.FreeHGlobal(dest);
-            return wroteItems;
-        }
-    }
->>>>>>> 7368c92e
 }