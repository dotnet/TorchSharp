--- conflicted
+++ resolved
@@ -252,19 +252,11 @@
 EXPORT_API(void) THSTensor_ceil_(const Tensor tensor);
 
 EXPORT_API(Tensor) THSTensor_celu(const Tensor tensor, const Scalar alpha);
-<<<<<<< HEAD
 
 EXPORT_API(void) THSTensor_celu_(const Tensor tensor, const Scalar alpha);
 
 EXPORT_API(Tensor) THSTensor_hardshrink(const Tensor tensor, const Scalar lambda);
 
-=======
-
-EXPORT_API(void) THSTensor_celu_(const Tensor tensor, const Scalar alpha);
-
-EXPORT_API(Tensor) THSTensor_hardshrink(const Tensor tensor, const Scalar lambda);
-
->>>>>>> 58a9b5d7
 EXPORT_API(Tensor) THSTensor_softshrink(const Tensor tensor, const Scalar lambda);
 
 EXPORT_API(Tensor) THSTensor_cholesky(const Tensor tensor, const bool upper);
@@ -893,7 +885,6 @@
     bool ceil_mode);
 
 EXPORT_API(Tensor) THSTensor_max_unpool1d(
-<<<<<<< HEAD
     const Tensor tensor,
     const Tensor indices,
     const int64_t* kernelSize, const int kernelSizeLength,
@@ -902,28 +893,12 @@
     const int64_t* stride, const int strideLength);
 
 EXPORT_API(Tensor) THSTensor_max_unpool2d(
-=======
->>>>>>> 58a9b5d7
     const Tensor tensor,
     const Tensor indices,
     const int64_t* kernelSize, const int kernelSizeLength,
     const int64_t* outputSize, const int outputSizeLength,
     const int64_t* padding, const int paddingLength,
     const int64_t* stride, const int strideLength);
-
-<<<<<<< HEAD
-EXPORT_API(Tensor) THSTensor_max_unpool3d(
-=======
-EXPORT_API(Tensor) THSTensor_max_unpool2d(
->>>>>>> 58a9b5d7
-    const Tensor tensor,
-    const Tensor indices,
-    const int64_t* kernelSize, const int kernelSizeLength,
-    const int64_t* outputSize, const int outputSizeLength,
-    const int64_t* padding, const int paddingLength,
-    const int64_t* stride, const int strideLength);
-<<<<<<< HEAD
-=======
 
 EXPORT_API(Tensor) THSTensor_max_unpool3d(
     const Tensor tensor,
@@ -932,7 +907,6 @@
     const int64_t* outputSize, const int outputSizeLength,
     const int64_t* padding, const int paddingLength,
     const int64_t* stride, const int strideLength);
->>>>>>> 58a9b5d7
 
 EXPORT_API(Tensor) THSTensor_mean(const Tensor tensor);
 
