--- conflicted
+++ resolved
@@ -37,7 +37,6 @@
 
 EXPORT_API(NNModule) THSNN_custom_module(const char* name, Tensor(*forward)(Tensor), NNAnyModule* outAsAnyModule);
 
-<<<<<<< HEAD
 // Pooling
 
 EXPORT_API(NNModule) THSNN_MaxPool1d_ctor(const int64_t* kernelSize, const int64_t* stride, const int64_t* padding, const int64_t* dilation, bool ceil_mode, NNAnyModule* outAsAnyModule);
@@ -176,8 +175,6 @@
 EXPORT_API(Tensor)   THSNN_ConvTranspose3d_bias(const NNModule module);
 EXPORT_API(void)     THSNN_ConvTranspose3d_set_bias(const NNModule module, const Tensor bias);
 
-=======
->>>>>>> 3760ba3e
 // Normalization
 
 EXPORT_API(Tensor)   THSNN_normalize(const Tensor input, const double p, const int64_t dim, const double eps);
@@ -216,7 +213,6 @@
 EXPORT_API(Tensor) THSNN_grid_sample(const Tensor input, const Tensor grid, const int8_t mode, const int8_t padding_mode, const int8_t align_corners);
 EXPORT_API(Tensor) THSNN_affine_grid(const Tensor theta, const int64_t* size, const int size_len, const bool align_corners);
 
-<<<<<<< HEAD
 // Activation functions
 
 EXPORT_API(NNModule) THSNN_CELU_ctor(const double alpha, const bool inplace, NNAnyModule* outAsAnyModule);
@@ -272,8 +268,6 @@
 EXPORT_API(NNModule) THSNN_Threshold_ctor(const double threshold, const double value, const bool inplace, NNAnyModule* outAsAnyModule);
 EXPORT_API(Tensor)   THSNN_Threshold_forward(const NNModule module, const Tensor tensor);
 
-=======
->>>>>>> 3760ba3e
 // Sparse
 
 EXPORT_API(NNModule) THSNN_Embedding_ctor(const int64_t num_embeddings, const int64_t embedding_dims, const int64_t padding_idx, bool has_pi, const double max_norm, const bool has_mn, const double norm_type, const bool scale_grad_by_freq, const bool sparse, NNAnyModule* outAsAnyModule);
