--- conflicted
+++ resolved
@@ -39,123 +39,7 @@
 
 // Normalization
 
-<<<<<<< HEAD
-=======
-EXPORT_API(NNModule) THSNN_BatchNorm1d_ctor(const int64_t features, const double eps, const double momentum, const bool affine, const bool track_running_stats, NNAnyModule* outAsAnyModule);
-EXPORT_API(Tensor)   THSNN_BatchNorm1d_forward(const NNModule module, const Tensor tensor);
-EXPORT_API(NNModule) THSNN_BatchNorm2d_ctor(const int64_t features, const double eps, const double momentum, const bool affine, const bool track_running_stats, NNAnyModule* outAsAnyModule);
-EXPORT_API(Tensor)   THSNN_BatchNorm2d_forward(const NNModule module, const Tensor tensor);
-EXPORT_API(NNModule) THSNN_BatchNorm3d_ctor(const int64_t features, const double eps, const double momentum, const bool affine, const bool track_running_stats, NNAnyModule* outAsAnyModule);
-EXPORT_API(Tensor)   THSNN_BatchNorm3d_forward(const NNModule module, const Tensor tensor);
-
-EXPORT_API(Tensor)   THSNN_BatchNorm1d_bias(const NNModule module);
-EXPORT_API(void)     THSNN_BatchNorm1d_set_bias(const NNModule module, const Tensor bias);
-EXPORT_API(Tensor)   THSNN_BatchNorm1d_weight(const NNModule module);
-EXPORT_API(void)     THSNN_BatchNorm1d_set_weight(const NNModule module, const Tensor weight);
-
-EXPORT_API(Tensor)   THSNN_BatchNorm2d_bias(const NNModule module);
-EXPORT_API(void)     THSNN_BatchNorm2d_set_bias(const NNModule module, const Tensor bias);
-EXPORT_API(Tensor)   THSNN_BatchNorm2d_weight(const NNModule module);
-EXPORT_API(void)     THSNN_BatchNorm2d_set_weight(const NNModule module, const Tensor weight);
-
-EXPORT_API(Tensor)   THSNN_BatchNorm3d_bias(const NNModule module);
-EXPORT_API(void)     THSNN_BatchNorm3d_set_bias(const NNModule module, const Tensor bias);
-EXPORT_API(Tensor)   THSNN_BatchNorm3d_weight(const NNModule module);
-EXPORT_API(void)     THSNN_BatchNorm3d_set_weight(const NNModule module, const Tensor weight);
-
-EXPORT_API(void)     THSNN_BatchNorm1d_reset_stats(const NNModule module);
-EXPORT_API(void)     THSNN_BatchNorm2d_reset_stats(const NNModule module);
-EXPORT_API(void)     THSNN_BatchNorm3d_reset_stats(const NNModule module);
-
-EXPORT_API(Tensor)   THSNN_BatchNorm1d_get_mean(const NNModule module);
-EXPORT_API(Tensor)   THSNN_BatchNorm2d_get_mean(const NNModule module);
-EXPORT_API(Tensor)   THSNN_BatchNorm3d_get_mean(const NNModule module);
-
-EXPORT_API(void)     THSNN_BatchNorm1d_set_mean(const NNModule module, const Tensor weight);
-EXPORT_API(void)     THSNN_BatchNorm2d_set_mean(const NNModule module, const Tensor weight);
-EXPORT_API(void)     THSNN_BatchNorm3d_set_mean(const NNModule module, const Tensor weight);
-
-EXPORT_API(Tensor)   THSNN_BatchNorm1d_get_var(const NNModule module);
-EXPORT_API(Tensor)   THSNN_BatchNorm2d_get_var(const NNModule module);
-EXPORT_API(Tensor)   THSNN_BatchNorm3d_get_var(const NNModule module);
-
-EXPORT_API(void)     THSNN_BatchNorm1d_set_var(const NNModule module, const Tensor weight);
-EXPORT_API(void)     THSNN_BatchNorm2d_set_var(const NNModule module, const Tensor weight);
-EXPORT_API(void)     THSNN_BatchNorm3d_set_var(const NNModule module, const Tensor weight);
-
-EXPORT_API(Tensor)   THSNN_BatchNorm1d_get_batches(const NNModule module);
-EXPORT_API(Tensor)   THSNN_BatchNorm2d_get_batches(const NNModule module);
-EXPORT_API(Tensor)   THSNN_BatchNorm3d_get_batches(const NNModule module);
-
-EXPORT_API(NNModule) THSNN_InstanceNorm1d_ctor(const int64_t features, const double eps, const double momentum, const bool affine, const bool track_running_stats, NNAnyModule* outAsAnyModule);
-EXPORT_API(Tensor)   THSNN_InstanceNorm1d_forward(const NNModule module, const Tensor tensor);
-EXPORT_API(NNModule) THSNN_InstanceNorm2d_ctor(const int64_t features, const double eps, const double momentum, const bool affine, const bool track_running_stats, NNAnyModule* outAsAnyModule);
-EXPORT_API(Tensor)   THSNN_InstanceNorm2d_forward(const NNModule module, const Tensor tensor);
-EXPORT_API(NNModule) THSNN_InstanceNorm3d_ctor(const int64_t features, const double eps, const double momentum, const bool affine, const bool track_running_stats, NNAnyModule* outAsAnyModule);
-EXPORT_API(Tensor)   THSNN_InstanceNorm3d_forward(const NNModule module, const Tensor tensor);
-
-EXPORT_API(Tensor)   THSNN_InstanceNorm1d_bias(const NNModule module);
-EXPORT_API(void)     THSNN_InstanceNorm1d_set_bias(const NNModule module, const Tensor bias);
-EXPORT_API(Tensor)   THSNN_InstanceNorm1d_weight(const NNModule module);
-EXPORT_API(void)     THSNN_InstanceNorm1d_set_weight(const NNModule module, const Tensor weight);
-
-EXPORT_API(Tensor)   THSNN_InstanceNorm2d_bias(const NNModule module);
-EXPORT_API(void)     THSNN_InstanceNorm2d_set_bias(const NNModule module, const Tensor bias);
-EXPORT_API(Tensor)   THSNN_InstanceNorm2d_weight(const NNModule module);
-EXPORT_API(void)     THSNN_InstanceNorm2d_set_weight(const NNModule module, const Tensor weight);
-
-EXPORT_API(Tensor)   THSNN_InstanceNorm3d_bias(const NNModule module);
-EXPORT_API(void)     THSNN_InstanceNorm3d_set_bias(const NNModule module, const Tensor bias);
-EXPORT_API(Tensor)   THSNN_InstanceNorm3d_weight(const NNModule module);
-EXPORT_API(void)     THSNN_InstanceNorm3d_set_weight(const NNModule module, const Tensor weight);
-
-EXPORT_API(void)     THSNN_InstanceNorm1d_reset_stats(const NNModule module);
-EXPORT_API(void)     THSNN_InstanceNorm2d_reset_stats(const NNModule module);
-EXPORT_API(void)     THSNN_InstanceNorm3d_reset_stats(const NNModule module);
-
-EXPORT_API(Tensor)   THSNN_InstanceNorm1d_get_mean(const NNModule module);
-EXPORT_API(Tensor)   THSNN_InstanceNorm2d_get_mean(const NNModule module);
-EXPORT_API(Tensor)   THSNN_InstanceNorm3d_get_mean(const NNModule module);
-
-EXPORT_API(void)     THSNN_InstanceNorm1d_set_mean(const NNModule module, const Tensor weight);
-EXPORT_API(void)     THSNN_InstanceNorm2d_set_mean(const NNModule module, const Tensor weight);
-EXPORT_API(void)     THSNN_InstanceNorm3d_set_mean(const NNModule module, const Tensor weight);
-
-EXPORT_API(Tensor)   THSNN_InstanceNorm1d_get_var(const NNModule module);
-EXPORT_API(Tensor)   THSNN_InstanceNorm2d_get_var(const NNModule module);
-EXPORT_API(Tensor)   THSNN_InstanceNorm3d_get_var(const NNModule module);
-
-EXPORT_API(void)     THSNN_InstanceNorm1d_set_var(const NNModule module, const Tensor weight);
-EXPORT_API(void)     THSNN_InstanceNorm2d_set_var(const NNModule module, const Tensor weight);
-EXPORT_API(void)     THSNN_InstanceNorm3d_set_var(const NNModule module, const Tensor weight);
-
-EXPORT_API(Tensor)   THSNN_InstanceNorm1d_get_batches(const NNModule module);
-EXPORT_API(Tensor)   THSNN_InstanceNorm2d_get_batches(const NNModule module);
-EXPORT_API(Tensor)   THSNN_InstanceNorm3d_get_batches(const NNModule module);
-
-
-
-EXPORT_API(NNModule) THSNN_LayerNorm_ctor(const int64_t* norm_shape, const int64_t norm_shape_len, const double eps, const bool elementwise_affine, NNAnyModule* outAsAnyModule);
-EXPORT_API(Tensor)   THSNN_LayerNorm_forward(const NNModule module, const Tensor tensor);
-
-EXPORT_API(Tensor)   THSNN_LayerNorm_bias(const NNModule module);
-EXPORT_API(void)     THSNN_LayerNorm_set_bias(const NNModule module, const Tensor bias);
-EXPORT_API(Tensor)   THSNN_LayerNorm_weight(const NNModule module);
-EXPORT_API(void)     THSNN_LayerNorm_set_weight(const NNModule module, const Tensor weight);
-
-EXPORT_API(NNModule) THSNN_GroupNorm_ctor(const int64_t num_groups, const int64_t num_channels, const double eps, const bool affine, NNAnyModule* outAsAnyModule);
-EXPORT_API(Tensor)   THSNN_GroupNorm_forward(const NNModule module, const Tensor tensor);
-
-EXPORT_API(Tensor)   THSNN_GroupNorm_bias(const NNModule module);
-EXPORT_API(void)     THSNN_GroupNorm_set_bias(const NNModule module, const Tensor bias);
-EXPORT_API(Tensor)   THSNN_GroupNorm_weight(const NNModule module);
-EXPORT_API(void)     THSNN_GroupNorm_set_weight(const NNModule module, const Tensor weight);
-
-EXPORT_API(NNModule) THSNN_LocalResponseNorm_ctor(const int64_t size, const double alpha, const double beta, const double k, NNAnyModule* outAsAnyModule);
-EXPORT_API(Tensor)   THSNN_LocalResponseNorm_forward(const NNModule module, const Tensor tensor);
-
 EXPORT_API(Tensor)   THSNN_normalize(const Tensor input, const double p, const int64_t dim, const double eps);
->>>>>>> b2bb7e8f
 EXPORT_API(Tensor)   THSNN_batch_norm(const Tensor input, const Tensor running_mean, const Tensor running_var, const Tensor weight, const Tensor bias, const bool training, const double momentum, const double eps);
 EXPORT_API(Tensor)   THSNN_group_norm(const Tensor input, int64_t num_groups, const Tensor weight, const Tensor bias, const double eps);
 EXPORT_API(Tensor)   THSNN_instance_norm(const Tensor input, const Tensor running_mean, const Tensor running_var, const Tensor weight, const Tensor bias, const bool use_input_stats, const double momentum, const double eps);
