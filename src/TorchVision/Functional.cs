// Copyright (c) .NET Foundation and Contributors.  All Rights Reserved.  See LICENSE in the project root for license information.
using System;
using System.Linq;
using System.Collections.Generic;
using static TorchSharp.torch;
using static TorchSharp.NativeMethods;

// A number of implementation details in this file have been translated from the Python version of torchvision,
// largely located in the files found in this folder:
//
// https://github.com/pytorch/vision/tree/993325dd82567f5d4f28ccb321e3a9a16984d2d8/torchvision/transforms
//
// The origin has the following copyright notice and license:
//
// https://github.com/pytorch/vision/blob/master/LICENSE
//

#nullable enable
namespace TorchSharp
{
    public static partial class torchvision
    {
        public static partial class transforms
        {
            public static partial class functional
            {

                /// <summary>
                /// Adjust the brightness of an image.
                /// </summary>
                /// <param name="img">An image tensor.</param>
                /// <param name="brightness_factor">
                /// How much to adjust the brightness. Can be any non negative number.
                /// 0 gives a black image, 1 gives the original image while 2 increases the brightness by a factor of 2.
                /// </param>
                /// <returns></returns>
                public static Tensor adjust_brightness(Tensor img, double brightness_factor)
                {
                    if (brightness_factor < 0)
                        throw new ArgumentException(nameof(brightness_factor), "'brightness_factor' should be a non-negative real number");

                    if (brightness_factor == 1.0)
                        // Special case -- no change.
                        return img.alias();

                    using var zeros = torch.zeros_like(img);
                    return Blend(img, zeros, brightness_factor);
                }

                /// <summary>
                /// Adjust the contrast of the image.
                /// </summary>
                /// <param name="img">An image tensor.</param>
                /// <param name="contrast_factor">
                /// How much to adjust the contrast. Can be any non-negative number.
                /// 0 gives a solid gray image, 1 gives the original image while 2 increases the contrast by a factor of 2.
                /// </param>
                /// <returns></returns>
                public static Tensor adjust_contrast(Tensor img, double contrast_factor)
                {
                    if (contrast_factor < 0)
                        throw new ArgumentException(nameof(contrast_factor), "'contrast_factor' should be a non-negative real number");

                    if (contrast_factor == 1.0)
                        // Special case -- no change.
                        return img.alias();

                    var dtype = torch.is_floating_point(img) ? img.dtype : torch.float32;
                    using var t0 = transforms.functional.rgb_to_grayscale(img);
                    using var t1 = t0.to_type(dtype);
                    using var mean = torch.mean(t1, new long[] { -3, -2, -1 }, keepdim: true);

                    return Blend(img, mean, contrast_factor);
                }

                /// <summary>
                /// Perform gamma correction on an image.
                ///
                /// See: https://en.wikipedia.org/wiki/Gamma_correction
                /// </summary>
                /// <param name="img">An image tensor.</param>
                /// <param name="gamma">
                /// Non negative real number.
                /// gamma larger than 1 make the shadows darker, while gamma smaller than 1 make dark regions lighter.
                /// </param>
                /// <param name="gain">The constant multiplier in the gamma correction equation.</param>
                /// <returns></returns>
                public static Tensor adjust_gamma(Tensor img, double gamma, double gain = 1.0)
                {
                    if (gamma < 0)
                        throw new ArgumentException(nameof(gamma), "'gamma' should be a non-negative real number");

                    var dtype = img.dtype;
                    if (!torch.is_floating_point(img)) {
                        img = transforms.functional.convert_image_dtype(img, torch.float32);
                    } else {
                        img = img.alias();
                    }

                    using var t0 = img.pow(gamma);
                    using var t1 = gain * t0;
                    using var t2 = t1.clamp(0, 1);

                    return convert_image_dtype(t2, dtype);
                }

                /// <summary>
                /// Adjust the hue of an image.
                /// The image hue is adjusted by converting the image to HSV and cyclically shifting the intensities in the hue channel(H).
                /// The image is then converted back to original image mode.
                /// </summary>
                /// <param name="img">An image tensor.</param>
                /// <param name="hue_factor">
                /// How much to shift the hue channel. 0 means no shift in hue.
                /// Hue is often defined in degrees, with 360 being a full turn on the color wheel.
                /// In this library, 1.0 is by default a full turn, which means that 0.5 and -0.5 give complete reversal of
                /// the hue channel in HSV space in positive and negative direction respectively.
                /// </param>
                /// <param name="degrees">Whether the hue factor is measured in degrees. If true, 360 is a full turn.</param>
                /// <returns></returns>
                /// <remarks>
                /// Unlike Pytorch, TorchSharp will allow the hue_factor to lie outside the range [-0.5,0.5].
                /// A factor of 0.75 has the same effect as -.25
                /// Note that adjusting the hue is a very expensive operation, and may therefore not be suitable as a method
                /// for data augmentation when training speed is important.
                /// </remarks>
                public static Tensor adjust_hue(Tensor img, double hue_factor, bool degrees = false)
                {
                    if (hue_factor == 0.0)
                        // Special case -- no change.
                        return img.alias();

                    if (img.shape.Length < 4 || img.shape[img.shape.Length - 3] == 1)
                        // Grayscale, or not a batch of images. Nothing to do.
                        return img.alias();

                    if (degrees)
                        hue_factor = hue_factor / 360.0;

                    var res = THSVision_AdjustHue(img.Handle, hue_factor);
                    if (res == IntPtr.Zero) { CheckForErrors(); }
                    return Tensor.UnsafeCreateTensor(res);
                }

                /// <summary>
                /// Adjust the color saturation of an image.
                /// </summary>
                /// <param name="img">An image tensor.</param>
                /// <param name="saturation_factor">
                /// How much to adjust the saturation. 0 will give a black and white image, 1 will give the original image
                /// while 2 will enhance the saturation by a factor of 2.
                /// </param>
                /// <returns></returns>
                public static Tensor adjust_saturation(Tensor img, double saturation_factor)
                {
                    if (saturation_factor < 0)
                        throw new ArgumentException(nameof(saturation_factor), "'saturation_factor' should be a non-negative real number");

                    if (saturation_factor == 1.0)
                        // Special case -- no change.
                        return img.alias();

                    using var t0 = transforms.functional.rgb_to_grayscale(img);
                    return Blend(img, t0, saturation_factor);
                }

                /// <summary>
                /// Adjust the sharpness of the image.
                /// </summary>
                /// <param name="img">An image tensor.</param>
                /// <param name="sharpness">
                /// How much to adjust the sharpness. Can be any non negative number.
                /// 0 gives a blurred image, 1 gives the original image while 2 increases the sharpness by a factor of 2.
                /// </param>
                /// <returns></returns>
                public static Tensor adjust_sharpness(Tensor img, double sharpness)
                {
                    if (sharpness < 0)
                        throw new ArgumentException(nameof(sharpness), "'sharpness' should be a non-negative real number");

                    if (img.shape[img.shape.Length - 1] <= 2 || img.shape[img.shape.Length - 2] <= 2)
                        return img.alias();

                    using var t0 = BlurredDegenerateImage(img);
                    return Blend(img, t0, sharpness);
                }

                /// <summary>
                /// Apply affine transformation on the image keeping image center invariant.
                /// The image is expected to have […, H, W] shape, where … means an arbitrary number of leading dimensions.
                /// </summary>
                /// <param name="img">An image tensor.</param>
                /// <param name="shear">Shear angle value in degrees between -180 to 180, clockwise direction. </param>
                /// <param name="angle">Rotation angle in degrees between -180 and 180, clockwise direction</param>
                /// <param name="translate">Horizontal and vertical translations (post-rotation translation)</param>
                /// <param name="scale">Overall scale</param>
                /// <param name="interpolation">Desired interpolation.</param>
                /// <param name="fill">Pixel fill value for the area outside the transformed image.</param>
                /// <returns></returns>
                public static Tensor affine(Tensor img, IList<float>? shear = null, float angle = 0.0f, IList<int>? translate = null, float scale = 1.0f, InterpolationMode interpolation = InterpolationMode.Nearest, float? fill = null)
                {
                    IList<float>? fills = (fill.HasValue) ? new float[] { fill.Value } : null;

                    if (translate == null) {
                        translate = new int[] { 0, 0 };
                    }

                    if (shear == null) {
                        shear = new float[] { 0.0f, 0.0f };
                    }

                    if (shear.Count == 1) {
                        shear = new float[] { shear[0], shear[0] };
                    }

                    var matrix = GetInverseAffineMatrix((0.0f, 0.0f), angle, (translate[0], translate[1]), scale, (shear[0], shear[1]));

                    var dtype = torch.is_floating_point(img) ? img.dtype : ScalarType.Float32;

                    using var t0 = torch.tensor(matrix, dtype: dtype, device: img.device);
                    using var theta = t0.reshape(1, 2, 3);

                    var end_ = img.shape.Length;

                    using var grid = GenerateAffineGrid(theta, img.shape[end_ - 1], img.shape[end_ - 2], img.shape[end_ - 1], img.shape[end_ - 2]);
                    return ApplyGridTransform(img, grid, InterpolationMode.Nearest, fill: fills);
                }

                /// <summary>
                /// Apply affine transformation on the image keeping image center invariant.
                /// The image is expected to have […, H, W] shape, where … means an arbitrary number of leading dimensions.
                /// </summary>
                /// <param name="img">An image tensor.</param>
                /// <param name="shear">Shear angle value in degrees between -180 to 180, clockwise direction. </param>
                /// <param name="angle">Rotation angle in degrees between -180 and 180, clockwise direction</param>
                /// <param name="translate">Horizontal and vertical translations (post-rotation translation)</param>
                /// <param name="scale">Overall scale</param>
                /// <param name="interpolation">Desired interpolation.</param>
                /// <param name="fill">Pixel fill value for the area outside the transformed image.</param>
                /// <returns></returns>
                public static Tensor affine(Tensor img, float shear, float angle = 0.0f, IList<int>? translate = null, float scale = 1.0f, InterpolationMode interpolation = InterpolationMode.Nearest, float? fill = null)
                {
                    return affine(img, new float[] { shear, 0.0f }, angle, translate, scale, interpolation, fill);
                }

                /// <summary>
                /// Maximize contrast of an image by remapping its pixels per channel so that the lowest becomes black and the lightest becomes white.
                /// </summary>
                /// <param name="input"></param>
                /// <returns></returns>
                public static Tensor autocontrast(Tensor input)
                {
                    var bound = input.is_integral() ? 255.0f : 1.0f;
                    var dtype = input.is_integral() ? ScalarType.Float32 : input.dtype;

                    using var t0 = input.amin(new long[] { -2, -1 }, keepdim: true);
                    using var t1 = input.amax(new long[] { -2, -1 }, keepdim: true);

                    using var minimum = t0.to(dtype);
                    using var maximum = t1.to(dtype);

                    using var t2 = (minimum == maximum);
                    var t3 = t2.nonzero_as_list();
                    var eq_idxs = t3[0];

                    using var t4 = minimum.index_put_(0, eq_idxs);
                    using var t5 = maximum.index_put_(bound, eq_idxs);

                    using var t6 = (maximum - minimum);
                    using var t7 = torch.tensor(bound, float32);

                    using var scale = t7 / t6;

                    using var t8 = (input - minimum);
                    using var t9 = t8 * scale;
                    using var t10 = t9.clamp(0, bound);

                    return t10.to(input.dtype);
                }

                /// <summary>
                /// Crops the given image at the center. The image is expected to have […, H, W] shape,
                /// where … means an arbitrary number of leading dimensions. If image size is smaller than
                /// output size along any edge, image is padded with 0 and then center cropped.
                /// </summary>
                /// <param name="input">The input tensor</param>
                /// <param name="height">The height of the crop box.</param>
                /// <param name="width">The width of the crop box.</param>
                /// <returns></returns>
                public static Tensor center_crop(Tensor input, int height, int width)
                {
                    var hoffset = input.Dimensions - 2;
                    var iHeight = input.shape[hoffset];
                    var iWidth = input.shape[hoffset + 1];

                    var top = (int)(iHeight - height) / 2;
                    var left = (int)(iWidth - width) / 2;

                    return input.crop(top, left, height, width);
                }

                /// <summary>
                /// Crops the given image at the center. The image is expected to have […, H, W] shape,
                /// where … means an arbitrary number of leading dimensions. If image size is smaller than
                /// output size along any edge, image is padded with 0 and then center cropped.
                /// </summary>
                /// <param name="input">The input tensor</param>
                /// <param name="size">The size of the crop box.</param>
                /// <returns></returns>
                public static Tensor center_crop(Tensor input, int size) => center_crop(input, size, size);

                /// <summary>
                /// Convert a tensor image to the given dtype and scale the values accordingly
                /// </summary>
                public static Tensor convert_image_dtype(Tensor image, ScalarType dtype = ScalarType.Float32)
                {
                    if (image.dtype == dtype)
                        return image.alias();

<<<<<<< HEAD
                    var output_max = torch.max_int_value(dtype);
=======
                    var output_max = torch.is_integral(dtype) ? torch.max_int_value(dtype) : 0L;
>>>>>>> 3fdefeef

                    if (torch.is_floating_point(image)) {

                        if (torch.is_floating_point(dtype)) {
                            return image.to_type(dtype);
                        }

                        if ((image.dtype == torch.float32 && (dtype == torch.int32 || dtype == torch.int64)) ||
                            (image.dtype == torch.float64 && dtype == torch.int64)) {
                            throw new ArgumentException($"The cast from {image.dtype} to {dtype} cannot be performed safely.");
                        }

                        var eps = 1e-3;
                        using var result = image.mul(output_max + 1.0 - eps);
                        return result.to_type(dtype);

                    } else {
                        // Integer to floating point.

                        var input_max = torch.max_int_value(image.dtype);

                        if (torch.is_floating_point(dtype)) {
                            using var t0 = image.to_type(dtype);
                            return t0 / input_max;
                        }

                        if (input_max > output_max) {
                            var factor = (input_max + 1) / (output_max + 1);
                            using var t0 = torch.div(image, factor);
                            return t0.to_type(dtype);
                        } else {
                            var factor = (output_max + 1) / (input_max + 1);
                            using var t0 = image.to_type(dtype);
                            return t0 * factor;
                        }
                    }
                }

                /// <summary>
                /// Crop the given image at specified location and output size. The image is expected to have […, H, W] shape,
                /// where … means an arbitrary number of leading dimensions. If image size is smaller than output size along any edge,
                /// image is padded with 0 and then cropped.
                /// </summary>
                /// <param name="input">The input tensor</param>
                /// <param name="top">Vertical component of the top left corner of the crop box.</param>
                /// <param name="left">Horizontal component of the top left corner of the crop box.</param>
                /// <param name="height">The height of the crop box.</param>
                /// <param name="width">The width of the crop box.</param>
                /// <returns></returns>
                public static Tensor crop(Tensor input, int top, int left, int height, int width)
                {
                    return input.crop(top, left, height, width);
                }

                /// <summary>
                /// Crop the given image at specified location and output size. The image is expected to have […, H, W] shape,
                /// where … means an arbitrary number of leading dimensions. If image size is smaller than output size along any edge,
                /// image is padded with 0 and then cropped.
                /// </summary>
                /// <param name="input">The input tensor</param>
                /// <param name="top">Vertical component of the top left corner of the crop box.</param>
                /// <param name="left">Horizontal component of the top left corner of the crop box.</param>
                /// <param name="size">The size of the crop box.</param>
                /// <returns></returns>
                public static Tensor crop(Tensor input, int top, int left, int size)
                {
                    return crop(input, top, left, size, size);
                }

                /// <summary>
                /// Equalize the histogram of an image by applying a non-linear mapping to the input in order to create a uniform distribution of grayscale values in the output.
                /// </summary>
                /// <param name="input">The image tensor</param>
                /// <returns></returns>
                public static Tensor equalize(Tensor input)
                {
                    if (input.dtype != ScalarType.Byte)
                        throw new ArgumentException($"equalize() requires a byte image, but the type of the argument is {input.dtype}.");

                    if (input.ndim == 3) {
                        return EqualizeSingleImage(input);
                    }

                    var images = Enumerable.Range(0, (int)input.shape[0]).Select(i => EqualizeSingleImage(input[i])).ToList();
                    var result = torch.stack(images);
                    foreach (var img in images) { img.Dispose(); }
                    return result;
                }

                /// <summary>
                /// Erase the input Tensor Image with given value.
                /// </summary>
                /// <param name="img">The input tensor</param>
                /// <param name="top">Vertical component of the top left corner of the erased region.</param>
                /// <param name="left">Horizontal component of the top left corner of the erased region.</param>
                /// <param name="height">The height of the erased region.</param>
                /// <param name="width">The width of the erased region.</param>
                /// <param name="value">Erasing value.</param>
                /// <param name="inplace">For in-place operations.</param>
                /// <returns></returns>
                public static Tensor erase(Tensor img, int top, int left, int height, int width, Tensor value, bool inplace = false)
                {
                    if (!inplace) {
                        using var t0 = img.clone();
                        return t0.index_put_(value, new TensorIndex[] { TensorIndex.Ellipsis, (top, top + height), (left, left + width) });
                    } else {
                        return img.index_put_(value, new TensorIndex[] { TensorIndex.Ellipsis, (top, top + height), (left, left + width) });
                    }
                }

                /// <summary>
                /// Performs Gaussian blurring on the image by given kernel.
                /// The image is expected to have […, H, W] shape, where … means an arbitrary number of leading dimensions.
                /// </summary>
                /// <returns></returns>
                public static Tensor gaussian_blur(Tensor input, IList<long> kernelSize, IList<float> sigma)
                {
                    var dtype = torch.is_integral(input.dtype) ? ScalarType.Float32 : input.dtype;

                    if (kernelSize.Count == 1) {
                        kernelSize = new long[] { kernelSize[0], kernelSize[0] };
                    }

                    if (sigma == null) {
                        sigma = new float[] {
                        0.3f * ((kernelSize[0] - 1) * 0.5f - 1) + 0.8f,
                        0.3f * ((kernelSize[1] - 1) * 0.5f - 1) + 0.8f,
                    };
                    } else if (sigma.Count == 1) {
                        sigma = new float[] {
                        sigma[0],
                        sigma[0],
                    };
                    }
                    using var t0 = GetGaussianKernel2d(kernelSize, sigma, dtype, input.device);
                    using var kernel = t0.expand(input.shape[input.shape.Length - 3], 1, t0.shape[0], t0.shape[1]);

                    using var img0 = SqueezeIn(input, new ScalarType[] { kernel.dtype }, out var needCast, out var needSqueeze, out var out_dtype);

                    // The padding needs to be adjusted to make sure that the output is the same size as the input.

                    var k0d2 = kernelSize[0] / 2;
                    var k1d2 = kernelSize[1] / 2;
                    var k0sm1 = kernelSize[0] - 1;
                    var k1sm1 = kernelSize[1] - 1;

                    var padding = new long[] { k0d2, k1d2, k0sm1 - k0d2, k1sm1 - k1d2 };

                    using var img1 = TorchSharp.torchvision.transforms.functional.pad(img0, padding, padding_mode: PaddingModes.Reflect);
                    using var img2 = torch.nn.functional.conv2d(img1, kernel, groups: img1.shape[img1.shape.Length - 3]);

                    return SqueezeOut(img2, needCast, needSqueeze, out_dtype);
                }

                /// <summary>
                /// Performs Gaussian blurring on the image by given kernel.
                /// The image is expected to have […, H, W] shape, where … means an arbitrary number of leading dimensions.
                /// </summary>
                /// <returns></returns>
                public static Tensor gaussian_blur(Tensor input, long kernelSize, float sigma)
                {
                    return gaussian_blur(input, new long[] { kernelSize, kernelSize }, new float[] { sigma });
                }

                /// <summary>
                /// Performs Gaussian blurring on the image by given kernel.
                /// The image is expected to have […, H, W] shape, where … means an arbitrary number of leading dimensions.
                /// </summary>
                /// <returns></returns>
                public static Tensor gaussian_blur(Tensor input, long kernelHeight, long kernelWidth, float sigma_x, float sigma_y)
                {
                    return gaussian_blur(input, new long[] { kernelHeight, kernelWidth }, new float[] { sigma_x, sigma_y });
                }

                /// <summary>
                /// Horizontally flip the given image.
                /// </summary>
                /// <param name="input">An image tensor.</param>
                /// <returns></returns>
                public static Tensor hflip(Tensor input) => input.flip(-1);

                /// <summary>
                /// Invert the colors of an RGB/grayscale image.
                /// </summary>
                /// <param name="input">An image tensor.</param>
                /// <returns></returns>
                public static Tensor invert(Tensor input)
                {
                    if (input is null) throw new ArgumentNullException(nameof(input));

                    using var t0 = -input;
                    if (input.is_integral()) {
                        return t0 + torch.max_int_value(input.dtype);
                    } else {
                        return t0 + 1.0;
                    }
                }

                /// <summary>
                /// Normalize a float tensor image with mean and standard deviation.
                /// </summary>
                /// <param name="input">An image tensor.</param>
                /// <param name="means">Sequence of means for each channel.</param>
                /// <param name="stdevs">Sequence of standard deviations for each channel.</param>
                /// <param name="dtype">Bool to make this operation inplace.</param>
                /// <returns></returns>
                public static Tensor normalize(Tensor input, double[] means, double[] stdevs, ScalarType dtype = ScalarType.Float32)
                {
                    if (means.Length != stdevs.Length)
                        throw new ArgumentException("means and stdevs must be the same length in call to Normalize");
                    if (means.Length != input.shape[1])
                        throw new ArgumentException("The number of channels is not equal to the number of means and standard deviations");

                    using var mean = means.ToTensor(new long[] { 1, means.Length, 1, 1 }).to(input.dtype, input.device);     // Assumes NxCxHxW
                    using var stdev = stdevs.ToTensor(new long[] { 1, stdevs.Length, 1, 1 }).to(input.dtype, input.device);  // Assumes NxCxHxW
                    using var t0 = input - mean;

                    return t0 / stdev;
                }

                private static Tensor _pad(Tensor input, ReadOnlySpan<long> padding, double fill = 0, PaddingModes padding_mode = PaddingModes.Constant)
                {
                    switch (padding.Length) {
                    case 1:
                        return torch.nn.functional.pad(input, stackalloc long[] { padding[0], padding[0], padding[0], padding[0] }, padding_mode, fill);
                    case 2:
                        return torch.nn.functional.pad(input, stackalloc long[] { padding[0], padding[0], padding[1], padding[1] }, padding_mode, fill);
                    case 4:
                        return torch.nn.functional.pad(input, stackalloc long[] { padding[0], padding[2], padding[1], padding[3] }, padding_mode, fill);
                    }

                    throw new ArgumentException($"Invalid padding length: {padding.Length}");
                }

                /// <summary>
                /// Pad the given image on all sides with the given “pad” value.
                /// </summary>
                /// <param name="input">An image tensor.</param>
                /// <param name="padding">
                /// Padding on each border. If a single int is provided this is used to pad all borders.
                /// If sequence of length 2 is provided this is the padding on left/right and top/bottom respectively.
                /// If a sequence of length 4 is provided this is the padding for the left, top, right and bottom borders respectively.
                /// </param>
                /// <param name="fill">Pixel fill value for constant fill.</param>
                /// <param name="padding_mode"></param>
                /// <returns></returns>
                public static Tensor pad(Tensor input, long[] padding, double fill = 0, PaddingModes padding_mode = PaddingModes.Constant)
                {
                    return _pad(input, padding, fill, padding_mode);
                }

                /// <summary>
                /// Pad the given image on all sides with the given “pad” value.
                /// </summary>
                /// <param name="input">An image tensor.</param>
                /// <param name="padding">
                /// Padding on each border. If a single int is provided this is used to pad all borders.
                /// If sequence of length 2 is provided this is the padding on left/right and top/bottom respectively.
                /// If a sequence of length 4 is provided this is the padding for the left, top, right and bottom borders respectively.
                /// </param>
                /// <param name="fill">Pixel fill value for constant fill.</param>
                /// <param name="padding_mode"></param>
                /// <returns></returns>
                public static Tensor pad(Tensor input, ReadOnlySpan<long> padding, double fill = 0, PaddingModes padding_mode = PaddingModes.Constant)
                {
                    return _pad(input, padding, fill, padding_mode);
                }

                /// <summary>
                /// Pad the given image on all sides with the given “pad” value.
                /// </summary>
                /// <param name="input">An image tensor.</param>
                /// <param name="padding">
                /// Padding on each border. If a single int is provided this is used to pad all borders.
                /// If sequence of length 2 is provided this is the padding on left/right and top/bottom respectively.
                /// If a sequence of length 4 is provided this is the padding for the left, top, right and bottom borders respectively.
                /// </param>
                /// <param name="fill">Pixel fill value for constant fill.</param>
                /// <param name="padding_mode"></param>
                /// <returns></returns>
                public static Tensor pad(Tensor input, long padding, double fill = 0, PaddingModes padding_mode = PaddingModes.Constant)
                {
                    return torch.nn.functional.pad(input, stackalloc[] { padding, padding, padding, padding }, padding_mode, fill);
                }

                /// <summary>
                /// Pad the given image on all sides with the given “pad” value.
                /// </summary>
                /// <param name="input">An image tensor.</param>
                /// <param name="padding">
                /// Padding on each border. If a single int is provided this is used to pad all borders.
                /// If sequence of length 2 is provided this is the padding on left/right and top/bottom respectively.
                /// If a sequence of length 4 is provided this is the padding for the left, top, right and bottom borders respectively.
                /// </param>
                /// <param name="fill">Pixel fill value for constant fill.</param>
                /// <param name="padding_mode"></param>
                /// <returns></returns>
                public static Tensor pad(Tensor input, (long, long) padding, double fill = 0, PaddingModes padding_mode = PaddingModes.Constant)
                {
                    return torch.nn.functional.pad(input, stackalloc[] { padding.Item1, padding.Item1, padding.Item2, padding.Item2 }, padding_mode, fill);
                }

                /// <summary>
                /// Pad the given image on all sides with the given “pad” value.
                /// </summary>
                /// <param name="input">An image tensor.</param>
                /// <param name="padding">
                /// Padding on each border. If a single int is provided this is used to pad all borders.
                /// If sequence of length 2 is provided this is the padding on left/right and top/bottom respectively.
                /// If a sequence of length 4 is provided this is the padding for the left, top, right and bottom borders respectively.
                /// </param>
                /// <param name="fill">Pixel fill value for constant fill.</param>
                /// <param name="padding_mode"></param>
                /// <returns></returns>
                public static Tensor pad(Tensor input, (long, long, long, long) padding, double fill = 0, PaddingModes padding_mode = PaddingModes.Constant)
                {
                    return torch.nn.functional.pad(input, stackalloc[] { padding.Item1, padding.Item3, padding.Item2, padding.Item4 }, padding_mode, fill);
                }

                /// <summary>
                /// Perform perspective transform of the given image.
                /// The image is expected to have […, H, W] shape, where … means an arbitrary number of leading dimensions.
                /// </summary>
                /// <param name="img">An image tensor</param>
                /// <param name="startpoints">List containing four lists of two integers corresponding to four corners [top-left, top-right, bottom-right, bottom-left] of the original image.</param>
                /// <param name="endpoints">List containing four lists of two integers corresponding to four corners [top-left, top-right, bottom-right, bottom-left] of the transformed image.</param>
                /// <param name="interpolation">Desired interpolation. Only InterpolationMode.Nearest, InterpolationMode.Bilinear are supported. </param>
                /// <param name="fill">Pixel fill value for the area outside the transformed image.</param>
                /// <returns></returns>
                public static Tensor perspective(Tensor img, IList<IList<int>> startpoints, IList<IList<int>> endpoints, InterpolationMode interpolation = InterpolationMode.Bilinear, IList<float>? fill = null)
                {
                    if (interpolation != InterpolationMode.Nearest && interpolation != InterpolationMode.Bilinear)
                        throw new ArgumentException($"Invalid interpolation mode for 'perspective': {interpolation}. Use 'nearest' or 'bilinear'.");

                    var coeffs = GetPerspectiveCoefficients(startpoints, endpoints);

                    var _end = img.shape.Length;
                    var ow = img.shape[_end - 1];
                    var oh = img.shape[_end - 2];

                    var dtype = torch.is_floating_point(img) ? img.dtype : ScalarType.Float32;
                    using var grid = PerspectiveGrid(coeffs, ow, oh, dtype: dtype, device: img.device);

                    return ApplyGridTransform(img, grid, interpolation, fill);
                }

                /// <summary>
                /// Posterize an image by reducing the number of bits for each color channel.
                /// </summary>
                /// <param name="input">An image tensor.</param>
                /// <param name="bits">The number of high-order bits to keep.</param>
                /// <returns></returns>
                public static Tensor posterize(Tensor input, int bits)
                {
                    if (input.dtype != ScalarType.Byte) throw new ArgumentException("Only torch.byte image tensors are supported");
                    using var mask = torch.tensor((byte)-(1 << (8 - bits)));
                    return input & mask;
                }

                /// <summary>
                /// Resize the input image to the given size.
                /// </summary>
                /// <param name="input">An image tensor.</param>
                /// <param name="height"></param>
                /// <param name="width"></param>
                /// <param name="maxSize"></param>
                /// <returns></returns>
                public static Tensor resize(Tensor input, int height, int width, int? maxSize = null)
                {
                    // For now, we don't allow any other modes.
                    const InterpolationMode interpolation = InterpolationMode.Nearest;

                    var hoffset = input.Dimensions - 2;
                    var iHeight = input.shape[hoffset];
                    var iWidth = input.shape[hoffset + 1];

                    if (iHeight == height && iWidth == width)
                        return input;

                    var h = height;
                    var w = width;

                    if (w == -1) {
                        if (maxSize.HasValue && height > maxSize.Value)
                            throw new ArgumentException($"maxSize = {maxSize} must be strictly greater than the requested size for the smaller edge size = {height}");

                        // Only one size was specified -- retain the aspect ratio.
                        if (iHeight < iWidth) {
                            h = height;
                            w = (int)Math.Floor(height * ((double)iWidth / (double)iHeight));
                        } else if (iWidth < iHeight) {
                            w = height;
                            h = (int)Math.Floor(height * ((double)iHeight / (double)iWidth));
                        } else {
                            w = height;
                        }
                    }

                    using var img0 = SqueezeIn(input, new ScalarType[] { ScalarType.Float32, ScalarType.Float64 }, out var needCast, out var needSqueeze, out var dtype);

                    using var img1 = torch.nn.functional.interpolate(img0, new long[] { h, w }, mode: interpolation, align_corners: null);

                    return SqueezeOut(img1, needCast, needSqueeze, dtype);
                }

                /// <summary>
                /// Crop the given image and resize it to desired size.
                /// </summary>
                /// <param name="input">An image tensor.</param>
                /// <param name="top">Vertical component of the top left corner of the crop box.</param>
                /// <param name="left">Horizontal component of the top left corner of the crop box.</param>
                /// <param name="height">Height of the crop box.</param>
                /// <param name="width">Width of the crop box.</param>
                /// <param name="newHeight">New height.</param>
                /// <param name="newWidth">New width.</param>
                /// <returns></returns>
                public static Tensor resized_crop(Tensor input, int top, int left, int height, int width, int newHeight, int newWidth)
                {
                    if (top < 0 || left < 0) throw new ArgumentOutOfRangeException("top and left must be >= 0");
                    if (height <= 0 || width <= 0 || newHeight <= 0 || newWidth <= 0) throw new ArgumentOutOfRangeException("Input and output sizes must be positive.");

                    switch(input.ndim) {
                    case 3: // Unbatched
                        if (top + height > input.shape[1] || left + width > input.shape[2])
                            throw new ArgumentException("Crop dimensions exceed image size.", nameof(input));
                        break;
                    default: // Any number of batch dimensions
                        if (top + height > input.shape[input.ndim-2] || left + width > input.shape[input.ndim-1]) 
                            throw new ArgumentException("Crop dimensions exceed image size.", nameof(input));
                        break;
                    case 1:
                    case 2:
                        throw new ArgumentException("The input image must be a CxHxW or *xCxHxW tensor.", nameof(input));
                    }
                    using var t0 = crop(input, top, left, height, width);
                    return resize(t0, newHeight, newWidth);
                }

                /// <summary>
                /// Convert RGB image to grayscale version of image.
                /// </summary>
                /// <param name="input">An image tensor.</param>
                /// <param name="num_output_channels">The number of channels of the output image. Value must be 1 or 3.</param>
                /// <returns></returns>
                public static Tensor rgb_to_grayscale(Tensor input, int num_output_channels = 1)
                {
                    if (num_output_channels != 1 && num_output_channels != 3)
                        throw new ArgumentException("The number of output channels must be 1 or 3.");

                    int cDim = (int)input.Dimensions - 3;
                    if (input.shape[cDim] == 1)
                        // Already grayscale...
                        return input.alias();

                    bool converted = false;
                    if (!torch.is_floating_point(input.dtype)) {
                        input = convert_image_dtype(input, torch.float32);
                        converted = true;
                    }

                    var rgb = input.unbind(cDim);
                    using var img = (rgb[0] * 0.2989 + rgb[1] * 0.587 + rgb[2] * 0.114).unsqueeze(cDim);
                    foreach (var c in rgb) { c.Dispose(); }
                    if (converted) input.Dispose();
                    return num_output_channels == 3 ? img.expand(input.shape) : img.alias();
                }

                /// <summary>
                /// Rotate the image by angle, counter-clockwise.
                /// </summary>
                public static Tensor rotate(Tensor img, float angle, InterpolationMode interpolation = InterpolationMode.Nearest, bool expand = false, (int, int)? center = null, IList<float>? fill = null)
                {
                    var center_f = (0.0f, 0.0f);

                    if (center.HasValue) {
                        var img_size = GetImageSize(img);
                        center_f = (1.0f * (center.Value.Item1 - img_size.Item1 * 0.5f), 1.0f * (center.Value.Item2 - img_size.Item2 * 0.5f));
                    }

                    var matrix = GetInverseAffineMatrix(center_f, -angle, (0.0f, 0.0f), 1.0f, (0.0f, 0.0f));

                    return RotateImage(img, matrix, interpolation, expand, fill);
                }

                /// <summary>
                /// Solarize an RGB/grayscale image by inverting all pixel values above a threshold.
                /// </summary>
                /// <returns></returns>
                public static Tensor solarize(Tensor input, double threshold)
                {
                    if (input is null) throw new ArgumentNullException(nameof(input));
                    if ((input.is_floating_point() && threshold > 1.0) ||
                        (input.is_integral() && threshold > torch.max_int_value(input.dtype)))
                        throw new ArgumentOutOfRangeException(nameof(threshold), "threshold should be less than bound of img.");
                    using (var inverted = invert(input))
                    using (var filter = input < threshold)
                        return torch.where(filter, input, inverted);
                }

                /// <summary>
                /// Vertically flip the given image.
                /// </summary>
                public static Tensor vflip(Tensor input) => input.flip(-2);


                //
                // Supporting implementation details.
                //
                private static Tensor RotateImage(Tensor img, IList<float> matrix, InterpolationMode interpolation, bool expand, IList<float>? fill)
                {
                    var (w, h) = GetImageSize(img);
                    var (ow, oh) = expand ? ComputeOutputSize(matrix, w, h) : (w, h);
                    var dtype = torch.is_floating_point(img) ? img.dtype : torch.float32;
                    using var t0 = torch.tensor(matrix, dtype: dtype, device: img.device);
                    using var theta = t0.reshape(1, 2, 3);
                    using var grid = GenerateAffineGrid(theta, w, h, ow, oh);

                    return ApplyGridTransform(img, grid, interpolation, fill);
                }

                private static Tensor Blend(Tensor img1, Tensor img2, double ratio)
                {
                    var bound = img1.is_integral() ? 255.0 : 1.0;
                    using var t0 = img1 * ratio;
                    using var t2 = img2 * (1.0 - ratio);
                    using var t3 = (t0 + t2);
                    using var t4 = t3.clamp(0, bound);
                    return t4.to(img2.dtype);
                }

                private static Tensor BlurredDegenerateImage(Tensor input)
                {
                    var device = input.device;
                    var dtype = input.is_integral() ? ScalarType.Float32 : input.dtype;
                    using var kernel = torch.ones(3, 3, device: device);
                    using var t0 = torch.tensor(5.0f);
                    kernel[1, 1] = t0;

                    using var t1 = kernel.sum();
                    using var t2 = kernel / t1;
                    using var t3 = t2.expand(input.shape[input.shape.Length - 3], 1, kernel.shape[0], kernel.shape[1]);

                    using var t4 = SqueezeIn(input, new ScalarType[] { ScalarType.Float32, ScalarType.Float64 }, out var needCast, out var needSqueeze, out var out_dtype);
                    using var t5 = torch.nn.functional.conv2d(t4, t3, groups: t4.shape[t4.shape.Length - 3]);
                    using var result_tmp = SqueezeOut(t5, needCast, needSqueeze, out_dtype);

                    using var result = input.clone();
                    return result.index_put_(result_tmp, TensorIndex.Ellipsis, TensorIndex.Slice(1, -1), TensorIndex.Slice(1, -1));
                }

                private static Tensor GetGaussianKernel1d(long size, float sigma)
                {
                    var ksize_half = (size - 1) * 0.5f;
                    using var x = torch.linspace(-ksize_half, ksize_half, size);
                    using var t0 = x / sigma;
                    using var t1 = -t0;
                    using var t2 = t1.pow(2);

                    using var pdf = t2 * 0.5f;
                    using var sum = pdf.sum();

                    return pdf / sum;
                }

                private static Tensor GetGaussianKernel2d(IList<long> kernelSize, IList<float> sigma, ScalarType dtype, torch.Device device)
                {
                    using var tX1 = GetGaussianKernel1d(kernelSize[0], sigma[0]);
                    using var tX2 = tX1.to(dtype, device);
                    using var kernel_X = tX2[TensorIndex.None, TensorIndex.Slice()];

                    using var tY1 = GetGaussianKernel1d(kernelSize[1], sigma[1]);
                    using var tY2 = tY1.to(dtype, device);
                    using var kernel_Y = tY2[TensorIndex.Slice(), TensorIndex.None];

                    return kernel_Y.mm(kernel_X);
                }

                private static Tensor ApplyGridTransform(Tensor img, Tensor grid, InterpolationMode mode, IList<float>? fill = null)
                {
                    img = SqueezeIn(img, new ScalarType[] { grid.dtype }, out var needCast, out var needSqueeze, out var out_dtype);

                    var fillLength = (fill != null) ? fill.Count : 0;
                    var fillArray = (fill != null) ? fill.ToArray() : null;

                    unsafe {
                        fixed (float* pfill = fillArray) {
                            var res = THSVision_ApplyGridTransform(img.Handle, grid.Handle, (sbyte)mode, (IntPtr)pfill, fillLength);
                            if (res == IntPtr.Zero) { torch.CheckForErrors(); }
                            img = Tensor.UnsafeCreateTensor(res);
                        }
                    }

                    img = SqueezeOut(img, needCast, needSqueeze, out_dtype);
                    return img;
                }

                private static Tensor GenerateAffineGrid(Tensor theta, long w, long h, long ow, long oh)
                {
                    var img = THSVision_GenerateAffineGrid(theta.Handle, w, h, ow, oh);
                    if (img == IntPtr.Zero) { torch.CheckForErrors(); }
                    return Tensor.UnsafeCreateTensor(img);
                }

                private static (int, int) ComputeOutputSize(IList<float> matrix, long w, long h)
                {
                    if (matrix == null)
                        throw new ArgumentNullException("matrix");

                    var fillLength = matrix.Count;
                    var fillArray = matrix.ToArray();

                    unsafe {
                        fixed (float* pfill = fillArray) {
                            int first, second;
                            THSVision_ComputeOutputSize((IntPtr)pfill, fillLength, w, h, out first, out second);
                            torch.CheckForErrors();
                            return (first, second);
                        }
                    }
                }

                private static IList<float> GetInverseAffineMatrix((float, float) center, float angle, (float, float) translate, float scale, (float, float) shear)
                {
                    // Convert to radians.
                    var rot = angle * MathF.PI / 180.0f;
                    var sx = shear.Item1 * MathF.PI / 180.0f;
                    var sy = shear.Item2 * MathF.PI / 180.0f;

                    var (cx, cy) = center;
                    var (tx, ty) = translate;

                    var a = MathF.Cos(rot - sy) / MathF.Cos(sy);
                    var b = -MathF.Cos(rot - sy) * MathF.Tan(sx) / MathF.Cos(sy) - MathF.Sin(rot);
                    var c = MathF.Sin(rot - sy) / MathF.Cos(sy);
                    var d = -MathF.Sin(rot - sy) * MathF.Tan(sx) / MathF.Cos(sy) + MathF.Cos(rot);

                    var matrix = (new float[] { d, -b, 0.0f, -c, a, 0.0f }).Select(x => x / scale).ToArray();

                    matrix[2] += matrix[0] * (-cx - tx) + matrix[1] * (-cy - ty);
                    matrix[5] += matrix[3] * (-cx - tx) + matrix[4] * (-cy - ty);

                    matrix[2] += cx;
                    matrix[5] += cy;

                    return matrix;
                }

                private static (long, long) GetImageSize(Tensor img)
                {
                    var hOffset = img.shape.Length - 2;
                    return (img.shape[hOffset + 1], img.shape[hOffset]);
                }

                private static Tensor PerspectiveGrid(IList<float> coeffs, long ow, long oh, ScalarType dtype, Device device)
                {
                    if (coeffs == null)
                        throw new ArgumentNullException("coeffs");
                    var fillLength = coeffs.Count;
                    var fillArray = coeffs.ToArray();

                    unsafe {
                        fixed (float* pfill = fillArray) {
                            var res = THSVision_PerspectiveGrid((IntPtr)pfill, fillLength, ow, oh, (sbyte)dtype, (int)device.type, device.index);
                            if (res == IntPtr.Zero) { torch.CheckForErrors(); }
                            return Tensor.UnsafeCreateTensor(res);
                        }
                    }
                }

                private static IList<float> GetPerspectiveCoefficients(IList<IList<int>> startpoints, IList<IList<int>> endpoints)
                {
                    using var a_matrix = torch.zeros(2 * startpoints.Count, 8, dtype: torch.float32);

                    for (int i = 0; i < startpoints.Count; i++) {
                        var p1 = endpoints[i];
                        var p2 = startpoints[i];
                        a_matrix[2 * i, TensorIndex.Colon] = torch.tensor(new int[] { p1[0], p1[1], 1, 0, 0, 0, -p2[0] * p1[0], -p2[0] * p1[1] }, dtype: torch.float32);
                        a_matrix[2 * i + 1, TensorIndex.Colon] = torch.tensor(new int[] { 0, 0, 0, p1[0], p1[1], 1, -p2[1] * p1[0], -p2[1] * p1[1] }, dtype: torch.float32);
                    }

                    using var b_matrix = torch.tensor(startpoints.SelectMany(sp => sp).ToArray(), dtype: torch.float32).view(8);

                    var a_str = a_matrix.ToString(TensorStringStyle.Julia);
                    var b_str = b_matrix.ToString(TensorStringStyle.Julia);

                    var t0 = torch.linalg.lstsq(a_matrix, b_matrix);

                    var t1 = t0.Solution.data<float>().ToArray();

                    t0.Solution.Dispose();
                    t0.Rank.Dispose();
                    t0.Residuals.Dispose();
                    t0.SingularValues.Dispose();

                    return t1;
                }

                private static Tensor EqualizeSingleImage(Tensor img)
                {
                    var channels = new Tensor[] { img[0], img[1], img[2] };

                    var t0 = channels.Select(c => ScaleChannel(c)).ToList();
                    var t1 = torch.stack(t0);
                    foreach (var c in channels) { c.Dispose(); }
                    foreach (var c in t0) { c.Dispose(); }
                    return t1;
                }

                private static Tensor ScaleChannel(Tensor img_chan)
                {
                    var res = THSVision_ScaleChannel(img_chan.Handle);
                    if (res == IntPtr.Zero) { torch.CheckForErrors(); }
                    return Tensor.UnsafeCreateTensor(res);
                }

                internal static Tensor SqueezeIn(Tensor img, IList<ScalarType> req_dtypes, out bool needCast, out bool needSqueeze, out ScalarType dtype)
                {
                    needSqueeze = false;

                    if (img.Dimensions < 4) {
                        img = img.unsqueeze(0);
                        needSqueeze = true;
                    } else {
                        img = img.alias();
                    }

                    dtype = img.dtype;
                    needCast = false;

                    if (!req_dtypes.Contains(dtype)) {
                        needCast = true;
                        var t0 = img.to_type(req_dtypes[0]);
                        img.Dispose();
                        img = t0;
                    } else {
                        img = img.alias();
                    }

                    return img;
                }

                internal static Tensor SqueezeOut(Tensor img, bool needCast, bool needSqueeze, ScalarType dtype)
                {
                    if (needSqueeze) {
                        img = img.squeeze(0);
                    } else {
                        img = img.alias();
                    }

                    if (needCast) {
                        if (torch.is_integral(dtype)) {
                            var t0 = img.round();
                            img.Dispose();
                            img = t0;
                        }

                        var t1 = img.to_type(dtype);
                        img.Dispose();
                        img = t1;
                    }

                    return img;
                }
            }
        }

    }
    public static class VisionExtensionMethods
    {
        // Vision-related operations

        /// <summary>
        /// Crop the given image tensor at specified location and output size.
        /// If the image is torch Tensor, it is expected to have […, H, W] shape, where … means an
        /// arbitrary number of leading dimensions.
        /// If image size is smaller than output size along any edge, image is padded with 0 and then cropped.
        /// </summary>
        /// <param name="image">The input tensor.</param>
        /// <param name="top">Vertical component of the top left corner of the crop box.</param>
        /// <param name="left">Horizontal component of the top left corner of the crop box.</param>
        /// <param name="height">Height of the crop box.</param>
        /// <param name="width">Width of the crop box.</param>
        /// <returns></returns>
        public static Tensor crop(this Tensor image, int top, int left, int height, int width)
        {
            var dims = image.Dimensions;
            var hoffset = dims - 2;
            long h = image.shape[hoffset], w = image.shape[hoffset + 1];

            var right = left + width;
            var bottom = top + height;

            if (left < 0 || top < 0 || right > w || bottom > h) {

                var slice = image.index(TensorIndex.Ellipsis, TensorIndex.Slice(Math.Max(top, 0), bottom), TensorIndex.Slice(Math.Max(left, 0), right));

                var padding_ltrb = new long[] { Math.Max(-left, 0), Math.Max(-top, 0), Math.Max(right - w, 0), Math.Max(bottom - h, 0) };

                return TorchSharp.torchvision.transforms.functional.pad(slice, padding_ltrb);
            }

            return image.index(TensorIndex.Ellipsis, TensorIndex.Slice(top, bottom), TensorIndex.Slice(left, right));
        }
    }
}<|MERGE_RESOLUTION|>--- conflicted
+++ resolved
@@ -317,11 +317,7 @@
                     if (image.dtype == dtype)
                         return image.alias();
 
-<<<<<<< HEAD
-                    var output_max = torch.max_int_value(dtype);
-=======
                     var output_max = torch.is_integral(dtype) ? torch.max_int_value(dtype) : 0L;
->>>>>>> 3fdefeef
 
                     if (torch.is_floating_point(image)) {
 
