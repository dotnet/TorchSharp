<Project Sdk="Microsoft.NET.Sdk">

  <PropertyGroup>
    <!-- The Directory.Build.props initialize TargetFrameworks to multiple targets. We have to clear that out to set only the targets we support. -->
    <TargetFrameworks></TargetFrameworks>
    <LangVersion>9.0</LangVersion>
<<<<<<< HEAD
    <TargetFrameworks Condition="'$(SkipNetCoreBuild)' != 'true'">net6.0</TargetFrameworks>
    <TargetFrameworks Condition="'$(OS)' == 'Windows_NT' And '$(SkipNetFxBuild)' != 'true'">net472;$(TargetFrameworks);netstandard2.0</TargetFrameworks>
	<!--<TargetFrameworks Condition="'$(OS)' == 'Windows_NT' And '$(SkipNetFxBuild)' != 'true'">net472;$(TargetFrameworks)</TargetFrameworks>-->
=======
>>>>>>> 077780db
    <TargetFrameworks Condition="'$(TargetFrameworks)' == ''">net6.0</TargetFrameworks>
  </PropertyGroup>

  <PropertyGroup Condition="'$(Configuration)|$(Platform)'=='Debug|AnyCPU'">
  </PropertyGroup>

  <ItemGroup Condition="'$(TargetFramework)' == 'net472'">
    <PackageReference Include="System.Reflection.Metadata" Version="6.0.0" />
    <Compile Include="$(MSBuildThisFileDirectory)..\..\src\TorchSharp\netstandard.cs" />
  </ItemGroup>

  <ItemGroup>
    <PackageReference Include="SharpZipLib" Version="1.4.0" />
<<<<<<< HEAD
  </ItemGroup>
  <ItemGroup Condition="'$(TargetFrameworks)' == ''">
    <PackageReference Include="SixLabors.ImageSharp" Version="3.1.4" />
  </ItemGroup>

  <ItemGroup Condition="'$(TargetFrameworks)' != ''">
    <PackageReference Include="SixLabors.ImageSharp" Version="2.1.8" />
=======
    <PackageReference Include="SixLabors.ImageSharp" Version="3.1.4" />
>>>>>>> 077780db
  </ItemGroup>

  <ItemGroup>
    <ProjectReference Include="..\TorchSharp\TorchSharp.csproj" />
    <ProjectReference Include="..\TorchVision\TorchVision.csproj" />
  </ItemGroup>

</Project><|MERGE_RESOLUTION|>--- conflicted
+++ resolved
@@ -4,12 +4,9 @@
     <!-- The Directory.Build.props initialize TargetFrameworks to multiple targets. We have to clear that out to set only the targets we support. -->
     <TargetFrameworks></TargetFrameworks>
     <LangVersion>9.0</LangVersion>
-<<<<<<< HEAD
     <TargetFrameworks Condition="'$(SkipNetCoreBuild)' != 'true'">net6.0</TargetFrameworks>
     <TargetFrameworks Condition="'$(OS)' == 'Windows_NT' And '$(SkipNetFxBuild)' != 'true'">net472;$(TargetFrameworks);netstandard2.0</TargetFrameworks>
 	<!--<TargetFrameworks Condition="'$(OS)' == 'Windows_NT' And '$(SkipNetFxBuild)' != 'true'">net472;$(TargetFrameworks)</TargetFrameworks>-->
-=======
->>>>>>> 077780db
     <TargetFrameworks Condition="'$(TargetFrameworks)' == ''">net6.0</TargetFrameworks>
   </PropertyGroup>
 
@@ -23,7 +20,6 @@
 
   <ItemGroup>
     <PackageReference Include="SharpZipLib" Version="1.4.0" />
-<<<<<<< HEAD
   </ItemGroup>
   <ItemGroup Condition="'$(TargetFrameworks)' == ''">
     <PackageReference Include="SixLabors.ImageSharp" Version="3.1.4" />
@@ -31,9 +27,6 @@
 
   <ItemGroup Condition="'$(TargetFrameworks)' != ''">
     <PackageReference Include="SixLabors.ImageSharp" Version="2.1.8" />
-=======
-    <PackageReference Include="SixLabors.ImageSharp" Version="3.1.4" />
->>>>>>> 077780db
   </ItemGroup>
 
   <ItemGroup>
