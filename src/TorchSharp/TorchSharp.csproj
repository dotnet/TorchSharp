--- conflicted
+++ resolved
@@ -76,11 +76,7 @@
   <Import Project="Sdk.targets" Sdk="Microsoft.NET.Sdk" />
 
   <!-- Trigger the download+placement of the redist bits and the build of the C++ project -->
-<<<<<<< HEAD
-  <Target Name="BuildNativeLibTorch" BeforeTargets="BeforeBuild" Condition="$(CustomLibTorchFullPath)==''">
-=======
   <Target Name="BuildNativeLibTorch" BeforeTargets="BeforeBuild" Condition="$(CustomLibTorchFullPath) == ''">
->>>>>>> 8f353855
     <Message Importance="High" Text="Using VersionSuffix = $(VersionSuffix)" />
     <Message Importance="High" Text="Using Version = $(Version)" />
     <MSBuild Projects="..\Redist\libtorch-cuda-$(CudaVersionDot)\libtorch-cuda-$(CudaVersionDot).proj" Condition="'$(BuildingInsideVisualStudio)'!='true' AND '$(SkipNative)' != 'true'  AND '$(SkipCuda)' != 'true'" RemoveProperties="TargetFramework" Targets="Build" />
