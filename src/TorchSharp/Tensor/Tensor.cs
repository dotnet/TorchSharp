// Copyright (c) .NET Foundation and Contributors.  All Rights Reserved.  See LICENSE in the project root for license information.
using System;
using System.Collections.Generic;
using System.ComponentModel;
using System.Diagnostics.Contracts;
using System.Globalization;
using System.IO;
using System.Linq;
using System.Runtime.CompilerServices;
using System.Runtime.InteropServices;
using System.Text;
using TorchSharp.Amp;
using TorchSharp.PInvoke;

#nullable enable
namespace TorchSharp
{
    public static partial class torch
    {
        /// <summary>
        /// Represents a TorchSharp tensor.
        /// </summary>
        [TorchSharp.Utils.TypeFormatterSource(typeof(TorchSharp.Utils.TypeFormatterSource))]
        public partial class Tensor : IDisposable
        {
            /// <summary>
            /// A handle to the underlying native tensor.
            /// This field should only be used in rare circumstances. Instead, use the 'Handle' property, which
            /// validates that the handle is not zero.
            /// </summary>
            internal IntPtr handle;

            static long _totalCount = 0;
            static long _peakCount = 0;

            internal DisposeScope? OwningDisposeScope { get; set; }

<<<<<<< HEAD
            /*internal Tensor(IntPtr handle, IntPtr res)
            {
                if (AMPManager.GetInstance().IsEnabled) {
                    this.handle = AMPManager.GetInstance().Work(res, handle);
                } else {
                    this.handle = handle;
                }
            }*/
            internal Tensor(IntPtr handle)
=======
            internal Tensor(IntPtr handle, bool register = true)
>>>>>>> 3760ba3e
            {
                this.handle = handle;
                System.Threading.Interlocked.Increment(ref _totalCount);
                _peakCount = Math.Max(_totalCount, _peakCount);
                if (register) {
                    OwningDisposeScope = DisposeScopeManager.ThreadSingleton.RegisterOnCurrentDisposeScope(this);
                }
            }

            /// <summary>
            /// Allows external packages to create tensors from the same native pointers that TorchSharp uses.
            /// </summary>
            /// <param name="handle">A pointer to a native at::Tensor.</param>
            /// <returns>A Tensor reference</returns>
            public static Tensor UnsafeCreateTensor(IntPtr handle) => new Tensor(handle);

            /// <summary>
            /// TODO
            /// </summary>
            /// <param name="obj"></param>
            public override bool Equals(object? obj)
            {
                return (obj is Tensor) && this.Equals((obj as Tensor)!);
            }

            /// <summary>
            /// TODO
            /// </summary>
            public override int GetHashCode() => base.GetHashCode();

            /// <summary>
            /// A friendly name for the tensor. This is useful for debugging purposes.
            /// </summary>
            public string? name { get; set; }

            /// <summary>
            /// Finalize the tensor. Releases the tensor and its associated data.
            /// </summary>
            ~Tensor() => Dispose(false);

            public void Dispose()
            {
                Dispose(true);
                GC.SuppressFinalize(this);
            }

            /// <summary>
            /// Implements the .NET Dispose pattern.
            /// </summary>
            protected virtual void Dispose(bool disposing)
            {
                if (handle != IntPtr.Zero) {
                    DisposeScopeManager.ThreadSingleton.DisposingOnCurrentScope(this);
                    OwningDisposeScope?.MarkAsDisposed(this);
                    System.Threading.Interlocked.Decrement(ref _totalCount);
                    NativeMethods.THSTensor_dispose(handle);
                    handle = IntPtr.Zero;
                }
            }

            /// <summary>
            /// Is true if the tensor has been disposed, false otherwise.
            /// </summary>
            public bool IsInvalid => handle == IntPtr.Zero;

            /// <summary>
            /// Moves tensor to the outer DisposeScope. If there is no outer DisposeScope, it's detached from the
            /// DisposeScope system.
            /// </summary>
            /// <returns>The same tensor that the method was called on</returns>
            public torch.Tensor MoveToOuterDisposeScope()
            {
                OwningDisposeScope?.MoveToOuter(this);
                return this;
            }

            /// <summary>
            /// Detaches the tensor completely from the DisposeScope system.
            /// </summary>
            /// <returns>The same tensor that the method was called on</returns>
            public torch.Tensor DetachFromDisposeScope()
            {
                OwningDisposeScope?.Detach(this);
                return this;
            }

            public torch.Tensor MoveToOtherDisposeScope(torch.Tensor other)
            {
                return MoveToOtherDisposeScope(other.OwningDisposeScope);
            }

            public torch.Tensor MoveToOtherDisposeScope(DisposeScope? other)
            {
                if (OwningDisposeScope == null && other != null) {
                    other.Attach(this);
                }
                else {
                    OwningDisposeScope?.MoveToOther(other, this);
                }
                return this;
            }

            /// <summary>
            /// Detaches the tensor completely from the DisposeScope system.
            /// </summary>
            /// <returns>The same tensor that the method was called on</returns>
            /// <remarks>
            /// This was a misspelling of 'Detach'. Keeping it to avoid making a
            /// breaking change, but it is deprecated and will be removed in a future
            /// release.
            /// </remarks>
            [Obsolete("The method name misspells 'Detach.' Use 'DetachFromDisposeScope' instead.", false)]
            public torch.Tensor DetatchFromDisposeScope() => DetachFromDisposeScope();

            /// <summary>
            /// Decouple the managed tensor from its underlying native tensor.
            ///
            /// This is primarily useful when returning a tensor to native code in a callback,
            /// or when having created a managed tensor from a passed-in native handle.
            ///
            /// See the torch.nn.Module.Module(string name) constructor for an example of its use.
            /// </summary>
            public IntPtr DecoupleFromNativeHandle()
            {
                GC.SuppressFinalize(this);

                if (handle == IntPtr.Zero)
                    throw new InvalidOperationException("Tensor invalid -- empty handle.");

                System.Threading.Interlocked.Decrement(ref _totalCount);
                var h = handle;
                handle = IntPtr.Zero;
                return h;
            }

            /// <summary>
            /// The total number of allocated tensors.
            /// </summary>
            /// <remarks>
            /// Only tensors that are realized in managed code will be counted, so tensors
            /// resulting from computations that remain in native code will not be counted
            /// in this property.
            ///
            /// Further, two tensors may alias each other, pointing at the same underlying data.
            ///
            /// Therefore, this property is mostly useful for diagnostic purposes, to
            /// make sure that there is no drift in tensor count from epoch to epoch,
            /// for example.
            /// </remarks>
            public static long TotalCount => _totalCount;

            /// <summary>
            /// The peak number of allocated tensors.
            /// </summary>
            /// <remarks>
            /// Only tensors that are realized in managed code will be counted, so tensors
            /// resulting from computations that remain in native code will not be counted
            /// in this property.
            ///
            /// Further, two tensors may alias each other, pointing at the same underlying data.
            ///
            /// Therefore, this property is mostly useful for diagnostic purposes.
            /// </remarks>
            public static long PeakCount => _peakCount;

            /// <summary>
            /// Get the handle for the tensor, validating that it's not null.
            /// </summary>
            /// <remarks>
            /// This property validates the handle. If you **aboslutely** need to get the handle without validation,
            /// use the 'handle' field.
            /// </remarks>
            public IntPtr Handle {
                get {
                    if (handle == IntPtr.Zero)
                        throw new InvalidOperationException("Tensor invalid -- empty handle.");

                    /*if (AMPManager.GetInstance().IsEnabled) {
                        this.handle = AMPManager.GetInstance().Work(handle, this.handle); //MMM.... This is the more abstract of any method Tensor right????
                    }*/
                    return handle;
                }
            }

            /// <summary>
            /// Disassociates the native tensor handle from the managed Tensor.
            /// </summary>
            /// <remarks>Used to create a Parameter instance.</remarks>
            /// <returns>The handle to the underlying native tensor.</returns>
            internal IntPtr MoveHandle()
            {
                var h = handle;
                handle = IntPtr.Zero;
                return h;
            }

            /// <summary>
            /// Returns the number of dimensions for this tensor
            /// </summary>
            public long Dimensions => NativeMethods.THSTensor_ndimension(Handle);

            /// <summary>
            /// Returns the number of dimensions for this tensor
            /// </summary>
            public long dim() => Dimensions;

            /// <summary>
            /// Returns the number of dimensions for this tensor
            /// </summary>
            public long ndim => Dimensions;

            /// <summary>
            /// Get the number of elements in the tensor.
            /// </summary>
            public long NumberOfElements => NativeMethods.THSTensor_numel(Handle);

            /// <summary>
            /// Get the number of elements in the tensor.
            /// </summary>
            public long numel() => NumberOfElements;

            public bool is_null() => handle == IntPtr.Zero;
            /// <summary>
            /// Get the size of each element in the tensor.
            /// </summary>
            public long ElementSize => NativeMethods.THSTensor_element_size(Handle);

            public long element_size() => NativeMethods.THSTensor_element_size(Handle);

            public bool is_integral() => torch.is_integral(dtype);

            /// <summary>
            /// Returns True if the data type of input is a floating point data type.
            /// </summary>
            public bool is_floating_point() => torch.is_floating_point(dtype);

            /// <summary>
            /// Returns True if the data type of input is a complex data type i.e., one of torch.complex64, and torch.complex128.
            /// </summary>
            public bool is_complex() => torch.is_complex(dtype);

            /// <summary>
            /// Returns True if the input is a single element tensor which is not equal to zero after type conversions,
            /// i.e. not equal to torch.tensor([0.]) or torch.tensor([0]) or torch.tensor([False]).
            /// Throws an InvalidOperationException if torch.numel() != 1.
            /// </summary>
            public bool is_nonzero()
            {
                if (numel() != 1)
                    throw new InvalidOperationException("is_nonzero() called on non-singleton tensor");
                var res = NativeMethods.THSTensor_is_nonzero(Handle);
                CheckForErrors();
                return res != 0;
            }

            public bool is_coalesce()
            {
                var res = NativeMethods.THSTensor_is_coalesce(Handle);
                CheckForErrors();
                return res;
            }

            public Tensor coalesce()
            {
                var res = NativeMethods.THSTensor_coalesce(Handle);
                if(res == IntPtr.Zero)
                    CheckForErrors();
                return new Tensor(res);
            }

            public bool is_cuda => device.type == DeviceType.CUDA;

            public bool is_meta => device.type == DeviceType.META;

            /// <summary>
            /// All Tensors that have requires_grad which is true will be leaf Tensors by convention.
            /// For Tensors that have requires_grad which is true, they will be leaf Tensors if they were created by the user.This means that they are not the result of an operation and so grad_fn is None.
            /// Only leaf Tensors will have their grad populated during a call to backward(). To get grad populated for non-leaf Tensors, you can use retain_grad().
            /// </summary>
            public bool is_leaf { get => NativeMethods.THSTensor_is_leaf(Handle) != 0; }


            /// <summary>
            /// Create a new reference to the same underlying native tensor.
            /// </summary>
            /// <returns>A fresh reference to the underlying native tensor.</returns>
            /// <remkars>
            /// This is useful for function implementations where a caller may expect the input and output to be
            /// distinct; in such situations, there's a risk that the tensor is disposed twice, with bad consequences.
            /// With 'alias(),' the reference count to the underlying native tensor is increased, meaning that the
            /// input and output can (and should) be disposed or finalized independently of each other.
            /// </remkars>
            public Tensor alias()
            {
                var res = NativeMethods.THSTensor_alias(Handle);
                if (res == IntPtr.Zero) { CheckForErrors(); }
                return new Tensor(res);
            }

            /// <summary>
            /// Returns the underlying storage.
            /// </summary>
            /// <returns></returns>
            public Storage<T> storage<T>() where T : unmanaged
            {
                return Storage.Create<T>(this);
            }

            /// <summary>
            /// Returns the tensor’s offset in the underlying storage in terms of number of storage elements (not bytes).
            /// </summary>
            /// <returns></returns>
            public long storage_offset()
            {
                var res = NativeMethods.THSTensor_storage_offset(Handle);
                CheckForErrors();
                return res;
            }

            /// <summary>
            /// Returns a pointer to the unmanaged data managed by this tensor.
            /// </summary>
            public Utils.TensorAccessor<T> data<T>() where T : unmanaged
            {
                ValidateType(typeof(T));

                return device_type != DeviceType.CPU
                    ? new Utils.TensorAccessor<T>(cpu())
                    : new Utils.TensorAccessor<T>(this);
            }

            /// <summary>
            /// Returns the singleton value of a scalar tensor.
            /// </summary>
            /// <typeparam name="T"></typeparam>
            /// <returns>The scalar held in the tensor</returns>
            public T item<T>() where T : unmanaged
            {
                if (NumberOfElements != 1) throw new ArgumentException("Number of elements in the tensor must be 1");

                return data<T>()[0];
            }

            internal void ValidateType(Type dotnetType)
            {
                switch (dtype) {
                case ScalarType.Byte:
                    if (dotnetType != typeof(byte))
                        throw new ArgumentException($"{dotnetType.Name} is not compatible with {dtype.ToString()}");
                    break;
                case ScalarType.Int8:
                    if (dotnetType != typeof(sbyte))
                        throw new ArgumentException($"{dotnetType.Name} is not compatible with {dtype.ToString()}");
                    break;
                case ScalarType.Int16:
                    if (dotnetType != typeof(short))
                        throw new ArgumentException($"{dotnetType.Name} is not compatible with {dtype.ToString()}");
                    break;
                case ScalarType.Int32:
                    if (dotnetType != typeof(int))
                        throw new ArgumentException($"{dotnetType.Name} is not compatible with {dtype.ToString()}");
                    break;
                case ScalarType.Int64:
                    if (dotnetType != typeof(long))
                        throw new ArgumentException($"{dotnetType.Name} is not compatible with {dtype.ToString()}");
                    break;
                case ScalarType.Bool:
                    if (dotnetType != typeof(bool))
                        throw new ArgumentException($"{dotnetType.Name} is not compatible with {dtype.ToString()}");
                    break;
                case ScalarType.BFloat16:
                    if(dotnetType != typeof(Half))
                        throw new ArgumentException($"No support for {dtype.ToString()} in TorchSharp");
                    break;
                case ScalarType.Float16:
#if NET6_0_OR_GREATER
                    if (dotnetType != typeof(Half))
                        throw new ArgumentException($"{dotnetType.Name} is not compatible with {dtype.ToString()}");
                    break;
#endif
                case ScalarType.Float32:
                    if (dotnetType != typeof(float))
                        throw new ArgumentException($"{dotnetType.Name} is not compatible with {dtype.ToString()}");
                    break;
                case ScalarType.Float64:
                    if (dotnetType != typeof(double))
                        throw new ArgumentException($"{dotnetType.Name} is not compatible with {dtype.ToString()}");
                    break;
                case ScalarType.ComplexFloat32:
                    if (dotnetType != typeof((float, float)))
                        throw new ArgumentException($"{dotnetType.Name} is not compatible with {dtype.ToString()}");
                    break;
                case ScalarType.ComplexFloat64:
                    if (dotnetType != typeof(System.Numerics.Complex))
                        throw new ArgumentException($"{dotnetType.Name} is not compatible with {dtype.ToString()}");
                    break;
                }
            }


            /// <summary>
            /// Writes the bytes of the tensor to a stream. Useful for when tensors are >2GB.
            /// </summary>
            /// <param name="stream">Stream to write the bytes to</param>
            /// <param name="bufferSize">The buffer size to use when writing to the stream</param>
            public void WriteBytesToStream(Stream stream, int bufferSize = 1024)
            {
                // Validate, but passing 0 as the total size, since we don't need to validate the size
                _validate(0);

                long totalSize = NumberOfElements * ElementSize;

                unsafe {
                    var ptr = NativeMethods.THSTensor_data(handle);
                    if (ptr == IntPtr.Zero) { CheckForErrors(); }

                    // NOTE: there is no safety here in this loop.
                    // Read in the buffer N bytes at a time, and write them out
                    byte[] buffer = new byte[bufferSize];
                    while (totalSize > 0) {
                    // Read in the current buffer size
                    int curBufferSize = (int)Math.Min(totalSize, bufferSize);
                        var span = new Span<byte>((void*)ptr, curBufferSize);
                        span.CopyTo(buffer);

                        // Write it out
                        stream.Write(buffer, 0, curBufferSize);

                        // Increment our pointer and decrease the total size of elements we have to write
                        ptr += curBufferSize;
                        totalSize -= curBufferSize;
                    }
                }
            }

            /// <summary>
            /// Reads the bytes of the tensor from a stream.
            /// </summary>
            /// <param name="stream">Stream to read the bytes from</param>
            /// <param name="bufferSize">The buffer size to use when reading from the stream</param>
            public void ReadBytesFromStream(Stream stream, int bufferSize = 1024)
            {
                long totalSize = NumberOfElements * ElementSize;

                // Validate that this tensor matches the conditions for reading the bytes - pass 0 as total size
                // since we don't need to check that condition.
                _validate(0);

                unsafe {
                    var ptr = NativeMethods.THSTensor_data(handle);
                    if (ptr == IntPtr.Zero) { CheckForErrors(); }

                    // NOTE: there is no safety here in this loop.
                    // Read in the buffer N bytes at a time, and write them out
                    byte[] buffer = new byte[bufferSize];
                    while (totalSize > 0) {
                        // Read in the current buffer size
                        int bytesRead = stream.Read(buffer, 0, (int)Math.Min(totalSize, bufferSize));

                        if (bytesRead == 0)
                            throw new EndOfStreamException();

                        // Copy the contents over to the span
                        var span = new Span<byte>((void*)ptr, bytesRead);
                        buffer.AsSpan(0, bytesRead).CopyTo(span);

                        // Increment our pointer and decrease the total size of elements we have to write
                        ptr += bytesRead;
                        totalSize -= bytesRead;
                    }
                }
            }

            /// <summary>
            /// Get or set the contents of a tensor as raw bytes.
            /// </summary>
            public Span<byte> bytes {
                get {
                    long totalSize = NumberOfElements * ElementSize;

                    _validate(totalSize);

                    unsafe {
                        var res = NativeMethods.THSTensor_data(handle);
                        if (res == IntPtr.Zero) { CheckForErrors(); }
                        // NOTE: there is no safety here.
                        return new Span<byte>((void*)res, (int)totalSize);
                    }
                }

                set {
                    long totalSize = NumberOfElements * ElementSize;

                    if (!is_contiguous()) throw new InvalidOperationException("SetBytes() called on non-contiguous tensor.");

                    if (totalSize != value.Length) {
                        throw new ArgumentException("Mismatched data sizes in SetBytes().");
                    }

                    unsafe {
                        var res = NativeMethods.THSTensor_data(handle);
                        if (res == IntPtr.Zero) { CheckForErrors(); }
                        // NOTE: there is no safety here.
                        var data = new Span<byte>((void*)res, value.Length);
                        value.CopyTo(data);
                    }
                }
            }

            private void _validate(long totalSize)
            {
                if (!is_contiguous()) throw new InvalidOperationException("Bytes() called on non-contiguous tensor.");

                if (totalSize > int.MaxValue) {
                    throw new ArgumentException("Span only supports up to int.MaxValue elements.");
                }
                if (device_type != DeviceType.CPU) {
                    throw new InvalidOperationException("Reading data from non-CPU memory is not supported. Move or copy the tensor to the cpu before reading.");
                }

            }

            public Tensor real {
                get {
                    var res = NativeMethods.THSTensor_real(Handle);
                    if (res == IntPtr.Zero) { CheckForErrors(); }
                    return new Tensor(res);

                }
            }

            public Tensor imag {
                get {
                    var res = NativeMethods.THSTensor_imag(Handle);
                    if (res == IntPtr.Zero) { CheckForErrors(); }
                    return new Tensor(res);
                }
            }

            /// <summary>
            /// Read the double-precision value at the given index.
            /// </summary>
            /// <param name="i">The index.</param>
            public double ReadCpuDouble(long i) => Utils.TensorAccessor<double>.ReadItemAt(this, i);

            /// <summary>
            /// Read the single-precision float value at the given index.
            /// </summary>
            /// <param name="i">The index.</param>
            public float ReadCpuSingle(long i) => Utils.TensorAccessor<float>.ReadItemAt(this, i);

            /// <summary>
            /// Read the 32-bit integer float value at the given index.
            /// </summary>
            /// <param name="i">The index.</param>
            public int ReadCpuInt32(long i) => Utils.TensorAccessor<int>.ReadItemAt(this, i);

            /// <summary>
            /// Read the 64-bit integer value at the given index.
            /// </summary>
            /// <param name="i">The index.</param>
            public long ReadCpuInt64(long i) => Utils.TensorAccessor<long>.ReadItemAt(this, i);

            /// <summary>
            /// Read the byte value at the given index.
            /// </summary>
            /// <param name="i">The index.</param>
            public byte ReadCpuByte(long i) => Utils.TensorAccessor<byte>.ReadItemAt(this, i);

            /// <summary>
            /// Read the short value at the given index.
            /// </summary>
            /// <param name="i">The index.</param>
            public sbyte ReadCpuSByte(long i) => Utils.TensorAccessor<sbyte>.ReadItemAt(this, i);

            /// <summary>
            /// Read the int16 value at the given index.
            /// </summary>
            /// <param name="i">The index.</param>
            public short ReadCpuInt16(long i) => Utils.TensorAccessor<short>.ReadItemAt(this, i);

            /// <summary>
            /// Read the Boolean value at the given index.
            /// </summary>
            /// <param name="i">The index.</param>
            public bool ReadCpuBool(long i) => Utils.TensorAccessor<bool>.ReadItemAt(this, i);

            /// <summary>
            /// Read the value at the given index.
            /// </summary>
            /// <typeparam name="T">The type of the element to read.</typeparam>
            /// <param name="i">The index.</param>
            public T ReadCpuValue<T>(long i) where T : unmanaged => Utils.TensorAccessor<T>.ReadItemAt(this, i);

            /// <summary>
            /// Read the Float16 value at the given index.
            /// </summary>
            /// <param name="i">The index.</param>
            public float ReadCpuFloat16(long i)
            {
                if (i >= NumberOfElements) {
                    throw new IndexOutOfRangeException("The index is greater than the number of elements in the tensor");
                }
                return NativeMethods.THSTensor_data_idx_float16(handle, i);
            }

            /// <summary>
            /// Read the BFloat16 value at the given index.
            /// </summary>
            /// <param name="i">The index.</param>
            public float ReadCpuBFloat16(long i)
            {
                if (i >= NumberOfElements) {
                    throw new IndexOutOfRangeException("The index is greater than the number of elements in the tensor");
                }
                return NativeMethods.THSTensor_data_idx_bfloat16(handle, i);
            }

            /// <summary>
            /// Convert to a scalar.
            /// </summary>
            public Scalar ToScalar()
            {
                var res = NativeMethods.THSTensor_item(Handle);
                if (res == IntPtr.Zero) { CheckForErrors(); }
                return new Scalar(res);
            }

            /// <summary>
            /// Fill the tensor with the provided scalar value.
            /// </summary>
            /// <param name="value">A scalar value</param>
            public Tensor fill_(Scalar value)
            {
                NativeMethods.THSTensor_fill_(Handle, value is null ? IntPtr.Zero : value.Handle);
                CheckForErrors();
                return this;
            }

            /// <summary>
            /// Gets the type of the tensor elements.
            /// </summary>
            public ScalarType dtype => (ScalarType)NativeMethods.THSTensor_type(Handle);

            /// <summary>
            /// Gets a string representing the device where the tensor is stored.
            /// </summary>
            public torch.Device device {
                get {
                    var dev_type = device_type;
                    if (dev_type == DeviceType.CPU) {
                        return new torch.Device(DeviceType.CPU);
                    } else {
                        return new torch.Device(dev_type, device_index);
                    }
                }
            }

            /// <summary>
            /// Gets a index of the device where the tensor is stored.
            /// </summary>
            public int device_index {
                get {
                    var res = NativeMethods.THSTensor_device_index(Handle);
                    CheckForErrors();
                    return res;
                }
            }

            /// <summary>
            /// Gets the type ('CPU', 'CUDA', etc.) of the device where the tensor is stored.
            /// </summary>
            public DeviceType device_type {
                get {
                    var res = NativeMethods.THSTensor_device_type(Handle);
                    CheckForErrors();
                    return (DeviceType)res;
                }
            }

            /// <summary>
            /// Is the tensor a sparse tensor?
            /// </summary>
            public bool is_sparse {
                get {
                    var res = NativeMethods.THSTensor_is_sparse(Handle);
                    CheckForErrors();
                    return res;
                }
            }

            public void backward(IList<Tensor>? grad_tensors = null, bool retain_graph = false, bool create_graph = false, IList<Tensor>? inputs = null) =>
                torch.autograd.backward(new[] { this }, grad_tensors, retain_graph, create_graph, inputs);


            /// <summary>
            /// Creates a tensor by loading it from a file.
            /// </summary>
            /// <param name="location">The file path where tensor values are stored.</param>
            public static Tensor load(string location)
            {
                var res = NativeMethods.THSTensor_load(location);
                if (res == IntPtr.Zero)
                    CheckForErrors();
                return new Tensor(res);
            }

            /// <summary>
            /// Save the contents of a tensor to a file.
            /// </summary>
            /// <param name="location">The file path where tensor values are to be stored.</param>
            public void save(string location)
            {
                NativeMethods.THSTensor_save(Handle, location);
                CheckForErrors();
            }

            /// <summary>
            /// Is the tensor tracking gradients?
            /// </summary>
            /// <remarks>Typically, gradients are tracked when the tensor is used as parameters of a module.</remarks>
            public bool requires_grad {
                get { return NativeMethods.THSTensor_requires_grad(Handle); }
                set {
                    NativeMethods.THSTensor_set_requires_grad(Handle, value);
                    CheckForErrors();
                }
            }

            public Tensor requires_grad_(bool requires_grad = true)
            {
                this.requires_grad = requires_grad;
                return this;
            }

            /// <summary>
            /// Enables this Tensor to have their grad populated during backward(). This is a no-op for leaf tensors.
            /// </summary>
            public void retain_grad()
            {
                NativeMethods.THSTensor_retain_grad(Handle);
                CheckForErrors();
            }

            /// <summary>
            /// Adds gradient tracking.
            /// </summary>
            public Tensor with_requires_grad(bool requires_grad = true)
            {
                this.requires_grad = requires_grad;
                return this;
            }

            /// <summary>
            /// Returns true if the tensor is on the CPU
            /// </summary>
            public bool is_cpu()
            {
                var res = NativeMethods.THSTensor_is_cpu(Handle);
                torch.CheckForErrors();
                return res;
            }

            /// <summary>
            /// Moves the tensor data to the CPU device
            /// </summary>
            public Tensor cpu()
            {
                var res = NativeMethods.THSTensor_cpu(Handle);
                if (res == IntPtr.Zero)
                    CheckForErrors();
                return new Tensor(res);
            }


            /// <summary>
            /// Moves the tensor data to the MPS device
            /// </summary>
            /// <param name="non_blocking">Try to convert asynchronously with respect to the host if possible, e.g., converting a CPU Tensor with pinned memory to a CUDA Tensor.</param>
            public Tensor mps(bool non_blocking = false)
            {
                var res = NativeMethods.THSTensor_to_device(Handle, (int)DeviceType.MPS, -1, true, non_blocking);
                if (res == IntPtr.Zero)
                    CheckForErrors();

                return new Tensor(res);

            }

            /// <summary>
            /// Returns a copy of this object in CUDA memory.
            /// If this object is already in CUDA memory and on the correct device, then no copy is performed and the original object is returned.
            /// </summary>
            /// <param name="device">The target device</param>
            /// <param name="non_blocking">Try to convert asynchronously with respect to the host if possible, e.g., converting a CPU Tensor with pinned memory to a CUDA Tensor.</param>
            public Tensor cuda(Device? device = null, bool non_blocking = false)
            {
                if (device is not null && device.type != DeviceType.CUDA) {
                    throw new ArgumentException("Not a CUDA device.", "device");
                }

                torch.InitializeDeviceType(DeviceType.CUDA);

                var res = device is null
                    ? NativeMethods.THSTensor_cuda(Handle)
                    : NativeMethods.THSTensor_to_device(Handle, (int)DeviceType.CUDA, device_index, false, non_blocking);
                if (res == IntPtr.Zero)
                    CheckForErrors();
                return new Tensor(res);
            }

            /// <summary>
            /// Cast the tensor to the given element type.
            /// </summary>
            /// <param name="type">The target type</param>
            /// <param name="copy">When copy is set, a new Tensor is created even when the Tensor already matches the desired conversion.</param>
            /// <param name="disposeAfter">When disposeAfter is set, the current Tensor will be disposed after creating the new one</param>
            /// <param name="non_blocking">Try to convert asynchronously with respect to the host if possible, e.g., converting a CPU Tensor with pinned memory to a CUDA Tensor.</param>
            public Tensor to_type(ScalarType type, bool copy = false, bool disposeAfter = false, bool non_blocking = false)
            {
                var res = NativeMethods.THSTensor_to_type(Handle, (sbyte)type, copy, non_blocking);
                if (res == IntPtr.Zero)
                    CheckForErrors();
                if (disposeAfter)
                    this.Dispose();

                return new Tensor(res);
            }

            /// <summary>
            /// Returns this tensor cast to the type of the given tensor.
            /// </summary>
            public Tensor type_as(Tensor tensor) => to_type(tensor.dtype);

            /// <summary>
            /// Overwrite an existing tensor with the contents of another tensor.
            /// </summary>
            /// <param name="source">The source tensor</param>
            public Tensor set_(Tensor source)
            {
                NativeMethods.THSTensor_set_(Handle, source.Handle);
                CheckForErrors();
                return this;
            }

            /// <summary>
            /// Moves the tensor data to a specific device.
            /// </summary>
            /// <param name="deviceType">The device type, e.g. 'CPU' or 'CUDA'.</param>
            /// <param name="deviceIndex">The optional device index.</param>
            /// <param name="copy">When copy is set, a new Tensor is created even when the Tensor already matches the desired conversion.</param>
            /// <param name="disposeAfter">When disposeAfter is set, the current Tensor will be disposed after creating the new one</param>
            /// <param name="non_blocking">Try to convert asynchronously with respect to the host if possible, e.g., converting a CPU Tensor with pinned memory to a CUDA Tensor.</param>
            public Tensor to(DeviceType deviceType, int deviceIndex = -1, bool copy = false, bool disposeAfter = false, bool non_blocking = false)
            {
                torch.InitializeDeviceType(deviceType);
                var res = NativeMethods.THSTensor_to_device(Handle, (int)deviceType, deviceIndex, copy, non_blocking);
                if (res == IntPtr.Zero)
                    CheckForErrors();
                if (disposeAfter)
                    this.Dispose();

                return new Tensor(res);
            }

            /// <summary>
            /// Moves the tensor data and casts it to the given element type.
            /// </summary>
            /// <param name="type">The target type</param>
            /// <param name="device">The target device</param>
            /// <param name="copy">When copy is set, a new Tensor is created even when the Tensor already matches the desired conversion.</param>
            /// <param name="disposeAfter">When disposeAfter is set, the current Tensor will be disposed after creating the new one</param>
            /// <param name="non_blocking">Try to convert asynchronously with respect to the host if possible, e.g., converting a CPU Tensor with pinned memory to a CUDA Tensor.</param>
            public Tensor to(ScalarType type, torch.Device device, bool copy = false, bool disposeAfter = false, bool non_blocking = false)
            {
                device = torch.InitializeDevice(device);
                var res = NativeMethods.THSTensor_to_type_and_device(Handle, (sbyte)type, (int)device.type, device.index, copy, non_blocking);
                if (res == IntPtr.Zero)
                    CheckForErrors();
                if (disposeAfter)
                    this.Dispose();
                return new Tensor(res);
            }

            /*internal static void to(this IntPtr ptr, ScalarType type)
            {
                var res = NativeMethods.THSTensor_to_type(ptr, (sbyte)type);
                if (res == IntPtr.Zero)
                    CheckForErrors();
                if (disposeAfter)
                    this.Dispose();
                return new Tensor(res);
            }*/
            public Tensor to(torch.Device device, ScalarType type, bool non_blocking)
            {
                torch.InitializeDevice(device);
                var res = NativeMethods.THSTensor_to_type_and_device_and_non_blocking(Handle, (sbyte)type, (int)device.type, device.index, non_blocking);
                if (res == IntPtr.Zero)
                    CheckForErrors();
                return new Tensor(res);
            }

            /// <summary>
            /// Cast the tensor to the given element type.
            /// </summary>
            /// <param name="type">The target type</param>
            /// <param name="copy">When copy is set, a new Tensor is created even when the Tensor already matches the desired conversion.</param>
            /// <param name="disposeAfter">When disposeAfter is set, the current Tensor will be disposed after creating the new one</param>
            /// <param name="non_blocking">Try to convert asynchronously with respect to the host if possible, e.g., converting a CPU Tensor with pinned memory to a CUDA Tensor.</param>
            /// <remarks>Alias for to_type</remarks>
            public Tensor to(ScalarType type, bool copy = false, bool disposeAfter = false, bool non_blocking = false) => to_type(type, copy, disposeAfter, non_blocking);

            /// <summary>
            /// Moves the tensor data.
            /// </summary>
            /// <param name="device">A string denoting the target device.</param>
            /// <param name="copy">When copy is set, a new Tensor is created even when the Tensor already matches the desired conversion.</param>
            /// <param name="disposeAfter">When disposeAfter is set, the current Tensor will be disposed after creating the new one</param>
            /// <param name="non_blocking">Try to convert asynchronously with respect to the host if possible, e.g., converting a CPU Tensor with pinned memory to a CUDA Tensor.</param>
            public Tensor to(string device, bool copy = false, bool disposeAfter = false, bool non_blocking = false) => to(new torch.Device(device), copy, disposeAfter, non_blocking);

            /// <summary>
            /// Moves the tensor data.
            /// </summary>
            /// <param name="device">The target device</param>
            /// <param name="copy">When copy is set, a new Tensor is created even when the Tensor already matches the desired conversion.</param>
            /// <param name="disposeAfter">When disposeAfter is set, the current Tensor will be disposed after creating the new one</param>
            /// <param name="non_blocking">Try to convert asynchronously with respect to the host if possible, e.g., converting a CPU Tensor with pinned memory to a CUDA Tensor.</param>
            public Tensor to(torch.Device device, bool copy = false, bool disposeAfter = false, bool non_blocking = false) => to(device.type, device.index, copy, disposeAfter, non_blocking);

            /// <summary>
            /// Moves the tensor data.
            /// </summary>
            /// <param name="other">The tensor serving as a template.</param>
            /// <param name="non_blocking">Try to convert asynchronously with respect to the host if possible, e.g., converting a CPU Tensor with pinned memory to a CUDA Tensor.</param>
            public Tensor to(Tensor other, bool non_blocking = false) => to(other.dtype, other.device, non_blocking);

            public Tensor type(Func<Tensor, Tensor> typeFunc) => typeFunc(this);

            public Tensor type(ScalarType dtype) => this.to(dtype);

            /// <summary>
            /// Retrieves the size of the specified dimension in the tensor.
            /// </summary>
            /// <param name="dim">The dimension for which to retrieve the size.</param>
            public long size(int dim)
            {
                var res = NativeMethods.THSTensor_size(Handle, dim);
                CheckForErrors();
                return res;
            }

            /// <summary>
            /// Retrieves the sizes of all dimensions of the tensor.
            /// </summary>
            public long[] size()
            {
                long[] ptrArray;

                using (var pa = new PinnedArray<long>()) {
                    NativeMethods.THSTensor_sizes(Handle, pa.CreateArray);
                    CheckForErrors();
                    ptrArray = pa.Array;
                }

                return ptrArray;
            }

            /// <summary>
            /// Returns the tensor shape, this is an array whose size determines the number of dimensions on the tensor,
            /// and each element is the size of the dimension
            /// </summary>
            /// <remarks>
            /// An array of size 0 is used for constants, an array of size 1 is used
            /// for single-dimension arrays, where the dimension is the value of the
            /// first element. And so on.
            /// </remarks>
            public long[] shape {
                get {
                    return size();
                }
            }

            public bool has_names()
            {
                var res = NativeMethods.THSTensor_has_names(Handle);
                CheckForErrors();
                return res;
            }

            /// <summary>
            /// Stores names for each of this tensor’s dimensions.
            ///
            /// names[idx] corresponds to the name of tensor dimension idx.Names are either a string if the dimension is named or None if the dimension is unnamed.
            /// Dimension names may contain characters or underscore.Furthermore, a dimension name must be a valid Python variable name(i.e., does not start with underscore).
            /// Tensors may not have two named dimensions with the same name.
            /// </summary>
            /// <remarks>The named tensor API is experimental and subject to change.</remarks>
            public string[] names {

                get {
                    // It should be safe to cache the names, since only rename_() can change them in place.
                    if (_names != null) return _names!;

                    if (!NativeMethods.THSTensor_has_names(Handle)) {
                        _names = new string[ndim];
                        return _names!;
                    }

                    using var sa = new PinnedArray<IntPtr>();
                    NativeMethods.THSTensor_names(Handle, sa.CreateArray);
                    CheckForErrors();
                    var strArray = sa.Array;

                    if (strArray == null) {
                        _names = new string[ndim];
                        return _names!;
                    }

                    _names = strArray.Select(str => { var s = Marshal.PtrToStringAnsi(str)!; return s == "*" ? null : s; }).ToArray();
                    return _names!;
                }
            }

            private string?[]? _names;

            private static IntPtr MarshalDimensionString(string? s)
            {
                return s == null ? Marshal.StringToHGlobalAnsi("*") : Marshal.StringToHGlobalAnsi(s);
            }

            /// <summary>
            /// Renames dimension names of the input tensor.
            /// </summary>
            /// <param name="names">A list of names, one for each dimension in the tensor. Passing 'null' clears out all the names.</param>
            /// <remarks>The named tensor API is experimental and subject to change.</remarks>
            public Tensor rename(IEnumerable<string?>? names)
            {
                if (names != null && names.Count() != ndim && !names.Contains("..."))
                    throw new ArgumentException($"The number of dimension names ({names.Count()}) is different from the number of dimensions ({ndim}).");

                IntPtr res = IntPtr.Zero;

                if (names != null && names.Count() > 0) {

                    var dimNamesArray = ExpandEllipsis(names);

                    IntPtr namesRef = IntPtr.Zero;

                    using PinnedArray<IntPtr> pinnedArray = new PinnedArray<IntPtr>();
                    namesRef = pinnedArray.CreateArray(dimNamesArray);

                    res = NativeMethods.THSTensor_rename(Handle, namesRef, names is null ? 0 : dimNamesArray.Length);
                } else {

                    res = NativeMethods.THSTensor_rename(Handle, IntPtr.Zero, 0);
                }

                if (res == IntPtr.Zero) { CheckForErrors(); }
                return new Tensor(res);
            }

            /// <summary>
            /// Renames dimension names of the input tensor, in place.
            /// </summary>
            /// <param name="names">A list of names, one for each dimension in the tensor. Passing 'null' clears out all the names.</param>
            /// <remarks>The named tensor API is experimental and subject to change.</remarks>
            public Tensor rename_(IEnumerable<string?>? names)
            {
                if (names != null && names.Count() != ndim && !names.Contains("..."))
                    throw new ArgumentException($"The number of dimension names ({names.Count()}) is different from the number of dimensions ({ndim}).");

                if (names != null && names.Count() > 0) {

                    var dimNamesArray = ExpandEllipsis(names);

                    IntPtr namesRef = IntPtr.Zero;

                    using PinnedArray<IntPtr> pinnedArray = new PinnedArray<IntPtr>();
                    namesRef = pinnedArray.CreateArray(dimNamesArray);

                    NativeMethods.THSTensor_rename_(Handle, namesRef, names is null ? 0 : dimNamesArray.Length);
                } else {

                    NativeMethods.THSTensor_rename_(Handle, IntPtr.Zero, 0);
                }

                CheckForErrors();
                // This is the only situation in which the names change in place.
                _names = null;
                return this;
            }

            /// <summary>
            /// Refines the dimension names of the input tensor according to names.
            ///
            /// Refining is a special case of renaming that “lifts” unnamed dimensions.A None dim can be refined to have any name; a named dim can only be refined to have the same name.
            /// Because named tensors can coexist with unnamed tensors, refining names gives a nice way to write named-tensor-aware code that works with both named and unnamed tensors.
            /// names may contain up to one ellipsis argument, passed as "...". The ellipsis is expanded greedily; it is expanded in-place to fill names to the same length as
            /// this.shape using names from the corresponding indices of this.names.
            /// </summary>
            /// <param name="names">A list of names, one for each dimension in the tensor.</param>
            /// <remarks>The named tensor API is experimental and subject to change.</remarks>
            public Tensor refine_names(IEnumerable<string> names)
            {
                var dimNamesArray = ExpandEllipsis(names);

                using PinnedArray<IntPtr> pinnedArray = new PinnedArray<IntPtr>();
                IntPtr namesRef = pinnedArray.CreateArray(dimNamesArray);

                IntPtr res = NativeMethods.THSTensor_refine_names(Handle, namesRef, dimNamesArray.Length);
                if (res == IntPtr.Zero) { CheckForErrors(); }
                return new Tensor(res);
            }

            private IntPtr[] ExpandEllipsis(IEnumerable<string?> names)
            {
                var namesArrayLength = names.Count();

                IntPtr[] dimNamesArray = new IntPtr[ndim];

                if (names.Contains("...")) {
                    int idx = -1;
                    foreach (var name in names) {
                        idx += 1;
                        if (name == "...") break;
                        dimNamesArray[idx] = MarshalDimensionString(name);
                    }

                    if (idx == namesArrayLength - 1) { // '...' appears last.

                        int i = idx;

                        if (has_names()) {

                            var n = this.names;

                            for (; i < dimNamesArray.Length; i++)
                                dimNamesArray[i] = MarshalDimensionString(n[i]);

                        } else {
                            for (; i < dimNamesArray.Length; i++)
                                dimNamesArray[i] = IntPtr.Zero;
                        }

                    } else { // Names before and after.

                        int dIdx = idx;
                        int missing_dims = (int)(ndim - namesArrayLength + 1);

                        if (has_names()) {

                            var n = this.names;

                            for (int i = 0; i < missing_dims; i++, dIdx++)
                                dimNamesArray[dIdx] = MarshalDimensionString(n[dIdx]);

                        } else {
                            for (int i = 0; i < missing_dims; i++, dIdx++)
                                dimNamesArray[dIdx] = IntPtr.Zero;
                        }

                        foreach (var name in names.Skip(idx + 1)) {
                            dimNamesArray[dIdx] = MarshalDimensionString(name);
                            dIdx++;
                        }
                    }

                } else {
                    int i = 0;
                    foreach (var name in names) {
                        dimNamesArray[i] = MarshalDimensionString(name);
                        i++;
                    }
                }

                return dimNamesArray;
            }

            /// <summary>
            /// Refines the dimension names of the input tensor according to names.
            ///
            /// Refining is a special case of renaming that “lifts” unnamed dimensions.A None dim can be refined to have any name; a named dim can only be refined to have the same name.
            /// Because named tensors can coexist with unnamed tensors, refining names gives a nice way to write named-tensor-aware code that works with both named and unnamed tensors.
            /// names may contain up to one ellipsis argument, passed as "...". The ellipsis is expanded greedily; it is expanded in-place to fill names to the same length as
            /// this.shape using names from the corresponding indices of this.names.
            /// </summary>
            /// <param name="names">A list of names, one for each dimension in the tensor.</param>
            /// <remarks>The named tensor API is experimental and subject to change.</remarks>
            public Tensor refine_names(params string[] names) => refine_names((IEnumerable<string>)names);

            /// <summary>
            /// Return the indices tensor of a sparse COO tensor.
            /// </summary>
            public Tensor SparseIndices {
                get {
                    var res = NativeMethods.THSTensor_indices(Handle);
                    if (res == IntPtr.Zero)
                        CheckForErrors();
                    return new Tensor(res);
                }
            }

            /// <summary>
            /// Return the values tensor of a sparse COO tensor.
            /// </summary>
            public Tensor SparseValues {
                get {
                    var res = NativeMethods.THSTensor_values(Handle);
                    if (res == IntPtr.Zero)
                        CheckForErrors();
                    return new Tensor(res);
                }
            }

            /// <summary>
            /// Generates a Vandermonde matrix.
            /// </summary>
            /// <param name="N">Number of columns in the output. If N is not specified, a square array is returned (N = len(x)).</param>
            /// <param name="increasing">
            /// Order of the powers of the columns.
            /// If true, the powers increase from left to right, if false (the default) they are reversed.
            /// </param>
            public Tensor vander(long N = -1, bool increasing = false)
            {
                if (this.Dimensions != 1) throw new InvalidOperationException("Input argument for 'vander()' must be 1-D.");

                var res = NativeMethods.THSTensor_vander(Handle, (N == -1) ? this.size(0) : N, increasing);
                if (res == IntPtr.Zero)
                    CheckForErrors();
                return new Tensor(res);
            }

            /// <summary>
            /// Retrieves the stride of all dimensions of the tensor.
            /// </summary>
            public long[] stride()
            {
                long[] ptrArray;

                using (var pa = new PinnedArray<long>()) {
                    NativeMethods.THSTensor_strides(Handle, pa.CreateArray);
                    CheckForErrors();
                    ptrArray = pa.Array;
                }

                return ptrArray;
            }

            /// <summary>
            /// Retrieves the stride of the specified dimension in the tensor.
            /// </summary>
            public long stride(int dim)
            {
                var res = NativeMethods.THSTensor_stride(Handle, dim);
                CheckForErrors();
                return res;
            }

            /// <summary>
            /// Create a view of an existing torch.Tensor input with specified size, stride and storage offset.
            /// </summary>
            public Tensor as_strided(long[] size, long[] strides, long storageOffset = 0L)
            {
                unsafe {
                    fixed (long* psizes = size, pstrides = strides) {
                        var result = NativeMethods.THSTensor_as_strided(Handle, (IntPtr)psizes, size.Length, (IntPtr)pstrides, strides.Length, storageOffset);
                        if (result == IntPtr.Zero) { CheckForErrors(); }
                        return new Tensor(result);
                    }
                }
            }

            /// <summary>
            /// Computes the gradient of current tensor w.r.t. graph leaves.
            /// </summary>
            public void backward()
            {
                NativeMethods.THSTensor_backward(Handle);
                CheckForErrors();
            }

            /// <summary>
            /// Creates a strided copy of the input tensor.
            /// </summary>
            public Tensor to_dense()
            {
                var res = NativeMethods.THSTensor_to_dense(Handle);
                if (res == IntPtr.Zero)
                    CheckForErrors();
                return new Tensor(res);
            }

            /// <summary>
            /// Returns a copy of the tensor input.
            /// </summary>
            public Tensor clone()
            {
                var res = NativeMethods.THSTensor_clone(Handle);
                if (res == IntPtr.Zero)
                    CheckForErrors();
                return new Tensor(res);
            }

            /// <summary>
            /// Copies the elements from source into the tensor and returns it.
            /// </summary>
            /// <remarks>The src tensor must be broadcastable with the target 'this' tensor. It may be of a different data type or reside on a different device.</remarks>
            public Tensor copy_(Tensor source, bool nonBlocking = false)
            {
                NativeMethods.THSTensor_copy_(Handle, source.Handle, nonBlocking);
                CheckForErrors();
                return this;
            }

            /// <summary>
            /// Returns true if the tensor is contiguous.
            /// </summary>
            public bool is_contiguous()
            {
                var res = NativeMethods.THSTensor_is_contiguous(Handle);
                CheckForErrors();
                return res != 0;
            }

            /// <summary>
            /// Returns a contiguous in memory tensor containing the same data as the input tensor.
            /// If tensor is already in the specified memory format, this function returns the original tensor.
            /// </summary>
            public Tensor contiguous()
            {
                var res = NativeMethods.THSTensor_contiguous(Handle);
                if (res == IntPtr.Zero)
                    CheckForErrors();
                return new Tensor(res);
            }

            /// <summary>
            /// Returns true if the tensor is contiguous.
            /// </summary>
            public bool is_pinned()
            {
                var res = NativeMethods.THSTensor_is_pinned(Handle);
                CheckForErrors();
                return res != 0;
            }

            /// <summary>
            /// Returns a contiguous in memory tensor containing the same data as the input tensor.
            /// If tensor is already in the specified memory format, this function returns the original tensor.
            /// </summary>
            public Tensor pin_memory()
            {
                var res = NativeMethods.THSTensor_pin_memory(Handle);
                if (res == IntPtr.Zero)
                    CheckForErrors();
                return new Tensor(res);
            }

            /// <summary>
            /// This attribute is null by default and becomes a Tensor the first time a call to backward() computes gradients for the tensor.
            /// The attribute will then contain the gradients computed and future calls to backward() will accumulate (add) gradients into it.
            /// </summary>
            public Tensor? grad {
                get {
                    var res = NativeMethods.THSTensor_grad(Handle);

                    if (res == IntPtr.Zero) {
                        CheckForErrors();
                        return null;
                    }

                    return new Tensor(res);
                }
                set {
                    NativeMethods.THSTensor_set_grad(Handle, value?.Handle ?? IntPtr.Zero);
                    CheckForErrors();
                }
            }

            internal void EncodeIndices(TensorIndex[] indices,
                out long[] arrKindAndStarts,
                out long[]? arrStops,
                out long[]? arrSteps,
                out IntPtr[]? arrTensors)
            {
                bool hasSliceEnd = false;
                bool hasSliceStep = false;
                bool hasTensor = false;
                var n = indices.Length;
                for (int i = 0; i < indices.Length; i++) {
                    var idx = indices[i];
                    if (idx.kind == TensorIndex.Kind.Slice && idx.stopIndex.HasValue)
                        hasSliceEnd = true;
                    if (idx.kind == TensorIndex.Kind.Slice && idx.step.HasValue)
                        hasSliceStep = true;
                    if (idx.kind == TensorIndex.Kind.Tensor && (object?)idx.tensor != null)
                        hasTensor = true;
                }
                arrStops = hasSliceEnd ? new long[n] : null;
                arrSteps = hasSliceStep ? new long[n] : null;
                arrTensors = hasTensor ? new IntPtr[n] : null;
                arrKindAndStarts = new long[n];
                for (int i = 0; i < indices.Length; i++) {
                    var idx = indices[i];
                    arrKindAndStarts[i] =
                        (idx.kind == TensorIndex.Kind.Null) ? long.MinValue :
                        (idx.kind == TensorIndex.Kind.Bool && idx.startIndexOrBoolOrSingle == 0) ? long.MinValue + 1 :
                        (idx.kind == TensorIndex.Kind.Bool && idx.startIndexOrBoolOrSingle != 0) ? long.MinValue + 2 :
                        (idx.kind == TensorIndex.Kind.Ellipsis) ? long.MinValue + 3 :
                        (idx.kind == TensorIndex.Kind.None) ? long.MinValue + 4 :
                        (idx.kind == TensorIndex.Kind.Tensor) ? long.MinValue + 5 :
                        (idx.kind == TensorIndex.Kind.Slice && !idx.startIndexOrBoolOrSingle.HasValue) ? long.MinValue + 6 :
                        (idx.kind == TensorIndex.Kind.Single) ? idx.startIndexOrBoolOrSingle.GetValueOrDefault() :
                        idx.startIndexOrBoolOrSingle.GetValueOrDefault() + long.MinValue / 2;
                    if (arrStops != null && idx.kind == TensorIndex.Kind.Slice)
                        arrStops[i] = (idx.stopIndex.HasValue ? idx.stopIndex.Value : long.MinValue);
                    if (arrSteps != null && idx.kind == TensorIndex.Kind.Slice)
                        arrSteps[i] = (idx.step.HasValue ? idx.step.Value : long.MinValue);
                    if (arrTensors != null && idx.kind == TensorIndex.Kind.Tensor)
                        arrTensors[i] = ((object?)idx.tensor == null ? IntPtr.Zero : idx.tensor.Handle);
                }

            }

            /// <summary>
            /// Index into the tensor using Python-like indexing expressions.
            /// </summary>
            [IndexerName("TensorItems")]
            public Tensor this[params TensorIndex[] indices] {
                get { return index(indices); }
                set { index_put_(value, indices); }
            }

            [IndexerName("TensorItems")]
            public Tensor this[params Tensor[] indices] {
                get { return index(indices); }
                set { index_put_(value, indices); }
            }

            /// <summary>
            /// Tensor indexer.
            /// </summary>
            /// <param name="i1">The first-dimension index.</param>
            [IndexerName("TensorItems")]
            public Tensor this[long i1] {
                get {
                    var res = NativeMethods.THSTensor_get1(Handle, i1);
                    if (res == IntPtr.Zero) { CheckForErrors(); }
                    return new Tensor(res);
                }
                set {
                    NativeMethods.THSTensor_set1(Handle, i1, value.Handle);
                    CheckForErrors();
                }
            }

            /// <summary>
            /// Tensor indexer.
            /// </summary>
            /// <param name="i1">The first-dimension index.</param>
            /// <param name="i2">The second-dimension index.</param>
            [IndexerName("TensorItems")]
            public Tensor this[long i1, long i2] {
                get {
                    var res = NativeMethods.THSTensor_get2(Handle, i1, i2);
                    if (res == IntPtr.Zero) { CheckForErrors(); }
                    return new Tensor(res);
                }
                set {
                    NativeMethods.THSTensor_set2(Handle, i1, i2, value.Handle);
                    CheckForErrors();
                }
            }

            /// <summary>
            /// Tensor indexer.
            /// </summary>
            /// <param name="i1">The first-dimension index.</param>
            /// <param name="i2">The second-dimension index.</param>
            /// <param name="i3">The third-dimension index</param>
            [IndexerName("TensorItems")]
            public Tensor this[long i1, long i2, long i3] {
                get {
                    var res = NativeMethods.THSTensor_get3(Handle, i1, i2, i3);
                    if (res == IntPtr.Zero)
                        CheckForErrors();
                    return new Tensor(res);
                }
                set {
                    NativeMethods.THSTensor_set3(Handle, i1, i2, i3, value.Handle);
                    CheckForErrors();
                }
            }

            /// <summary>
            /// Tensor indexer.
            /// </summary>
            /// <param name="i1">The first-dimension index.</param>
            /// <param name="i2">The second-dimension index.</param>
            /// <param name="i3">The third-dimension index</param>
            /// <param name="i4">The fourth-dimension index</param>
            [IndexerName("TensorItems")]
            public Tensor this[long i1, long i2, long i3, long i4] {
                get {
                    var res = NativeMethods.THSTensor_get4(Handle, i1, i2, i3, i4);
                    if (res == IntPtr.Zero)
                        CheckForErrors();
                    return new Tensor(res);
                }
                set {
                    NativeMethods.THSTensor_set4(Handle, i1, i2, i3, i4, value.Handle);
                    CheckForErrors();
                }
            }

            /// <summary>
            /// Tensor indexer.
            /// </summary>
            /// <param name="i1">The first-dimension index.</param>
            /// <param name="i2">The second-dimension index.</param>
            /// <param name="i3">The third-dimension index</param>
            /// <param name="i4">The fourth-dimension index</param>
            /// <param name="i5">The fifth-dimension index</param>
            [IndexerName("TensorItems")]
            public Tensor this[long i1, long i2, long i3, long i4, long i5] {
                get {
                    var res = NativeMethods.THSTensor_get5(Handle, i1, i2, i3, i4, i5);
                    if (res == IntPtr.Zero)
                        CheckForErrors();
                    return new Tensor(res);
                }
                set {
                    NativeMethods.THSTensor_set5(Handle, i1, i2, i3, i4, i5, value.Handle);
                    CheckForErrors();
                }
            }


            /// <summary>
            /// Tensor indexer.
            /// </summary>
            /// <param name="i1">The first-dimension index.</param>
            /// <param name="i2">The second-dimension index.</param>
            /// <param name="i3">The third-dimension index</param>
            /// <param name="i4">The fourth-dimension index</param>
            /// <param name="i5">The fifth-dimension index</param>
            /// <param name="i6">The sixth-dimension index</param>
            [IndexerName("TensorItems")]
            public Tensor this[long i1, long i2, long i3, long i4, long i5, long i6] {
                get {
                    var res = NativeMethods.THSTensor_get6(Handle, i1, i2, i3, i4, i5, i6);
                    if (res == IntPtr.Zero)
                        CheckForErrors();
                    return new Tensor(res);
                }
                set {
                    NativeMethods.THSTensor_set6(Handle, i1, i2, i3, i4, i5, i6, value.Handle);
                    CheckForErrors();
                }
            }


            /// <summary>
            /// Tensor indexer.
            /// </summary>
            /// <param name="indices">A variable-lenght list of indices.</param>
            /// <returns>A tensor, possbily singleton.</returns>
            [IndexerName("TensorItems")]
            public Tensor this[params long[] indices] {
                get { return index(indices.Select(t => TensorIndex.Single(t)).ToArray()); }
                set { index_put_(value, indices.Select(t => TensorIndex.Single(t)).ToArray()); }
            }

            /// <summary>
            /// Index into the tensor using Python-like indexing expressions.
            /// </summary>
            public Tensor index(params TensorIndex[] indices)
            {
                EncodeIndices(indices, out var arrKindAndStarts, out var arrStops, out var arrSteps, out var arrTensors);
                unsafe {
                    fixed (long* ptrKindAndStarts = arrKindAndStarts, ptrStops = arrStops, ptrSteps = arrSteps) {
                        fixed (IntPtr* ptrTensors = arrTensors) {
                            var res = NativeMethods.THSTensor_index(Handle, (IntPtr)ptrKindAndStarts, (IntPtr)ptrStops, (IntPtr)ptrSteps, (IntPtr)ptrTensors, indices.Length);
                            if (res == IntPtr.Zero)
                                CheckForErrors();
                            GC.KeepAlive(indices); // don't release or finalize Tensor indices whose handles have been put into ptrTensors
                            return new Tensor(res);
                        }
                    }
                }
            }

            /// <summary>
            /// Index into the tensor using Python-like indexing expressions.
            /// </summary>
            public Tensor index(params Tensor[] indices)
            {
                return index(indices.Select(t => TensorIndex.Tensor(t)).ToArray());
            }

            /// <summary>
            /// Index into the tensor using Python-like indexing expressions and place a tensor at the index.
            /// </summary>
            public Tensor index_put_(Tensor value, params TensorIndex[] indices)
            {
                EncodeIndices(indices, out var arrKindAndStarts, out var arrStops, out var arrSteps, out var arrTensors);
                unsafe {
                    fixed (long* ptrKindAndStarts = arrKindAndStarts, ptrStops = arrStops, ptrSteps = arrSteps) {
                        fixed (IntPtr* ptrTensors = arrTensors) {
                            NativeMethods.THSTensor_index_put_(Handle, (IntPtr)ptrKindAndStarts, (IntPtr)ptrStops, (IntPtr)ptrSteps, (IntPtr)ptrTensors, indices.Length, value.Handle);
                            CheckForErrors();
                            GC.KeepAlive(indices); // don't release or finalize Tensor indices whose handles have been put into ptrTensors
                            GC.KeepAlive(value);
                            return this;
                        }
                    }
                }
            }
            /*/// <summary>
            /// Index into the tensor using Python-like indexing expressions and place a tensor at the index.
            /// </summary>
            private Tensor index_put_accumulate_(Tensor value, bool accumulate, params TensorIndex[] indices)
            {
                EncodeIndices(indices, out var arrKindAndStarts, out var arrStops, out var arrSteps, out var arrTensors);
                unsafe {
                    fixed (long* ptrKindAndStarts = arrKindAndStarts, ptrStops = arrStops, ptrSteps = arrSteps) {
                        fixed (IntPtr* ptrTensors = arrTensors) {
                            NativeMethods.THSTensor_index_put_accumulate_(Handle, (IntPtr)ptrKindAndStarts, (IntPtr)ptrStops, (IntPtr)ptrSteps, (IntPtr)ptrTensors, indices.Length, value.Handle, accumulate);
                            CheckForErrors();
                            GC.KeepAlive(indices); // don't release or finalize Tensor indices whose handles have been put into ptrTensors
                            GC.KeepAlive(value);
                            return this;
                        }
                    }
                }
            }*/

            /// <summary>
            /// Index into the tensor using Python-like indexing expressions and place a tensor at the index.
            /// </summary>
            public Tensor index_put_(Tensor value, params Tensor[] indices)
            {
                return index_put_(value, indices.Select(t => TensorIndex.Tensor(t)).ToArray());
            }

            /*public Tensor index_put_(Tensor value, bool accumulate, params TensorIndex[] indices)
            {
                return index_put_accumulate_(value, accumulate, indices);
            }
            public Tensor index_put_(Tensor value, bool accumulate, params Tensor[] indices)
            {
                return index_put_accumulate_(value, accumulate, indices.Select(t => TensorIndex.Tensor(t)).ToArray());
            }
            /// <summary>
            /// Index into the tensor using Python-like indexing expressions and place a tensor at the index.
            /// </summary>
            private Tensor index_put_accumulate(Tensor value, bool accumulate, params TensorIndex[] indices)
            {
                EncodeIndices(indices, out var arrKindAndStarts, out var arrStops, out var arrSteps, out var arrTensors);
                unsafe {
                    fixed (long* ptrKindAndStarts = arrKindAndStarts, ptrStops = arrStops, ptrSteps = arrSteps) {
                        fixed (IntPtr* ptrTensors = arrTensors) {
                            var res = NativeMethods.THSTensor_index_put_accumulate(Handle, (IntPtr)ptrKindAndStarts, (IntPtr)ptrStops, (IntPtr)ptrSteps, (IntPtr)ptrTensors, indices.Length, value.Handle, accumulate);
                            CheckForErrors();
                            GC.KeepAlive(indices); // don't release or finalize Tensor indices whose handles have been put into ptrTensors
                            GC.KeepAlive(value);
                            if(res == IntPtr.Zero)
                                CheckForErrors();
                            return new Tensor(res);
                        }
                    }
                }
            }*/

            /*/// <summary>
            /// Index into the tensor using Python-like indexing expressions and place a tensor at the index.
            /// </summary>
            public Tensor index_put(Tensor value, params Tensor[] indices)
            {
                return index_put(value, indices.Select(t => TensorIndex.Tensor(t)).ToArray());
            }*/

            /*public Tensor index_put(Tensor value, bool accumulate, params TensorIndex[] indices)
            {
                return index_put_accumulate(value, accumulate, indices);
            }
            public Tensor index_put(Tensor value, bool accumulate, params Tensor[] indices)
            {
                return index_put_accumulate(value, accumulate, indices.Select(t => TensorIndex.Tensor(t)).ToArray());
            }*/
            /// <summary>
            /// Index into the tensor using Python-like indexing expressions and place a scalar tensor at the index.
            /// </summary>
            public Tensor index_put_(Scalar value, params TensorIndex[] indices)
            {
                EncodeIndices(indices, out var arrKindAndStarts, out var arrStops, out var arrSteps, out var arrTensors);
                unsafe {
                    fixed (long* ptrKindAndStarts = arrKindAndStarts, ptrStops = arrStops, ptrSteps = arrSteps) {
                        fixed (IntPtr* ptrTensors = arrTensors) {
                            NativeMethods.THSTensor_index_put_scalar_(Handle, (IntPtr)ptrKindAndStarts, (IntPtr)ptrStops, (IntPtr)ptrSteps, (IntPtr)ptrTensors, indices.Length, value.Handle);
                            CheckForErrors();
                            GC.KeepAlive(indices); // don't release or finalize Tensor indices whose handles have been put into ptrTensors
                            GC.KeepAlive(value);
                            return this;
                        }
                    }
                }
            }

            /// <summary>
            /// Index into the tensor using Python-like indexing expressions and place a scalar tensor at the index.
            /// </summary>
            public Tensor index_put_(Scalar value, params Tensor[] indices)
            {
                return index_put_(value, indices.Select(t => TensorIndex.Tensor(t)).ToArray());
            }

            /// <summary>
            /// Returns a new tensor which indexes the input tensor along dimension dim using the entries in index which is a LongTensor.
            /// </summary>
            /// <param name="dim">The dimension in which we index</param>
            /// <param name="index">The 1-D tensor containing the indices to index</param>
            public Tensor index_select(long dim, Tensor index)
            {
                var res = NativeMethods.THSTensor_index_select(Handle, dim, index.Handle);
                if (res == IntPtr.Zero)
                    CheckForErrors();
                return new Tensor(res);
            }

            /// <summary>
            /// Slices the input tensor along the selected dimension at the given index.
            /// This function returns a view of the original tensor with the given dimension removed.
            /// </summary>
            /// <param name="dim">The dimension to slice</param>
            /// <param name="index">The index to select with</param>
            public Tensor select(long dim, long index)
            {
                var res = NativeMethods.THSTensor_select(Handle, dim, index);
                if (res == IntPtr.Zero)
                    CheckForErrors();
                return new Tensor(res);
            }

            /// <summary>
            /// Returns a new tensor with the elements of input at the given indices. The input tensor is treated as if it were viewed as a 1-D tensor.
            /// The result takes the same shape as the indices.
            /// </summary>
            /// <param name="index">The indices into tensor, an Int64 tensor.</param>
            public Tensor take(Tensor index)
            {
                var res = NativeMethods.THSTensor_take(Handle, index.Handle);
                if (res == IntPtr.Zero)
                    CheckForErrors();
                return new Tensor(res);
            }

            /// <summary>
            /// Returns a tensor containing the indices of all non-zero elements of input.
            /// Each row in the result contains the indices of a non-zero element in input.
            /// The result is sorted lexicographically, with the last index changing the fastest (C-style).
            /// If input has n dimensions, then the resulting indices tensor out is of size (z×n), where
            /// z is the total number of non-zero elements in the input tensor.
            /// </summary>
            public Tensor argwhere()
            {
                var res = NativeMethods.THSTensor_argwhere(Handle);
                if (res == IntPtr.Zero)
                    CheckForErrors();
                return new Tensor(res);
            }

            /// <summary>
            /// Selects values from input at the 1-dimensional indices from indices along the given dim.
            /// </summary>
            /// <param name="indices">The indices into input. Must have long dtype.</param>
            /// <remarks>Functions that return indices along a dimension, like torch.argmax() and torch.argsort(), are designed to work with this function.</remarks>
            public Tensor take_along_dim(Tensor indices)
            {
                var res = NativeMethods.THSTensor_take_along_dim_dflt(Handle, indices.Handle);
                if (res == IntPtr.Zero)
                    CheckForErrors();
                return new Tensor(res);
            }

            /// <summary>
            /// Selects values from input at the 1-dimensional indices from indices along the given dim.
            /// </summary>
            /// <param name="indices">The indices into input. Must have long dtype.</param>
            /// <remarks>Functions that return indices along a dimension, like torch.argmax() and torch.argsort(), are designed to work with this function.</remarks>
            public Tensor take_along_dim(IEnumerable<long> indices) => take_along_dim(torch.tensor(indices.ToArray()));

            /// <summary>
            /// Selects values from input at the 1-dimensional indices from indices along the given dim.
            /// </summary>
            /// <param name="indices">The indices into input. Must have long dtype.</param>
            /// <param name="dim">Dimension to select along.</param>
            /// <remarks>Functions that return indices along a dimension, like torch.argmax() and torch.argsort(), are designed to work with this function.</remarks>
            public Tensor take_along_dim(Tensor indices, long dim)
            {
                var res = NativeMethods.THSTensor_take_along_dim(Handle, indices.Handle, dim);
                if (res == IntPtr.Zero)
                    CheckForErrors();
                return new Tensor(res);
            }

            /// <summary>
            /// Selects values from input at the 1-dimensional indices from indices along the given dim.
            /// </summary>
            /// <param name="indices">The indices into input. Must have long dtype.</param>
            /// <param name="dim">Dimension to select along.</param>
            /// <remarks>Functions that return indices along a dimension, like torch.argmax() and torch.argsort(), are designed to work with this function.</remarks>
            public Tensor take_along_dim(IEnumerable<long> indices, long dim) => take_along_dim(torch.tensor(indices.ToArray()), dim);

            /// <summary>
            /// Accumulate the elements of alpha times source into the input tensor by adding to the indices in the order given in index.
            ///
            /// For example, if dim == 0, index[i] == j, and alpha=-1, then the ith row of source is subtracted from the jth row of the input tensor.
            /// The dimth dimension of source must have the same size as the length of index(which must be a vector), and all other dimensions must match the input tensor, or an error will be raised.
            /// </summary>
            /// <param name="dim">Dimension along which to index</param>
            /// <param name="index">Indices of source to select from, should have dtype either torch.int64 or torch.int32</param>
            /// <param name="source">The tensor containing values to add</param>
            /// <param name="alpha">The scalar multiplier for source</param>
            /// <returns></returns>
            public Tensor index_add(long dim, Tensor index, Tensor source, Scalar alpha)
            {
                if (index.dtype != ScalarType.Int64)
                    throw new ArgumentException("Element type of 'index' must be 'Int64'");
                var res = NativeMethods.THSTensor_index_add(Handle, dim, index.Handle, source.Handle, alpha.Handle);
                if (res == IntPtr.Zero)
                    CheckForErrors();
                return new Tensor(res);
            }

            /// <summary>
            /// Accumulate, in place, the elements of alpha times source into the input tensor by adding to the indices in the order given in index.
            ///
            /// For example, if dim == 0, index[i] == j, and alpha=-1, then the ith row of source is subtracted from the jth row of the input tensor.
            /// The dimth dimension of source must have the same size as the length of index(which must be a vector), and all other dimensions must match the input tensor, or an error will be raised.
            /// </summary>
            /// <param name="dim">Dimension along which to index</param>
            /// <param name="index">Indices of source to select from, should have dtype either torch.int64 or torch.int32</param>
            /// <param name="source">The tensor containing values to add</param>
            /// <param name="alpha">The scalar multiplier for source</param>
            /// <returns></returns>
            public Tensor index_add_(long dim, Tensor index, Tensor source, Scalar alpha)
            {
                if (index.dtype != ScalarType.Int64)
                    throw new ArgumentException("Element type of 'index' must be 'Int64'");
                NativeMethods.THSTensor_index_add_(Handle, dim, index.Handle, source.Handle, alpha.Handle);
                CheckForErrors();
                return this;
            }

            /// <summary>
            /// Copies the elements of the source tensor into the input tensor by selecting the indices in the order given in index.
            ///
            /// For example, if dim == 0 and index[i] == j, then the ith row of tensor is copied to the jth row of the input tensor.
            /// The dimth dimension of source must have the same size as the length of index(which must be a vector), and all other dimensions must match the input tensor, or an error will be raised.
            /// </summary>
            /// <param name="dim">Dimension along which to index</param>
            /// <param name="index">Indices of source to select from, should have dtype either torch.int64 or torch.int32</param>
            /// <param name="source">The tensor containing values to copy</param>
            /// <returns></returns>
            public Tensor index_copy(long dim, Tensor index, Tensor source)
            {
                if (index.dtype != ScalarType.Int64)
                    throw new ArgumentException("Element type of 'index' must be 'Int64'");
                var res = NativeMethods.THSTensor_index_copy(Handle, dim, index.Handle, source.Handle);
                if (res == IntPtr.Zero)
                    CheckForErrors();
                return new Tensor(res);
            }

            /// <summary>
            /// Copies, in place, the elements of the source tensor into the input tensor by selecting the indices in the order given in index.
            ///
            /// For example, if dim == 0 and index[i] == j, then the ith row of tensor is copied to the jth row of the input tensor.
            /// The dimth dimension of source must have the same size as the length of index(which must be a vector), and all other dimensions must match the input tensor, or an error will be raised.
            /// </summary>
            /// <param name="dim">Dimension along which to index</param>
            /// <param name="index">Indices of source to select from, should have dtype either torch.int64 or torch.int32</param>
            /// <param name="source">The tensor containing values to copy</param>
            /// <returns></returns>
            public Tensor index_copy_(long dim, Tensor index, Tensor source)
            {
                if (index.dtype != ScalarType.Int64)
                    throw new ArgumentException("Element type of 'index' must be 'Int64'");
                NativeMethods.THSTensor_index_copy_(Handle, dim, index.Handle, source.Handle);
                CheckForErrors();
                return this;
            }

            /// <summary>
            /// Fills the elements of the input tensor with value value by selecting the indices in the order given in index.
            ///
            /// For example, if dim == 0, index[i] == j, and alpha=-1, then the ith row of source is subtracted from the jth row of the input tensor.
            /// The dimth dimension of source must have the same size as the length of index(which must be a vector), and all other dimensions must match the input tensor, or an error will be raised.
            /// </summary>
            /// <param name="dim">Dimension along which to index</param>
            /// <param name="index">Indices of source to select from, should have dtype either torch.int64 or torch.int32</param>
            /// <param name="value">The scalar multiplier for source</param>
            /// <returns></returns>
            public Tensor index_fill(long dim, Tensor index, Scalar value)
            {
                if (index.dtype != ScalarType.Int64)
                    throw new ArgumentException("Element type of 'index' must be 'Int64'");
                var res = NativeMethods.THSTensor_index_fill(Handle, dim, index.Handle, value.Handle);
                if (res == IntPtr.Zero)
                    CheckForErrors();
                return new Tensor(res);
            }

            /// <summary>
            /// Fills, in place, the elements of the input tensor with value value by selecting the indices in the order given in index.
            ///
            /// For example, if dim == 0, index[i] == j, and alpha=-1, then the ith row of source is subtracted from the jth row of the input tensor.
            /// The dimth dimension of source must have the same size as the length of index(which must be a vector), and all other dimensions must match the input tensor, or an error will be raised.
            /// </summary>
            /// <param name="dim">Dimension along which to index</param>
            /// <param name="index">Indices of source to select from, should have dtype either torch.int64 or torch.int32</param>
            /// <param name="value">The scalar multiplier for source</param>
            /// <returns></returns>
            public Tensor index_fill_(long dim, Tensor index, Scalar value)
            {
                if (index.dtype != ScalarType.Int64)
                    throw new ArgumentException("Element type of 'index' must be 'Int64'");
                NativeMethods.THSTensor_index_fill_(Handle, dim, index.Handle, value.Handle);
                CheckForErrors();
                return this;
            }

            /// <summary>
            /// Returns a tensor with the same data and number of elements as the input tensor but with the specified shape.
            /// </summary>
            /// <param name="shape">The new tensor shape.</param>
            public Tensor reshape(params long[] shape)
            {
                unsafe {
                    fixed (long* pshape = shape) {
                        var res = NativeMethods.THSTensor_reshape(Handle, (IntPtr)pshape, shape.Length);
                        if (res == IntPtr.Zero)
                            CheckForErrors();
                        return new Tensor(res);
                    }
                }
            }

            public Tensor resize_(params long[] shape)
            {
                unsafe {
                    fixed (long* pshape = shape) {
                        NativeMethods.THSTensor_resize_(Handle, (IntPtr)pshape, shape.Length);
                    }
                }

                return this;
            }

            /// <summary>
            /// Flattens input by reshaping it into a one-dimensional tensor.
            /// </summary>
            /// <param name="start_dim">The first dim to flatten</param>
            /// <param name="end_dim">The last dim to flatten.</param>
            /// <remarks>Flattening a zero-dimensional tensor will return a one-dimensional view.</remarks>
            public Tensor flatten(long start_dim = 0, long end_dim = -1)
            {
                var res = NativeMethods.THSTensor_flatten(Handle, start_dim, end_dim);
                if (res == IntPtr.Zero)
                    CheckForErrors();
                return new Tensor(res);
            }

            /// <summary>
            /// Flattens dims into a single dimension with name out_dim.
            /// </summary>
            /// <param name="dims">The named dimensions to flatten.</param>
            /// <param name="out_dim">The name of the output dimension.</param>
            /// <remarks>The named tensor API is experimental and subject to change.</remarks>
            public Tensor flatten(IList<string?> dims, string out_dim)
            {
                if (dims.Count == 0)
                    throw new ArgumentException($"The number of input dimension names ({dims.Count}) is zero.");
                if (dims.Count > ndim)
                    throw new ArgumentException($"The number of input dimension names ({dims.Count}) is larger than the number of dimensions ({ndim}).");

                using PinnedArray<IntPtr> pinnedArray = new PinnedArray<IntPtr>();
                var iPtrArray = dims.Select(s => Marshal.StringToHGlobalAnsi(s)).ToList();
                iPtrArray.Add(Marshal.StringToHGlobalAnsi(out_dim));

                IntPtr namesRef = pinnedArray.CreateArray(iPtrArray.ToArray());

                IntPtr res = NativeMethods.THSTensor_flatten_names(Handle, namesRef, iPtrArray.Count);
                if (res == IntPtr.Zero) { CheckForErrors(); }
                return new Tensor(res);
            }

            /// <summary>
            /// Expands the dimension dim of the input tensor over multiple dimensions of sizes given by sizes.
            /// </summary>
            /// <param name="dim">Dimension to unflatten.</param>
            /// <param name="sizes">New shape of the unflattened dimension.</param>
            public Tensor unflatten(long dim, params long[] sizes)
            {
                if (dim < 0 || dim >= ndim)
                    throw new ArgumentException($"Invalid 'dim' argument: {dim}.");
                if (sizes.Length == 0)
                    throw new ArgumentException($"The number of output sizes is zero.");

                unsafe {
                    fixed (long* pshape = sizes) {
                        var res = NativeMethods.THSTensor_unflatten(Handle, dim, (IntPtr)pshape, sizes.Length);
                        if (res == IntPtr.Zero)
                            CheckForErrors();
                        return new Tensor(res);
                    }
                }
            }

            /// <summary>
            /// Expands the dimension dim of the input tensor over multiple dimensions of sizes given by sizes.
            /// </summary>
            /// <param name="dim">Dimension to unflatten.</param>
            /// <param name="sizes">New names and sizes of the unflattened dimension.</param>
            /// <remarks>The named tensor API is experimental and subject to change.</remarks>
            public Tensor unflatten(string dim, params (string, long)[] sizes)
            {
                if (sizes.Length == 0)
                    throw new ArgumentException($"The number of output sizes is zero.");

                var names = sizes.Select(s => s.Item1).ToList();
                var szs = sizes.Select(s => s.Item2).ToArray();

                names.Insert(0, dim);

                using PinnedArray<IntPtr> pinnedArray = new PinnedArray<IntPtr>();

                IntPtr namesRef = pinnedArray.CreateArray(names.Select(s => Marshal.StringToHGlobalAnsi(s)).ToArray());

                unsafe {
                    fixed (long* pshape = szs) {
                        var res = NativeMethods.THSTensor_unflatten_names(Handle, namesRef, (IntPtr)pshape, names.Count);
                        if (res == IntPtr.Zero)
                            CheckForErrors();
                        return new Tensor(res);
                    }
                }
            }

            /// <summary>
            /// Permutes the dimensions of the input tensor to match the order specified in names, adding size-one dims for any new names.
            ///
            /// All of the dims of the input tensor must be named in order to use this method.The resulting tensor is a view on the original tensor.
            /// All dimension names of the input tensor must be present in names.names may contain additional names that are not in this.names; the output tensor has a size-one dimension for each of those new names.
            /// names may contain up to one ellipsis "...". The ellipsis is expanded to be equal to all dimension names of the input tensor that are not mentioned in names, in the order that they appear in the input tensor.
            /// </summary>
            /// <param name="names">The desired dimension ordering of the output tensor. May contain up to one ellipsis that is expanded to all unmentioned dim names of the input tensor.</param>
            /// <remarks>The named tensor API is experimental and subject to change.</remarks>
            public Tensor align_to(IEnumerable<string> names)
            {
                using PinnedArray<IntPtr> pinnedArray = new PinnedArray<IntPtr>();
                IntPtr namesRef = pinnedArray.CreateArray(names.Select(s => Marshal.StringToHGlobalAnsi(s)).ToArray());

                IntPtr res = NativeMethods.THSTensor_align_to(Handle, namesRef, names.Count());
                if (res == IntPtr.Zero) { CheckForErrors(); }
                return new Tensor(res);
            }

            /// <summary>
            /// Permutes the dimensions of the input tensor to match the order specified in names, adding size-one dims for any new names.
            ///
            /// All of the dims of the input tensor must be named in order to use this method.The resulting tensor is a view on the original tensor.
            /// All dimension names of the input tensor must be present in names.names may contain additional names that are not in this.names; the output tensor has a size-one dimension for each of those new names.
            /// names may contain up to one ellipsis "...". The ellipsis is expanded to be equal to all dimension names of the input tensor that are not mentioned in names, in the order that they appear in the input tensor.
            /// </summary>
            /// <param name="names">The desired dimension ordering of the output tensor. May contain up to one ellipsis that is expanded to all unmentioned dim names of the input tensor.</param>
            /// <remarks>The named tensor API is experimental and subject to change.</remarks>
            public Tensor align_to(params string[] names) => align_to((IEnumerable<string>)names);

            /// <summary>
            /// Permutes the dimensions of the input tensor to match the dimension order in the other tensor, adding size-one dims for any new names.
            ///
            /// This operation is useful for explicit broadcasting by names.
            /// All of the dims of the input tensor must be named in order to use this method.The resulting tensor is a view on the original tensor.
            /// All dimension names of the input tensor must be present in other.names.other may contain named dimensions that are not in this.names; the output tensor has a size-one dimension for each of those new names.
            /// To align a tensor to a specific order, use align_to().
            /// </summary>
            /// <param name="other"></param>
            /// <returns></returns>
            public Tensor align_as(Tensor other) => align_to(other.names!);

            /// <summary>
            /// Returns the unique elements of the input tensor.
            /// </summary>
            /// <param name="sorted">Whether to sort the unique elements in ascending order before returning as output.</param>
            /// <param name="return_inverse">Whether to also return the indices for where elements in the original input ended up in the returned unique list.</param>
            /// <param name="return_counts">Whether to also return the counts for each unique element.</param>
            /// <param name="dim">The dimension to apply unique. If null, the unique of the flattened input is returned.</param>
            /// <returns></returns>
            /// <remarks>This function is different from torch.unique_consecutive() in the sense that this function also eliminates non-consecutive duplicate values.</remarks>
            public (Tensor output, Tensor? inverse_indices, Tensor? counts) unique(bool sorted = true, bool return_inverse = false, bool return_counts = false, int? dim = null)
            {
                IntPtr res = IntPtr.Zero;
                IntPtr inverse_indices, counts;

                if (dim is null) {
                    res = NativeMethods.THSTensor_unique(Handle, sorted, return_inverse, return_counts, out inverse_indices, out counts);
                } else {
                    res = NativeMethods.THSTensor_unique_dim(Handle, dim.Value, sorted, return_inverse, return_counts, out inverse_indices, out counts);
                }

                if (res == IntPtr.Zero)
                    CheckForErrors();
                return (new Tensor(res), inverse_indices != IntPtr.Zero ? new Tensor(inverse_indices) : null, counts != IntPtr.Zero ? new Tensor(counts) : null);
            }

            /// <summary>
            /// Returns the unique elements of the input tensor.
            /// </summary>
            /// <param name="return_inverse">Whether to also return the indices for where elements in the original input ended up in the returned unique list.</param>
            /// <param name="return_counts">Whether to also return the counts for each unique element.</param>
            /// <param name="dim">The dimension to apply unique. If null, the unique of the flattened input is returned.</param>
            /// <returns>A tuple with the output, the indices, and counts. The latter two may be 'null'</returns>
            /// <remarks>This function is different from torch.unique_consecutive() in the sense that this function also eliminates non-consecutive duplicate values.</remarks>
            public (Tensor output, Tensor? inverse_indices, Tensor? counts) unique_consecutive(bool return_inverse = false, bool return_counts = false, int? dim = null)
            {
                IntPtr inverse_indices, counts;

                IntPtr res = (dim is null)
                    ? NativeMethods.THSTensor_unique_consecutive(Handle, return_inverse, return_counts, out inverse_indices, out counts)
                    : NativeMethods.THSTensor_unique_dim_consecutive(Handle, dim.Value, return_inverse, return_counts, out inverse_indices, out counts);

                if (res == IntPtr.Zero)
                    CheckForErrors();
                return (new Tensor(res), inverse_indices != IntPtr.Zero ? new Tensor(inverse_indices) : null, counts != IntPtr.Zero ? new Tensor(counts) : null);
            }

            /// <summary>
            /// Expands the dimension dim of the input tensor over multiple dimensions of sizes given by sizes.
            /// </summary>
            /// <param name="dim">Dimension to unflatten.</param>
            /// <param name="sizes">New shape of the unflattened dimension.</param>
            public Tensor unflatten(long dim, torch.Size sizes)
            {
                return unflatten(dim, sizes.Shape);
            }

            /// <summary>
            /// Returns a tensor with all the dimensions of input of size 1 removed. When dim is given, a squeeze operation is done only in the given dimension.
            /// </summary>
            /// <param name="dim">If given, the input will be squeezed only in this dimension</param>
            public Tensor squeeze(long? dim = null)
            {
                var res = dim.HasValue ? NativeMethods.THSTensor_squeeze(Handle, dim.Value) : NativeMethods.THSTensor_squeeze_no_dim(Handle);
                if (res == IntPtr.Zero)
                    CheckForErrors();
                return new Tensor(res);
            }

            /// <summary>
            /// Modify (in-palce) a tensor with all the dimensions of input of size 1 removed. When dim is given, a squeeze operation is done only in the given dimension.
            /// </summary>
            /// <param name="dim">If given, the input will be squeezed only in this dimension</param>
            public Tensor squeeze_(long? dim = null)
            {
                if (dim.HasValue) {
                    NativeMethods.THSTensor_squeeze_(Handle, dim.Value);
                } else {
                    NativeMethods.THSTensor_squeeze_no_dim_(Handle);
                }
                CheckForErrors();
                return this;
            }

            /// <summary>
            /// Expects input to be 1- or 2-D tensor and transposes dimensions 0 and 1.
            /// </summary>
            public Tensor t()
            {
                var res = NativeMethods.THSTensor_t(Handle);
                if (res == IntPtr.Zero)
                    CheckForErrors();
                return new Tensor(res);
            }

            /// <summary>
            /// Is this Tensor with its dimensions reversed.
            /// </summary>
            /// <remarks>
            /// Starting with Pytorch 1.11, 'T' should not be used for tensors that do not represents matrices:
            /// https://github.com/pytorch/pytorch/pull/64180
            /// </remarks>
            public Tensor T {
                get {
                    return this.permute(Enumerable.Range(0, (int)ndim).Reverse().Select(i => (long)i).ToArray());
                }
            }

            /// <summary>
            /// Is this Tensor with its dimensions reversed.
            /// </summary>
            public Tensor H {
                get {
                    return is_complex() ? transpose(0, 1).conj() : transpose(0, 1);
                }
            }

            /// <summary>
            /// Returns a view of this tensor with the last two dimensions transposed.
            /// </summary>
            public Tensor mT {
                get {
                    var res = NativeMethods.THSTensor_mT(Handle);
                    if (res == IntPtr.Zero)
                        CheckForErrors();
                    return new Tensor(res);
                }
            }

            /// <summary>
            /// Accessing this property is equivalent to calling adjoint().
            /// </summary>
            public Tensor mH {
                get {
                    var res = NativeMethods.THSTensor_mH(Handle);
                    if (res == IntPtr.Zero)
                        CheckForErrors();
                    return new Tensor(res);
                }
            }

            /// <summary>
            /// Returns a tensor that is a transposed version of input. The given dimensions dim0 and dim1 are swapped.
            /// </summary>
            /// <param name="dim0"></param>
            /// <param name="dim1"></param>
            public Tensor transpose(long dim0, long dim1)
            {
                var res = NativeMethods.THSTensor_transpose(Handle, dim0, dim1);
                if (res == IntPtr.Zero)
                    CheckForErrors();
                return new Tensor(res);
            }

            /// <summary>
            /// Returns a tensor that is a transposed version of input. The given dimensions dim0 and dim1 are swapped.
            /// Inplace version of transpose()
            /// </summary>
            /// <param name="dim0"></param>
            /// <param name="dim1"></param>
            public Tensor transpose_(long dim0, long dim1)
            {
                NativeMethods.THSTensor_transpose_(Handle, dim0, dim1);
                CheckForErrors();
                return this;
            }

            public Tensor threshold(Scalar threshold, Scalar value)
            {
                var res = NativeMethods.THSTensor_threshold(Handle, threshold.Handle, value.Handle);
                if (res == IntPtr.Zero)
                    CheckForErrors();
                return new Tensor(res);
            }

            public Tensor threshold_(Scalar threshold, Scalar value)
            {
                NativeMethods.THSTensor_threshold_(Handle, threshold.Handle, value.Handle);
                CheckForErrors();
                return this;
            }

            /// <summary>
            /// Returns a view of the tensor conjugated and with the last two dimensions transposed.
            /// </summary>
            public Tensor adjoint()
            {
                var res = NativeMethods.THSTensor_adjoint(Handle);
                if (res == IntPtr.Zero)
                    CheckForErrors();
                return new Tensor(res);
            }

            /// <summary>
            /// Returns the lower triangular part of the matrix (2-D tensor) or batch of matrices input, the other elements of the result tensor out are set to 0.
            /// The lower triangular part of the matrix is defined as the elements on and below the diagonal.
            /// </summary>
            /// <param name="diagonal">The diagonal to consider</param>
            public Tensor tril(long diagonal = 0)
            {
                var res = NativeMethods.THSTensor_tril(Handle, diagonal, false);
                if (res == IntPtr.Zero)
                    CheckForErrors();
                return new Tensor(res);
            }

            /// <summary>
            /// Returns the lower triangular part of the matrix (2-D tensor) or batch of matrices input, the other elements of the result tensor out are set to 0.
            /// The lower triangular part of the matrix is defined as the elements on and below the diagonal.
            /// In-place version of `tril()`
            /// </summary>
            /// <param name="diagonal">The diagonal to consider</param>
            public Tensor tril_(long diagonal = 0)
            {
                var res = NativeMethods.THSTensor_tril(Handle, diagonal, true);
                if (res == IntPtr.Zero)
                    CheckForErrors();
                return new Tensor(res);
            }

            /// <summary>
            /// Returns the upper triangular part of a matrix (2-D tensor) or batch of matrices input, the other elements of the result tensor out are set to 0.
            /// The upper triangular part of the matrix is defined as the elements on and above the diagonal.
            /// </summary>
            /// <param name="diagonal">The diagonal to consider</param>
            public Tensor triu(long diagonal = 0)
            {
                var res = NativeMethods.THSTensor_triu(Handle, diagonal, false);
                if (res == IntPtr.Zero)
                    CheckForErrors();
                return new Tensor(res);
            }

            /// <summary>
            /// Returns the upper triangular part of a matrix (2-D tensor) or batch of matrices input, the other elements of the result tensor out are set to 0.
            /// The upper triangular part of the matrix is defined as the elements on and above the diagonal.
            /// In-place version of `triu()`
            /// </summary>
            /// <param name="diagonal">The diagonal to consider</param>
            public Tensor triu_(long diagonal = 0)
            {
                var res = NativeMethods.THSTensor_triu(Handle, diagonal, true);
                if (res == IntPtr.Zero)
                    CheckForErrors();
                return new Tensor(res);
            }

            /// <summary>
            /// Returns a tensor that is a transposed version of input. The given dimensions dim0 and dim1 are swapped.
            /// </summary>
            public Tensor swapdims(long dim0, long dim1) => transpose(dim0, dim1);

            /// <summary>
            /// Returns a tensor that is a transposed version of input. The given dimensions dim0 and dim1 are swapped.
            /// </summary>
            public Tensor swapaxes(long dim0, long dim1) => transpose(dim0, dim1);

            /// <summary>
            /// Returns a new tensor with the same data as the input tensor but of a different shape.
            /// </summary>
            /// <param name="shape">The shape of the view</param>
            public Tensor view(params long[] shape)
            {
                unsafe {
                    fixed (long* pshape = shape) {
                        var res = NativeMethods.THSTensor_view(Handle, (IntPtr)pshape, shape.Length);
                        if (res == IntPtr.Zero)
                            CheckForErrors();
                        return new Tensor(res);
                    }
                }
            }

            /// <summary>
            /// View this tensor as the same size as other.
            /// </summary>
            /// <param name="other">The result tensor has the same size as other.</param>
            /// <remarks>
            /// this.view_as(other) is equivalent to this.view(other.size()).
            /// Please see view() for more information about view.
            /// </remarks>
            public Tensor view_as(Tensor other)
            {
                return view(other.shape);
            }

            /// <summary>
            /// Returns a view of input as a complex tensor.
            /// </summary>
            public Tensor view_as_complex()
            {
                var result = NativeMethods.THSTensor_view_as_complex(Handle);
                if (result == IntPtr.Zero)
                    CheckForErrors();
                return new Tensor(result);
            }

            /// <summary>
            /// Returns a view of input as a real tensor.
            /// </summary>
            public Tensor view_as_real()
            {
                var result = NativeMethods.THSTensor_view_as_real(Handle);
                if (result == IntPtr.Zero)
                    CheckForErrors();
                return new Tensor(result);
            }

            /// <summary>
            /// Tests if all elements in input evaluate to true.
            /// </summary>
            public Tensor all()
            {
                var res = NativeMethods.THSTensor_all(Handle);
                if (res == IntPtr.Zero)
                    CheckForErrors();
                return new Tensor(res);
            }

            /// <summary>
            /// Tests if all elements in input evaluate to true.
            /// </summary>
            /// <param name="dim">The dimension to reduce</param>
            /// <param name="keepdim">Keep the dimension to reduce</param>
            public Tensor all(long dim, bool keepdim = false)
            {
                var res = NativeMethods.THSTensor_all_along_dimension(Handle, dim, keepdim);
                if (res == IntPtr.Zero)
                    CheckForErrors();
                return new Tensor(res);
            }

            /// <summary>
            /// Returns the maximum value of each slice of the input tensor in the given dimension(s) dim.
            /// </summary>
            /// <param name="dims">The dimension or dimensions to reduce.</param>
            /// <param name="keepdim">Whether the output tensor has dim retained or not.</param>
            /// <param name="out">The output tensor -- optional.</param>
            public Tensor amax(long[] dims, bool keepdim = false, Tensor? @out = null) => amax((ReadOnlySpan<long>)dims, keepdim, @out);

            /// <summary>
            /// Returns the maximum value of each slice of the input tensor in the given dimension(s) dim.
            /// </summary>
            /// <param name="dims">The dimension or dimensions to reduce.</param>
            public Tensor amax(params long[] dims) => amax((ReadOnlySpan<long>)dims, false, null);

            /// <summary>
            /// Returns the maximum value of each slice of the input tensor in the given dimension(s) dim.
            /// </summary>
            /// <param name="dims">The dimension or dimensions to reduce.</param>
            /// <param name="keepdim">Whether the output tensor has dim retained or not.</param>
            /// <param name="out">The output tensor -- optional.</param>
            public Tensor amax(ReadOnlySpan<long> dims, bool keepdim = false, Tensor? @out = null)
            {
                unsafe {
                    fixed (long* pdims = dims) {
                        var res = @out is null ?
                            NativeMethods.THSTensor_amax(Handle, (IntPtr)pdims, dims.Length, keepdim) :
                            NativeMethods.THSTensor_amax_out(Handle, (IntPtr)pdims, dims.Length, keepdim, @out.Handle);
                        if (res == IntPtr.Zero) { CheckForErrors(); }
                        return new Tensor(res);
                    }
                }
            }

            /// <summary>
            /// Returns the minimum value of each slice of the input tensor in the given dimension(s) dim.
            /// </summary>
            /// <param name="dims">The dimension or dimensions to reduce.</param>
            /// <param name="keepdim">Whether the output tensor has dim retained or not.</param>
            /// <param name="out">The output tensor -- optional.</param>
            public Tensor amin(ReadOnlySpan<long> dims, bool keepdim = false, Tensor? @out = null)
            {
                unsafe {
                    fixed (long* pdims = dims) {
                        var res = @out is null ?
                            NativeMethods.THSTensor_amin(Handle, (IntPtr)pdims, dims.Length, keepdim) :
                            NativeMethods.THSTensor_amin_out(Handle, (IntPtr)pdims, dims.Length, keepdim, @out.Handle);
                        if (res == IntPtr.Zero) { CheckForErrors(); }
                        return new Tensor(res);
                    }
                }
            }

            /// <summary>
            /// Returns the minimum value of each slice of the input tensor in the given dimension(s) dim.
            /// </summary>
            /// <param name="dims">The dimension or dimensions to reduce.</param>
            /// <param name="keepdim">Whether the output tensor has dim retained or not.</param>
            /// <param name="out">The output tensor -- optional.</param>
            public Tensor amin(long[] dims, bool keepdim = false, Tensor? @out = null) => amin((ReadOnlySpan<long>)dims, keepdim, @out);

            /// <summary>
            /// Returns the minimum value of each slice of the input tensor in the given dimension(s) dim.
            /// </summary>
            /// <param name="dims">The dimension or dimensions to reduce.</param>
            public Tensor amin(params long[] dims) => amin((ReadOnlySpan<long>)dims, false, null);

            /// <summary>
            /// Computes the minimum and maximum values of the input tensor.
            /// </summary>
            /// <param name="dim">The dimension along which to compute the values. If null, computes the values over the entire input tensor</param>
            /// <param name="keepdim"> If true, the reduced dimensions will be kept in the output tensor as dimensions with size 1 for broadcasting.</param>
            public (Tensor min, Tensor max) aminmax(long? dim = null, bool keepdim = false)
            {
                var res = NativeMethods.THSTensor_aminmax(Handle, (dim is null) ? -1 : dim.Value, keepdim, out IntPtr maxHandle);
                if (res == IntPtr.Zero || maxHandle == IntPtr.Zero) { CheckForErrors(); }
                return (new Tensor(res), new Tensor(maxHandle));
            }

            /// <summary>
            /// Tests if any element in input evaluate to true.
            /// </summary>
            public Tensor any()
            {
                var res = NativeMethods.THSTensor_any(Handle);
                if (res == IntPtr.Zero)
                    CheckForErrors();
                return new Tensor(res);
            }

            /// <summary>
            /// Tests if any element in input evaluate to true.
            /// </summary>
            /// <param name="dim">The dimension to reduce</param>
            /// <param name="keepdim">Keep the dimension to reduce</param>
            public Tensor any(long dim, bool keepdim = false)
            {
                var res = NativeMethods.THSTensor_any_along_dimension(Handle, dim, keepdim);
                if (res == IntPtr.Zero)
                    CheckForErrors();
                return new Tensor(res);
            }

            /// <summary>
            /// Returns the indices of the maximum value of all elements in the input tensor.
            /// </summary>
            public Tensor argmax()
            {
                var res = NativeMethods.THSTensor_argmax(Handle);
                if (res == IntPtr.Zero)
                    CheckForErrors();
                return new Tensor(res);
            }

            /// <summary>
            /// Returns the indices of the maximum value of all elements in the input tensor.
            /// </summary>
            /// <param name="dim"></param>
            /// <param name="keepdim"></param>
            public Tensor argmax(long dim, bool keepdim = false)
            {
                var res = NativeMethods.THSTensor_argmax_along_dimension(Handle, dim, keepdim);
                if (res == IntPtr.Zero)
                    CheckForErrors();
                return new Tensor(res);
            }

            /// <summary>
            /// Returns the indices of the minimum value of all elements in the input tensor.
            /// </summary>
            public Tensor argmin()
            {
                var res = NativeMethods.THSTensor_argmin(Handle);
                if (res == IntPtr.Zero)
                    CheckForErrors();
                return new Tensor(res);
            }

            /// <summary>
            /// Returns the indices of the minimum value of all elements in the input tensor.
            /// </summary>
            /// <param name="dim"></param>
            /// <param name="keepdim"></param>
            public Tensor argmin(long dim, bool keepdim = false)
            {
                var res = NativeMethods.THSTensor_argmin_along_dimension(Handle, dim, keepdim);
                if (res == IntPtr.Zero)
                    CheckForErrors();
                return new Tensor(res);
            }

            /// <summary>
            /// Returns the indices that sort a tensor along a given dimension in ascending order by value.
            /// </summary>
            /// <param name="dim">The dimension to sort along</param>
            /// <param name="descending">Controls the sorting order (ascending or descending)</param>
            public Tensor argsort(long dim = -1, bool descending = false)
            {
                var res = NativeMethods.THSTensor_argsort(Handle, dim, descending);
                if (res == IntPtr.Zero)
                    CheckForErrors();
                return new Tensor(res);
            }

            /// <summary>
            /// Convert each element from degrees to radians.
            /// </summary>
            public Tensor deg2rad()
            {
                var res = NativeMethods.THSTensor_deg2rad(Handle);
                if (res == IntPtr.Zero)
                    CheckForErrors();
                return new Tensor(res);
            }

            /// <summary>
            /// Convert each element from radians to degrees.
            /// </summary>
            public Tensor rad2deg()
            {
                var res = NativeMethods.THSTensor_rad2deg(Handle);
                if (res == IntPtr.Zero)
                    CheckForErrors();
                return new Tensor(res);
            }

            /// <summary>
            /// Create a new floating-point tensor with the magnitude of input and the sign of other, elementwise.
            /// Supports broadcasting to a common shape, and integer and float inputs.
            /// </summary>
            /// <param name="other">contains value(s) whose signbit(s) are applied to the magnitudes in input.</param>
            /// <returns>the output tensor</returns>
            public Tensor copysign(Tensor other)
            {
                var res = NativeMethods.THSTensor_copysign(Handle, other.Handle);
                if (res == IntPtr.Zero)
                    CheckForErrors();
                return new Tensor(res);
            }

            /// <summary>
            /// Counts the number of non-zero values in the tensor input along the given dim. If no dim is specified then all non-zeros in the tensor are counted.
            /// </summary>
            /// <param name="dims">List of dims along which to count non-zeros.</param>
            public Tensor count_nonzero(long[]? dims = null)
            {
                unsafe {
                    fixed (long* pdims = dims) {
                        var res = NativeMethods.THSTensor_count_nonzero(Handle, (IntPtr)pdims, dims is null ? 0 : dims.Length);
                        if (res == IntPtr.Zero) { CheckForErrors(); }
                        return new Tensor(res);
                    }
                }
            }

            /// <summary>
            /// Estimates the covariance matrix of the variables given by the input matrix, where rows are the variables and columns are the observations.
            /// </summary>
            /// <param name="correction">
            /// Difference between the sample size and sample degrees of freedom.
            /// Defaults to Bessel’s correction, correction = 1 which returns the unbiased estimate,
            /// even if both fweights and aweights are specified.
            /// Correction = 0 will return the simple average.
            /// </param>
            /// <param name="fweights">
            /// A Scalar or 1D tensor of observation vector frequencies representing the number of times each observation should be repeated.
            /// Its numel must equal the number of columns of input.
            /// Must have integral dtype.</param>
            /// <param name="aweights">A Scalar or 1D array of observation vector weights.
            /// These relative weights are typically large for observations considered “important” and smaller for
            /// observations considered less “important”.
            /// Its numel must equal the number of columns of input.
            /// Must have floating point dtype.</param>
            public Tensor cov(long correction = 1, Tensor? fweights = null, Tensor? aweights = null)
            {
                var fwHandle = fweights is null ? IntPtr.Zero : fweights.Handle;
                var awHandle = aweights is null ? IntPtr.Zero : aweights.Handle;
                var res = NativeMethods.THSTensor_cov(Handle, correction, fwHandle, awHandle);
                if (res == IntPtr.Zero) { CheckForErrors(); }
                return new Tensor(res);
            }

            /// <summary>
            /// Estimates the Pearson product-moment correlation coefficient matrix of the variables given by the input matrix, where rows are the variables and columns are the observations.
            /// </summary>
            /// <remarks>
            /// Due to floating point rounding, the resulting array may not be Hermitian and its diagonal elements may not be 1.
            /// The real and imaginary values are clipped to the interval [-1, 1] in an attempt to improve this situation.
            /// </remarks>
            public Tensor corrcoef()
            {
                var res = NativeMethods.THSTensor_corrcoef(Handle);
                if (res == IntPtr.Zero) { CheckForErrors(); }
                return new Tensor(res);
            }

            /// <summary>
            /// Constructs a tensor by repeating the elements of input. The reps argument specifies the number of repetitions in each dimension.
            /// </summary>
            /// <param name="reps">The number of repetitions per dimension.</param>

            public Tensor tile(long[] reps)
            {
                unsafe {
                    fixed (long* pdims = reps) {
                        var res = NativeMethods.THSTensor_tile(Handle, (IntPtr)pdims, reps.Length);
                        if (res == IntPtr.Zero) { CheckForErrors(); }
                        return new Tensor(res);
                    }
                }
            }

            /// <summary>
            /// Computes the logarithmic derivative of the gamma function on input.
            /// </summary>

            public Tensor digamma()
            {
                var res = NativeMethods.THSTensor_digamma(Handle);
                if (res == IntPtr.Zero)
                    CheckForErrors();
                return new Tensor(res);
            }

            /// <summary>
            /// Computes the logarithmic derivative of the gamma function on input, in place.
            /// </summary>

            public Tensor digamma_()
            {
                NativeMethods.THSTensor_digamma_(Handle);
                CheckForErrors();
                return this;
            }

            /// <summary>
            /// Computes the logarithm of the gamma function on input.
            /// </summary>

            public Tensor lgamma()
            {
                var res = NativeMethods.THSTensor_lgamma(Handle);
                if (res == IntPtr.Zero)
                    CheckForErrors();
                return new Tensor(res);
            }

            /// <summary>
            /// Computes the logarithm of the gamma function on input, in place.
            /// </summary>

            public Tensor lgamma_()
            {
                NativeMethods.THSTensor_lgamma_(Handle);
                CheckForErrors();
                return this;
            }

            /// <summary>
            /// Computes the multivariate log-gamma function) with dimension pp element-wise
            /// </summary>
            /// <param name="p">The number of dimensions</param>

            public Tensor mvlgamma(long p)
            {
                var res = NativeMethods.THSTensor_mvlgamma(Handle, p);
                if (res == IntPtr.Zero)
                    CheckForErrors();
                return new Tensor(res);
            }

            /// <summary>
            /// Computes the multivariate log-gamma function) with dimension pp element-wise, in place.
            /// </summary>
            /// <param name="p">The number of dimensions</param>

            public Tensor mvlgamma_(long p)
            {
                NativeMethods.THSTensor_mvlgamma_(Handle, p);
                CheckForErrors();
                return this;
            }

            public Tensor polygamma(long p)
            {
                var res = NativeMethods.THSTensor_polygamma(Handle, p);
                if (res == IntPtr.Zero)
                    CheckForErrors();
                return new Tensor(res);
            }

            public Tensor polygamma_(long p)
            {
                NativeMethods.THSTensor_polygamma_(Handle, p);
                CheckForErrors();
                return this;
            }

            /// <summary>
            /// Returns input. Throws a runtime error if input is a bool tensor.
            /// </summary>

            public Tensor positive()
            {
                if (this.dtype == ScalarType.Bool) throw new ArgumentException("Boolean tensor");
                var res = NativeMethods.THSTensor_positive(Handle);
                if (res == IntPtr.Zero)
                    CheckForErrors();
                return new Tensor(res);
            }

            /// <summary>
            /// Computes the softmax function for the input tensor.
            /// </summary>
            /// <param name="dim">A dimension along which softmax will be computed.</param>
            /// <param name="dtype">The desired data type of returned tensor.</param>
            public Tensor softmax(long dim, ScalarType? dtype = null) =>
                torch.special.softmax(this, dim, dtype);


            public Tensor softplus(double beta = 1, double threshold = 20) =>
                softplus1(beta, threshold);

            private Tensor softplus1(Scalar beta, Scalar threshold)
            {
                var res = NativeMethods.THSTensor_softplus(Handle, beta.Handle, threshold.Handle);
                if (res == IntPtr.Zero)
                    CheckForErrors();
                return new Tensor(res);
            }

            public Tensor ravel()
            {
                var res = NativeMethods.THSTensor_ravel(Handle);
                if (res == IntPtr.Zero)
                    CheckForErrors();
                return new Tensor(res);
            }

            public Tensor relu()
            {
                var res = NativeMethods.THSTensor_relu(Handle);
                if (res == IntPtr.Zero)
                    CheckForErrors();
                return new Tensor(res);
            }

            public Tensor relu_()
            {
                NativeMethods.THSTensor_relu_(Handle);
                CheckForErrors();
                return this;
            }

            public Tensor relu6()
            {
                var res = NativeMethods.THSTensor_relu6(Handle);
                if (res == IntPtr.Zero)
                    CheckForErrors();
                return new Tensor(res);
            }

            public Tensor relu6_()
            {
                NativeMethods.THSTensor_relu6_(Handle);
                CheckForErrors();
                return this;
            }



            private const double one_eighth = 1.0 / 8.0;
            private const double one_third = 1.0 / 3.0;

            public Tensor rrelu(double lower = one_eighth, double upper = one_third)
            {
                var res = NativeMethods.THSTensor_rrelu(Handle, lower, upper);
                if (res == IntPtr.Zero)
                    CheckForErrors();
                return new Tensor(res);
            }

            public Tensor rrelu_(double lower = one_eighth, double upper = one_third)
            {
                NativeMethods.THSTensor_rrelu_(Handle, lower, upper);
                CheckForErrors();
                return this;
            }

            public Tensor celu() => this.celu(1.0);

            public Tensor celu_() => this.celu_(1.0);

            public Tensor celu(Scalar alpha)
            {
                var res = NativeMethods.THSTensor_celu(Handle, alpha.Handle);
                if (res == IntPtr.Zero)
                    CheckForErrors();
                return new Tensor(res);
            }

            public Tensor celu_(Scalar alpha)
            {
                NativeMethods.THSTensor_celu_(Handle, alpha.Handle);
                CheckForErrors();
                return this;
            }

            public Tensor elu(double alpha = 1) =>  elu(alpha, 1.0, 1.0);

            public Tensor elu_(double alpha = 1) =>  elu(alpha, 1.0, 1.0);

            public Tensor elu(Scalar alpha, Scalar scale, Scalar input_scale)
            {
                var res = NativeMethods.THSTensor_elu(Handle, alpha.Handle, scale.Handle, input_scale.Handle);
                if (res == IntPtr.Zero)
                    CheckForErrors();
                return new Tensor(res);
            }

            public Tensor elu_(Scalar alpha, Scalar scale, Scalar input_scale)
            {
                NativeMethods.THSTensor_elu_(Handle, alpha.Handle, scale.Handle, input_scale.Handle);
                CheckForErrors();
                return this;
            }

            public Tensor gelu()
            {
                var res = NativeMethods.THSTensor_gelu(Handle);
                if (res == IntPtr.Zero)
                    CheckForErrors();
                return new Tensor(res);
            }

            public Tensor gelu_()
            {
                var res = NativeMethods.THSTensor_gelu_(Handle);
                if (res == IntPtr.Zero)
                    CheckForErrors();
                return new Tensor(res);
            }

            public Tensor glu(long dim = -1)
            {
                var res = NativeMethods.THSTensor_glu(Handle, dim);
                if (res == IntPtr.Zero)
                    CheckForErrors();
                return new Tensor(res);
            }

            public Tensor hardsigmoid()
            {
                var res = NativeMethods.THSTensor_hardsigmoid(Handle);
                if (res == IntPtr.Zero)
                    CheckForErrors();
                return new Tensor(res);
            }

            public Tensor hardsigmoid_()
            {
                NativeMethods.THSTensor_hardsigmoid_(Handle);
                CheckForErrors();
                return this;
            }

            public Tensor hardswish()
            {
                var res = NativeMethods.THSTensor_hardswish(Handle);
                if (res == IntPtr.Zero)
                    CheckForErrors();
                return new Tensor(res);
            }

            public Tensor hardswish_()
            {
                NativeMethods.THSTensor_hardswish_(Handle);
                CheckForErrors();
                return this;
            }

            public Tensor hardtanh(Scalar min, Scalar max)
            {
                NativeMethods.THSTensor_hardtanh(Handle, min.Handle, max.Handle);
                CheckForErrors();
                return this;
            }

            public Tensor hardtanh_(Scalar min, Scalar max)
            {
                NativeMethods.THSTensor_hardtanh_(Handle, min.Handle, max.Handle);
                CheckForErrors();
                return this;
            }

            public Tensor heaviside(Tensor other)
            {
                var res = NativeMethods.THSTensor_heaviside(Handle, other.Handle);
                if (res == IntPtr.Zero)
                    CheckForErrors();
                return new Tensor(res);
            }

            /// <summary>
            /// Computes the regularized lower incomplete gamma function
            /// </summary>
            /// <param name="other">The second non-negative input tensor</param>

            public Tensor igamma(Tensor other)
            {
                var res = NativeMethods.THSTensor_igamma(Handle, other.Handle);
                if (res == IntPtr.Zero)
                    CheckForErrors();
                return new Tensor(res);
            }

            /// <summary>
            /// Computes the regularized upper incomplete gamma function.
            /// </summary>
            /// <param name="other">The second non-negative input tensor</param>

            public Tensor igammac(Tensor other)
            {
                var res = NativeMethods.THSTensor_igammac(Handle, other.Handle);
                if (res == IntPtr.Zero)
                    CheckForErrors();
                return new Tensor(res);
            }

            /// <summary>
            /// Computes the zeroth order modified Bessel function of the first kind for each element of input.
            /// </summary>

            public Tensor i0()
            {
                var res = NativeMethods.THSTensor_i0(Handle);
                if (res == IntPtr.Zero)
                    CheckForErrors();
                return new Tensor(res);
            }

            /// <summary>
            /// Returns a new tensor with boolean elements representing if each element of input is “close” to the corresponding element of other.
            /// </summary>
            /// <param name="other">Second tensor to compare</param>
            /// <param name="rtol">Relative tolerance</param>
            /// <param name="atol">Absolute tolerance</param>
            /// <param name="nanEqual">If true, then two NaN s will be considered equal</param>
            public Tensor isclose(Tensor other, double rtol = 1e-05, double atol = 1e-08, bool nanEqual = false)
            {
                var res = NativeMethods.THSTensor_isclose(Handle, other.Handle, rtol, atol, nanEqual);
                if (res == IntPtr.Zero)
                    CheckForErrors();
                return new Tensor(res);
            }

            /// <summary>
            /// Tests if each element of elements is in test_elements.
            /// Returns a boolean tensor of the same shape as elements that is true for elements in test_elements and false otherwise.
            /// </summary>
            /// <param name="test_elements">Values against which to test for each input element</param>
            /// <param name="assumeUnique">If true, assumes both elements and test_elements contain unique elements, which can speed up the calculation.</param>
            /// <param name="invert">If true, inverts the boolean return tensor, resulting in true values for elements not in test_elements.</param>
            public Tensor isin(Tensor test_elements, bool assumeUnique = false, bool invert = false)
            {
                var res = NativeMethods.THSTensor_isin(Handle, test_elements.Handle, assumeUnique, invert);
                if (res == IntPtr.Zero)
                    CheckForErrors();
                return new Tensor(res);
            }

            public Tensor isinf()
            {
                var res = NativeMethods.THSTensor_isinf(Handle);
                if (res == IntPtr.Zero)
                    CheckForErrors();
                return new Tensor(res);
            }

            public Tensor isfinite()
            {
                var res = NativeMethods.THSTensor_isfinite(Handle);
                if (res == IntPtr.Zero)
                    CheckForErrors();
                return new Tensor(res);
            }

            public Tensor isposinf()
            {
                var res = NativeMethods.THSTensor_isposinf(Handle);
                if (res == IntPtr.Zero)
                    CheckForErrors();
                return new Tensor(res);
            }

            public Tensor isneginf()
            {
                var res = NativeMethods.THSTensor_isneginf(Handle);
                if (res == IntPtr.Zero)
                    CheckForErrors();
                return new Tensor(res);
            }

            /// <summary>
            /// Returns a new tensor with boolean elements representing if each element of input is <value>NaN</value> or not.
            /// Complex values are considered <value>NaN</value> when either their real and/or imaginary part is <value>NaN</value>.
            /// </summary>
            /// <returns>A boolean tensor that is <value>True</value> where tensor is <value>NaN</value> and <value>False</value> elsewhere</returns>
            [Pure]
            public Tensor isnan()
            {
                var res = NativeMethods.THSTensor_isnan(Handle);
                if (res == IntPtr.Zero)
                    CheckForErrors();
                return new Tensor(res);
            }

            public Tensor isreal()
            {
                var res = NativeMethods.THSTensor_isreal(Handle);
                if (res == IntPtr.Zero)
                    CheckForErrors();
                return new Tensor(res);
            }

            public Tensor leaky_relu(Scalar negative_slope)
            {
                var res = NativeMethods.THSTensor_leaky_relu(Handle, negative_slope.Handle);
                if (res == IntPtr.Zero)
                    CheckForErrors();
                return new Tensor(res);
            }

            public Tensor leaky_relu_(Scalar negative_slope)
            {
                NativeMethods.THSTensor_leaky_relu_(Handle, negative_slope.Handle);
                CheckForErrors();
                return this;
            }

            public Tensor selu()
            {
                var res = NativeMethods.THSTensor_selu(Handle);
                if (res == IntPtr.Zero)
                    CheckForErrors();
                return new Tensor(res);
            }

            public Tensor selu_()
            {
                NativeMethods.THSTensor_selu_(Handle);
                CheckForErrors();
                return this;
            }


            public Tensor silu()
            {
                var res = NativeMethods.THSTensor_silu(Handle);
                if (res == IntPtr.Zero)
                    CheckForErrors();
                return new Tensor(res);
            }

            public Tensor silu_()
            {
                NativeMethods.THSTensor_silu_(Handle);
                CheckForErrors();
                return this;
            }

            public Tensor log_sigmoid()
            {
                var res = NativeMethods.THSTensor_log_sigmoid(Handle);
                if (res == IntPtr.Zero)
                    CheckForErrors();
                return new Tensor(res);
            }

            /// <summary>
            /// Does a linear interpolation of two tensors start (given by input) and end based on a scalar or
            /// tensor weight and returns the resulting out tensor.
            /// </summary>
            /// <param name="end">The tensor with the ending points</param>
            /// <param name="weight">The weight for the interpolation formula</param>
            public Tensor lerp(Tensor end, Tensor weight)
            {
                var res = NativeMethods.THSTensor_lerp(Handle, end.Handle, weight.Handle);
                if (res == IntPtr.Zero)
                    CheckForErrors();
                return new Tensor(res);
            }

            /// <summary>
            /// Does an inplace linear interpolation of two tensors start (given by input) and end based on a scalar or
            /// tensor weight and returns the resulting out tensor.
            /// </summary>
            /// <param name="end">The tensor with the ending points</param>
            /// <param name="weight">The weight for the interpolation formula</param>
            /// <remarks>The 'start' tensor will be overwritten by the operation.</remarks>
            public Tensor lerp_(Tensor end, Tensor weight)
            {
                NativeMethods.THSTensor_lerp_(Handle, end.Handle, weight.Handle);
                CheckForErrors();
                return this;
            }


            /// <summary>
            /// Performs a batch matrix-matrix product of matrices in batch1 and batch2. input is added to the final result.
            /// batch1 and batch2 must be 3-D tensors each containing the same number of matrices.
            /// </summary>
            /// <param name="batch1">The first batch of matrices to be multiplied</param>
            /// <param name="batch2">The second batch of matrices to be multiplied</param>
            /// <param name="beta">A multiplier for input</param>
            /// <param name="alpha">A multiplier for batch1 @ batch2</param>
            public Tensor baddbmm(Tensor batch1, Tensor batch2, float beta = 1, float alpha = 1)
            {
                var res = NativeMethods.THSTensor_baddbmm(Handle, batch1.Handle, batch2.Handle, beta, alpha);
                if (res == IntPtr.Zero) { CheckForErrors(); }
                res = AutocastMode.AutoCast(res);
                return new Tensor(res);
            }

            /// <summary>
            /// Performs a batch matrix-matrix product of matrices stored in input and mat2.
            /// </summary>
            /// <param name="batch2">the second batch of matrices to be multiplied</param>
            /// <returns></returns>
            public Tensor bmm(Tensor batch2)
            {
                var res = NativeMethods.THSTensor_bmm(Handle, batch2.Handle);
                if (res == IntPtr.Zero) { CheckForErrors(); }
                res = AutocastMode.AutoCast(res);
                return new Tensor(res);
            }

            /// <summary>
            /// Returns the indices of the buckets to which each value in the input belongs, where the boundaries of the buckets are set by boundaries.
            /// Return a new tensor with the same size as input. If right is false (default), then the left boundary is closed.
            /// </summary>
            /// <param name="boundaries">1-D tensor, must contain a monotonically increasing sequence.</param>
            /// <param name="outInt32">indicate the output data type. torch.int32 if True, torch.int64 otherwise.
            /// Default value is False, i.e. default output data type is torch.int64.</param>
            /// <param name="right">if false, return the first suitable location that is found. If rrue, return the last such index.
            /// If no suitable index found, return 0 for non-numerical value (eg. nan, inf) or the size of boundaries (one pass the last index).
            /// In other words, if false, gets the lower bound index for each value in input from boundaries.
            /// If true, gets the upper bound index instead. Default value is False.</param>

            public Tensor bucketize(Tensor boundaries, bool outInt32 = false, bool right = false)
            {
                var res = NativeMethods.THSTensor_bucketize(Handle, boundaries.Handle, outInt32, right);
                if (res == IntPtr.Zero) { CheckForErrors(); }
                return new Tensor(res);
            }

            /// <summary>
            /// Count the frequency of each value in an array of non-negative ints.
            /// </summary>
            public Tensor bincount(Tensor? weights, long minlength = 0)
            {
                var weightsHandle = (weights is null ? IntPtr.Zero : weights.Handle);
                var res = NativeMethods.THSTensor_bincount(Handle, weightsHandle, minlength);
                if (res == IntPtr.Zero) { CheckForErrors(); }
                return new Tensor(res);
            }


            public Tensor @bool() => this.to_type(ScalarType.Bool);

            public Tensor @byte() => this.to_type(ScalarType.Byte);

            public Tensor @char() => this.to_type(ScalarType.Int8);

            public Tensor @short() => this.to_type(ScalarType.Int16);

            public Tensor @int() => this.to_type(ScalarType.Int32);

            public Tensor @long() => this.to_type(ScalarType.Int64);

            public Tensor half() => this.to_type(ScalarType.Float16);

            public Tensor bfloat16() => this.to_type(ScalarType.BFloat16);

            public Tensor @float() => this.to_type(ScalarType.Float32);

            public Tensor @double() => this.to_type(ScalarType.Float64);

            public Tensor cfloat() => this.to_type(ScalarType.ComplexFloat32);

            public Tensor cdouble() => this.to_type(ScalarType.ComplexFloat64);


            /// <summary>
            /// Divide the channels in a tensor into g groups and rearrange them.
            ///
            /// See: https://pytorch.org/docs/1.10/generated/torch.nn.ChannelShuffle.html#channelshuffle
            /// </summary>
            /// <param name="groups">The number of groups to divide channels in.</param>
            public Tensor channel_shuffle(long groups)
            {
                var res = NativeMethods.THSTensor_channel_shuffle(Handle, groups);
                if (res == IntPtr.Zero) { CheckForErrors(); }
                return new Tensor(res);
            }

            /// <summary>
            /// Clamps all elements in input into the range [ min, max ].
            /// </summary>
            /// <param name="min">The minimum value</param>
            /// <param name="max">The maximum value</param>
            public Tensor clamp(Scalar? min = null, Scalar? max = null)
            {
                var res = NativeMethods.THSTensor_clamp(Handle, min?.Handle ?? IntPtr.Zero, max?.Handle ?? IntPtr.Zero);
                if (res == IntPtr.Zero) { CheckForErrors(); }
                return new Tensor(res);
            }

            /// <summary>
            /// Clamps all elements in input into the range [ min, max ].
            /// </summary>
            /// <param name="min">The minimum value</param>
            /// <param name="max">The maximum value</param>
            public Tensor clamp(Tensor? min = null, Tensor? max = null)
            {
                var res = NativeMethods.THSTensor_clamp_tensor(Handle, min?.Handle ?? IntPtr.Zero, max?.Handle ?? IntPtr.Zero);
                if (res == IntPtr.Zero) { CheckForErrors(); }
                return new Tensor(res);
            }

            /// <summary>
            /// Alias for 'clamp'
            /// </summary>
            /// <param name="min">The minimum value</param>
            /// <param name="max">The maximum value</param>
            /// <returns></returns>
            public Tensor clip(Scalar? min = null, Scalar? max = null) => clamp(min, max);


            /// <summary>
            /// Clamps all elements in input into the range [ min, max ] in place.
            /// </summary>
            /// <param name="min">The minimum value</param>
            /// <param name="max">The maximum value</param>
            public Tensor clamp_(Scalar? min = null, Scalar? max = null)
            {
                NativeMethods.THSTensor_clamp_(Handle, min?.Handle ?? IntPtr.Zero, max?.Handle ?? IntPtr.Zero);
                CheckForErrors();
                return this;
            }

            /// <summary>
            /// Clamps all elements in input into the range [ min, max ] in place.
            /// </summary>
            /// <param name="min">The minimum value</param>
            /// <param name="max">The maximum value</param>
            public Tensor clamp_(Tensor? min = null, Tensor? max = null)
            {
                NativeMethods.THSTensor_clamp_tensor_(Handle, min?.Handle ?? IntPtr.Zero, max?.Handle ?? IntPtr.Zero);
                CheckForErrors();
                return this;
            }

            public Tensor clamp_max(Scalar max)
            {
                var res = NativeMethods.THSTensor_clamp_max(Handle, max.Handle);
                if (res == IntPtr.Zero) { CheckForErrors(); }
                return new Tensor(res);
            }

            public Tensor clamp_max_(Scalar max)
            {
                NativeMethods.THSTensor_clamp_max_(Handle, max.Handle);
                CheckForErrors();
                return this;
            }

            public Tensor clamp_min(Scalar min)
            {
                var res = NativeMethods.THSTensor_clamp_min(Handle, min.Handle);
                if (res == IntPtr.Zero) { CheckForErrors(); }
                return new Tensor(res);
            }

            public Tensor clamp_min_(Scalar min)
            {
                NativeMethods.THSTensor_clamp_min_(Handle, min.Handle);
                CheckForErrors();
                return this;
            }

            /// <summary>
            /// Computes the n-th forward difference along the given dimension.
            /// </summary>
            /// <param name="n">The number of times to recursively compute the difference</param>
            /// <param name="dim">The dimension to compute the difference along. Default is the last dimension.</param>
            /// <param name="prepend">
            /// Values to prepend or append to input along dim before computing the difference.
            /// Their dimensions must be equivalent to that of input, and their shapes must match input’s shape except on dim.
            /// </param>
            /// <param name="append">
            /// Values to prepend or append to input along dim before computing the difference.
            /// Their dimensions must be equivalent to that of input, and their shapes must match input’s shape except on dim.
            /// </param>
            public Tensor diff(long n = 1, long dim = -1, Tensor? prepend = null, Tensor? append = null)
            {
                if (n != 1) throw new NotImplementedException("Tensor.diff with n != 1");
                var res = NativeMethods.THSTensor_diff(Handle, n, dim, (prepend is Tensor) ? (IntPtr)prepend.Handle : IntPtr.Zero, (append is Tensor) ? (IntPtr)append.Handle : IntPtr.Zero);
                if (res == IntPtr.Zero) { CheckForErrors(); }
                return new Tensor(res);
            }

            /// <summary>
            /// If input is a vector (1-D tensor), then returns a 2-D square tensor with the elements of input as the diagonal.
            /// If input is a matrix (2-D tensor), then returns a 1-D tensor with the diagonal elements of input.
            /// </summary>
            /// <param name="diagonal">
            /// The argument diagonal controls which diagonal to consider:
            /// If diagonal is 0, it is the main diagonal.
            /// If diagonal is greater than 0, it is above the main diagonal.
            /// If diagonal is less than 0, it is below the main diagonal.
            /// </param>
            public Tensor diag(long diagonal = 0)
            {
                var res = NativeMethods.THSTensor_diag(Handle, diagonal);
                if (res == IntPtr.Zero) { CheckForErrors(); }
                return new Tensor(res);
            }

            /// <summary>
            /// Returns the sum of the elements of the diagonal of the input 2-D matrix.
            /// </summary>
            /// <returns></returns>
            public Tensor trace()
            {
                if (ndim != 2)
                    throw new ArgumentException($"Expected a matrix, but got tensor with ndim == {ndim}");
                var res = NativeMethods.THSTensor_trace(Handle);
                if (res == IntPtr.Zero) { CheckForErrors(); }
                return new Tensor(res);
            }

            /// <summary>
            /// Creates a tensor whose diagonals of certain 2D planes (specified by dim1 and dim2) are filled by input.
            /// To facilitate creating batched diagonal matrices, the 2D planes formed by the last two dimensions of the returned tensor are chosen by default.
            ///
            /// The argument offset controls which diagonal to consider:
            ///   If offset is equal to 0, it is the main diagonal.
            ///   If offset is greater than 0, it is above the main diagonal.
            ///   If offset is less than 0, it is below the main diagonal.
            ///
            /// The size of the new matrix will be calculated to make the specified diagonal of the size of the last input dimension.Note that for offset other than 0,
            ///
            /// the order of dim1 and dim2 matters.Exchanging them is equivalent to changing the sign of offset.
            /// </summary>
            /// <param name="offset">Which diagonal to consider.</param>
            /// <param name="dim1">First dimension with respect to which to take diagonal. </param>
            /// <param name="dim2">Second dimension with respect to which to take diagonal</param>
            public Tensor diag_embed(long offset = 0L, long dim1 = -2L, long dim2 = -1L)
            {
                var res = NativeMethods.THSTensor_diag_embed(Handle, offset, dim1, dim2);
                if (res == IntPtr.Zero) { CheckForErrors(); }
                return new Tensor(res);
            }

            /// <summary>
            /// If input is a vector (1-D tensor), then returns a 2-D square tensor with the elements of input as the diagonal.
            /// If input is a matrix (2-D tensor), then returns a 2-D tensor with diagonal elements equal to a flattened input.
            /// </summary>
            /// <param name="offset">
            /// The argument diagonal controls which diagonal to consider:
            /// If diagonal is 0, it is the main diagonal.
            /// If diagonal is greater than 0, it is above the main diagonal.
            /// If diagonal is less than 0, it is below the main diagonal.
            /// </param>
            public Tensor diagflat(long offset = 0)
            {
                var res = NativeMethods.THSTensor_diagflat(Handle, offset);
                if (res == IntPtr.Zero) { CheckForErrors(); }
                return new Tensor(res);
            }

            /// <summary>
            /// Returns a partial view of input with the its diagonal elements with respect to dim1 and dim2 appended as a dimension at the end of the shape.
            /// The argument offset controls which diagonal to consider:
            ///
            /// If offset = 0, it is the main diagonal.
            /// If offset &gt; 0, it is above the main diagonal.
            /// If offset &lt; 0, it is below the main diagonal.
            /// </summary>
            /// <param name="offset">Which diagonal to consider. Default: 0 (main diagonal).</param>
            /// <param name="dim1">First dimension with respect to which to take diagonal. Default: 0.</param>
            /// <param name="dim2">Second dimension with respect to which to take diagonal. Default: 1.</param>
            /// <remarks>
            /// Applying torch.diag_embed() to the output of this function with the same arguments yields a diagonal matrix with the diagonal entries of the input.
            /// However, torch.diag_embed() has different default dimensions, so those need to be explicitly specified.
            /// </remarks>
            public Tensor diagonal(long offset = 0L, long dim1 = 0L, long dim2 = 1L)
            {
                if (dim1 == dim2) throw new ArgumentException($"Diagonal dimensions cannot be identical {dim1}, {dim2}");
                var res = NativeMethods.THSTensor_diagonal(Handle, offset, dim1, dim2);
                if (res == IntPtr.Zero) { CheckForErrors(); }
                return new Tensor(res);
            }


            /// <summary>
            /// Computes the error function of the input.
            /// </summary>
            /// <returns></returns>
            public Tensor erf()
            {
                var res = NativeMethods.THSTensor_erf(Handle);
                if (res == IntPtr.Zero) { CheckForErrors(); }
                return new Tensor(res);
            }

            /// <summary>
            /// Computes the error function of the input in place.
            /// </summary>
            public Tensor erf_()
            {
                NativeMethods.THSTensor_erf_(Handle);
                CheckForErrors();
                return this;
            }

            /// <summary>
            /// Computes the complementary error function of input.
            /// </summary>
            /// <returns></returns>
            public Tensor erfc()
            {
                var res = NativeMethods.THSTensor_erfc(Handle);
                if (res == IntPtr.Zero) { CheckForErrors(); }
                return new Tensor(res);
            }

            /// <summary>
            /// Computes the complementary error function of input in place
            /// </summary>
            /// <returns></returns>
            public Tensor erfc_()
            {
                NativeMethods.THSTensor_erfc_(Handle);
                CheckForErrors();
                return this;
            }

            /// <summary>
            /// Computes the inverse error function of input.
            /// </summary>
            /// <returns></returns>
            public Tensor erfinv()
            {
                var res = NativeMethods.THSTensor_erfinv(Handle);
                if (res == IntPtr.Zero) { CheckForErrors(); }
                res = AutocastMode.AutoCast(res, ScalarType.Float32);
                return new Tensor(res);
            }

            /// <summary>
            /// Computes the inverse error function of input in place.
            /// </summary>
            /// <returns></returns>
            public Tensor erfinv_()
            {
                NativeMethods.THSTensor_erfinv_(Handle);
                CheckForErrors();
                return this;
            }

            public Tensor eq(Tensor target)
            {
                if (target is null) return false;
                var res = NativeMethods.THSTensor_eq(Handle, target.Handle);
                if (res == IntPtr.Zero) { CheckForErrors(); }
                return new Tensor(res);
            }

            public Tensor equal(Tensor target) => eq(target);

            public Tensor eq_(Tensor target)
            {
                if (target is null) return false;
                NativeMethods.THSTensor_eq_(Handle, target.Handle);
                CheckForErrors();
                return this;
            }

            public Tensor eq(Scalar target)
            {
                if (target is null) return false;
                var res = NativeMethods.THSTensor_eq_scalar(Handle, target.Handle);
                if (res == IntPtr.Zero) { CheckForErrors(); }
                return new Tensor(res);
            }

            public Tensor eq_(Scalar target)
            {
                if (target is null) return false;
                NativeMethods.THSTensor_eq_scalar_(Handle, target.Handle);
                CheckForErrors();
                return this;
            }

            public bool Equals(Tensor target)
            {
                if (target is null) return false;
                var res = NativeMethods.THSTensor_equal(Handle, target.Handle);
                CheckForErrors();
                return res;
            }

            /// <summary>
            /// This function checks if all input and other lie within a certain distance from each other
            /// </summary>
            /// <param name="target"></param>
            /// <param name="rtol">Relative tolerance</param>
            /// <param name="atol">Absolute tolerance</param>
            /// <param name="equal_nan">If true, then two NaN s will be considered equal</param>
            public bool allclose(Tensor target, double rtol = 1e-05, double atol = 1e-08, bool equal_nan = false)
            {
                if (target is null) return false;
                var res = NativeMethods.THSTensor_allclose(Handle, target.Handle, rtol, atol, equal_nan);
                CheckForErrors();
                return res;
            }

            public Tensor ge(Tensor target)
            {
                if (target is null) return false;
                var res = NativeMethods.THSTensor_ge(Handle, target.Handle);
                if (res == IntPtr.Zero) { CheckForErrors(); }
                return new Tensor(res);
            }

            public Tensor greater_equal(Tensor target) => ge(target);

            public Tensor ge_(Tensor target)
            {
                if (target is null) return false;
                NativeMethods.THSTensor_ge_(Handle, target.Handle);
                CheckForErrors();
                return this;
            }

            public Tensor ge(Scalar target)
            {
                if (target is null) return false;
                var res = NativeMethods.THSTensor_ge_scalar(Handle, target.Handle);
                if (res == IntPtr.Zero) { CheckForErrors(); }
                return new Tensor(res);
            }

            public Tensor ge_(Scalar target)
            {
                if (target is null) return false;
                NativeMethods.THSTensor_ge_scalar_(Handle, target.Handle);
                CheckForErrors();
                return this;
            }

            public Tensor gt(Tensor target)
            {
                if (target is null) return false;
                var res = NativeMethods.THSTensor_gt(Handle, target.Handle);
                if (res == IntPtr.Zero) { CheckForErrors(); }
                return new Tensor(res);
            }

            public Tensor greater(Tensor target) => gt(target);

            public Tensor gt_(Tensor target)
            {
                if (target is null) return false;
                NativeMethods.THSTensor_gt_(Handle, target.Handle);
                CheckForErrors();
                return this;
            }

            public Tensor gt(Scalar target)
            {
                if (target is null) return false;
                var res = NativeMethods.THSTensor_gt_scalar(Handle, target.Handle);
                if (res == IntPtr.Zero) { CheckForErrors(); }
                return new Tensor(res);
            }

            public Tensor gt_(Scalar target)
            {
                if (target is null) return false;
                NativeMethods.THSTensor_gt_scalar_(Handle, target.Handle);
                CheckForErrors();
                return this;
            }

            /// <summary>
            /// Computes the Kronecker product of input and other.
            /// </summary>
            /// <param name="other">The second tensor</param>
            /// <returns></returns>
            public Tensor kron(Tensor other)
            {
                var res = NativeMethods.THSTensor_kron(Handle, other.Handle);
                if (res == IntPtr.Zero) { CheckForErrors(); }
                return new Tensor(res);
            }

            /// <summary>
            /// Computes the element-wise least common multiple (LCM) of input and other.
            /// </summary>
            /// <param name="other">The second input tensor.</param>
            /// <remarks>Both input and other must have integer types.</remarks>
            public Tensor lcm(Tensor other)
            {
                if (!torch.is_integral(this.dtype) || !torch.is_integral(other.dtype))
                    throw new ArgumentException("Arguments to 'lcm' must have integer element types.");
                var res = NativeMethods.THSTensor_lcm(Handle, other.Handle);
                if (res == IntPtr.Zero) { CheckForErrors(); }
                return new Tensor(res);
            }

            /// <summary>
            /// Computes the element-wise least common multiple (LCM) of input and other, in place.
            /// </summary>
            /// <param name="other">The second input tensor.</param>
            /// <remarks>Both input and other must have integer types.</remarks>
            public Tensor lcm_(Tensor other)
            {
                if (!torch.is_integral(this.dtype) || !torch.is_integral(other.dtype))
                    throw new ArgumentException("Arguments to 'lcm' must have integer element types.");
                NativeMethods.THSTensor_lcm_(Handle, other.Handle);
                CheckForErrors();
                return this;
            }

            /// <summary>
            /// Multiplies input by pow(2,other).
            /// </summary>
            /// <param name="other">A tensor of exponents, typically integers</param>

            /// <remarks>Typically this function is used to construct floating point numbers by multiplying mantissas in input with integral powers of two created from the exponents in other.</remarks>
            public Tensor ldexp(Tensor other)
            {
                var res = NativeMethods.THSTensor_ldexp(Handle, other.Handle);
                if (res == IntPtr.Zero) { CheckForErrors(); }
                return new Tensor(res);
            }

            /// <summary>
            /// Multiplies input by pow(2,other) in place.
            /// </summary>
            /// <param name="other">A tensor of exponents, typically integers</param>

            /// <remarks>Typically this function is used to construct floating point numbers by multiplying mantissas in input with integral powers of two created from the exponents in other.</remarks>
            public Tensor ldexp_(Tensor other)
            {
                NativeMethods.THSTensor_ldexp_(Handle, other.Handle);
                CheckForErrors();
                return this;
            }

            public Tensor le(Tensor target)
            {
                var res = NativeMethods.THSTensor_le(Handle, target.Handle);
                if (res == IntPtr.Zero) { CheckForErrors(); }
                return new Tensor(res);
            }

            public Tensor less_equal(Tensor target) => le(target);

            public Tensor le_(Tensor target)
            {
                NativeMethods.THSTensor_le_(Handle, target.Handle);
                CheckForErrors();
                return this;
            }

            public Tensor less_equal_(Tensor target) => le_(target);

            public Tensor le(Scalar target)
            {
                var res = NativeMethods.THSTensor_le_scalar(Handle, target.Handle);
                if (res == IntPtr.Zero) { CheckForErrors(); }
                return new Tensor(res);
            }

            public Tensor le_(Scalar target)
            {
                NativeMethods.THSTensor_le_scalar_(Handle, target.Handle);
                CheckForErrors();
                return this;
            }

            public Tensor lt(Tensor target)
            {
                var res = NativeMethods.THSTensor_lt(Handle, target.Handle);
                if (res == IntPtr.Zero) { CheckForErrors(); }
                return new Tensor(res);
            }

            public Tensor less(Tensor target) => lt(target);

            public Tensor lt_(Tensor target)
            {
                NativeMethods.THSTensor_lt_(Handle, target.Handle);
                CheckForErrors();
                return this;
            }

            public Tensor lt(Scalar target)
            {
                var res = NativeMethods.THSTensor_lt_scalar(Handle, target.Handle);
                if (res == IntPtr.Zero) { CheckForErrors(); }
                return new Tensor(res);
            }

            public Tensor lt_(Scalar target)
            {
                NativeMethods.THSTensor_lt_scalar_(Handle, target.Handle);
                CheckForErrors();
                return this;
            }

            public Tensor masked_fill(Tensor mask, Scalar value)
            {
                var res = NativeMethods.THSTensor_masked_fill(Handle, mask.Handle, value.Handle);
                if (res == IntPtr.Zero) { CheckForErrors(); }
                return new Tensor(res);
            }

            public Tensor masked_fill_(Tensor mask, Scalar value)
            {
                NativeMethods.THSTensor_masked_fill_(Handle, mask.Handle, value.Handle);
                CheckForErrors();
                return this;
            }

            public Tensor masked_scatter(Tensor mask, Tensor value)
            {
                var res = NativeMethods.THSTensor_masked_scatter(Handle, mask.Handle, value.Handle);
                if (res == IntPtr.Zero) { CheckForErrors(); }
                return new Tensor(res);
            }


            public Tensor masked_scatter_(Tensor mask, Tensor value)
            {
                NativeMethods.THSTensor_masked_scatter_(Handle, mask.Handle, value.Handle);
                CheckForErrors();
                return this;
            }

            public Tensor masked_select(Tensor mask)
            {
                if (mask.dtype != ScalarType.Bool) throw new ArgumentException("The mask tensor must be Boolean.");
                var res = NativeMethods.THSTensor_masked_select(Handle, mask.Handle);
                if (res == IntPtr.Zero) { CheckForErrors(); }
                return new Tensor(res);
            }

            public (Tensor values, Tensor indexes) topk(int k, int dim = -1, bool largest = true, bool sorted = true)
            {
                IntPtr[] ptrArray;

                using (var pa = new PinnedArray<IntPtr>()) {
                    NativeMethods.THSTensor_topk(Handle, pa.CreateArray, k, dim, largest, sorted);
                    CheckForErrors();
                    ptrArray = pa.Array;
                }

                return (new Tensor(ptrArray[0]), new Tensor(ptrArray[1]));
            }


            /// <summary>
            /// Removes a tensor dimension.
            /// </summary>
            /// <param name="dimension">The dimension to remove.</param>
            /// <returns>An array of all slices along a given dimension, already without it.</returns>
            public Tensor[] unbind(long dimension = 0L)
            {
                IntPtr[] ptrArray;

                using (var pa = new PinnedArray<IntPtr>()) {
                    NativeMethods.THSTensor_unbind(Handle, pa.CreateArray, dimension);
                    CheckForErrors();
                    ptrArray = pa.Array;
                }

                return ptrArray.Select(x => new Tensor(x)).ToArray();
            }

            /// <summary>
            /// Returns a view of the original tensor which contains all slices of size 'size' from the tensor in the given dimension.
            /// </summary>
            /// <param name="dimension">Dimension in which unfolding happens</param>
            /// <param name="size">The size of each slice that is unfolded</param>
            /// <param name="step">The step between each slice</param>
            public Tensor unfold(long dimension, long size, long step)
            {
                var res = NativeMethods.THSTensor_unfold(Handle, dimension, size, step);
                if (res == IntPtr.Zero) CheckForErrors();
                return new Tensor(res);
            }

            /// <summary>
            /// Splits the tensor into chunks. Each chunk is a view of the original tensor.
            /// </summary>
            /// <param name="size">The size of a single chunk</param>
            /// <param name="dim">The dimension along which to split the tensor.</param>

            public Tensor[] split(long size, int dim = 0)
            {
                IntPtr[] ptrArray;

                using (var pa = new PinnedArray<IntPtr>()) {
                    NativeMethods.THSTensor_split_with_size(Handle, pa.CreateArray, size, dim);
                    CheckForErrors();
                    ptrArray = pa.Array;
                }

                return ptrArray.Select(x => new Tensor(x)).ToArray();
            }

            /// <summary>
            /// Splits the tensor into chunks. Each chunk is a view of the original tensor.
            /// </summary>
            /// <param name="sizes">A list of sizes for each chunk</param>
            /// <param name="dim">The dimension along which to split the tensor.</param>

            public Tensor[] split(ReadOnlySpan<long> sizes, long dim = 0)
            {
                IntPtr[] ptrArray;

                using (var pa = new PinnedArray<IntPtr>()) {
                    unsafe {
                        fixed (long* psizes = sizes) {
                            NativeMethods.THSTensor_split_with_sizes(Handle, pa.CreateArray, (IntPtr)psizes, sizes.Length, dim);
                            CheckForErrors();
                        }
                    }
                    ptrArray = pa.Array;
                }

                return ptrArray.Select(x => new Tensor(x)).ToArray();
            }

            /// <summary>
            /// Splits the tensor into chunks. Each chunk is a view of the original tensor.
            /// </summary>
            /// <param name="sizes">A list of sizes for each chunk</param>
            /// <param name="dim">The dimension along which to split the tensor.</param>

            public Tensor[] split(long[] sizes, long dim = 0)
            {
                return split((ReadOnlySpan<long>)sizes, dim);
            }

            /// <summary>
            /// Splits the tensor into chunks. Each chunk is a view of the original tensor.
            /// </summary>
            /// <param name="sizes">A list of sizes for each chunk</param>

            public Tensor[] split(params long[] sizes)
            {
                return split((ReadOnlySpan<long>)sizes, 0);
            }

            /// <summary>
            /// Splits a tensor into multiple sub-tensors, all of which are views of input, along dimension dim according to the indices or number of sections specified by indices_or_sections.
            /// </summary>
            /// <param name="size"></param>
            /// <param name="dim"></param>
            /// <returns></returns>
            public Tensor[] tensor_split(long size, long dim = 0L)
            {
                IntPtr[] ptrArray;

                using (var pa = new PinnedArray<IntPtr>()) {
                    NativeMethods.THSTensor_tensor_split_with_size(Handle, pa.CreateArray, size, dim);
                    CheckForErrors();
                    ptrArray = pa.Array;
                }

                return ptrArray.Select(x => new Tensor(x)).ToArray();
            }

            /// <summary>
            /// Splits a tensor into multiple sub-tensors, all of which are views of input, along dimension dim according to the indices or number of sections specified by indices_or_sections.
            /// </summary>
            /// <param name="sizes"></param>
            /// <param name="dim"></param>
            /// <returns></returns>
            public Tensor[] tensor_split(long[] sizes, long dim = 0L)
            {
                IntPtr[] ptrArray;

                using (var pa = new PinnedArray<IntPtr>()) {
                    unsafe {
                        fixed (long* psizes = sizes) {
                            NativeMethods.THSTensor_tensor_split_with_sizes(Handle, pa.CreateArray, (IntPtr)psizes, sizes.Length, dim);
                            CheckForErrors();
                        }
                    }
                    ptrArray = pa.Array;
                }

                return ptrArray.Select(x => new Tensor(x)).ToArray();
            }

            public Tensor[] tensor_split(Tensor indices, long dim = 0L)
            {
                if (indices.dtype != ScalarType.Int64) throw new ArgumentException("Tensor indices should be Int64 in 'tensor_split");
                IntPtr[] ptrArray;

                using (var pa = new PinnedArray<IntPtr>()) {
                    NativeMethods.THSTensor_tensor_split_with_tensor_sizes(Handle, pa.CreateArray, indices.Handle, dim);
                    CheckForErrors();
                    ptrArray = pa.Array;
                }

                return ptrArray.Select(x => new Tensor(x)).ToArray();
            }

            /// <summary>
            /// Splits input, a tensor with one or more dimensions, into multiple tensors vertically according to sizes.
            /// </summary>
            /// <param name="size">The size of each chunk</param>

            public Tensor[] vsplit(long size)
            {
                if (this.shape[0] % size != 0) throw new ArgumentException("The first dimension must be evenly divisible by the size");
                IntPtr[] ptrArray;

                using (var pa = new PinnedArray<IntPtr>()) {
                    NativeMethods.THSTensor_vsplit_with_size(Handle, pa.CreateArray, size);
                    CheckForErrors();
                    ptrArray = pa.Array;
                }

                return ptrArray.Select(x => new Tensor(x)).ToArray();
            }

            /// <summary>
            /// Splits input, a tensor with one or more dimensions, into multiple tensors vertically according to sizes.
            /// </summary>
            /// <param name="sizes">A list of split points</param>

            public Tensor[] vsplit(params long[] sizes)
            {
                IntPtr[] ptrArray;

                using (var pa = new PinnedArray<IntPtr>()) {
                    unsafe {
                        fixed (long* psizes = sizes) {
                            NativeMethods.THSTensor_vsplit_with_sizes(Handle, pa.CreateArray, (IntPtr)psizes, sizes.Length);
                            CheckForErrors();
                        }
                    }
                    ptrArray = pa.Array;
                }

                return ptrArray.Select(x => new Tensor(x)).ToArray();
            }

            /// <summary>
            /// Splits input, a tensor with one or more dimensions, into multiple tensors vertically according to indices.
            /// </summary>
            /// <param name="indices">A list of split points</param>

            public Tensor[] vsplit(Tensor indices) => tensor_split(indices, 0);


            /// <summary>
            /// Splits input, a tensor with one or more dimensions, into multiple tensors horizontally according to sizes.
            /// </summary>
            /// <param name="size">The size of each chunk</param>

            public Tensor[] hsplit(long size)
            {
                if (this.shape[1] % size != 0) throw new ArgumentException("The second dimension must be evenly divisible by the size");
                IntPtr[] ptrArray;

                using (var pa = new PinnedArray<IntPtr>()) {
                    NativeMethods.THSTensor_hsplit_with_size(Handle, pa.CreateArray, size);
                    CheckForErrors();
                    ptrArray = pa.Array;
                }

                return ptrArray.Select(x => new Tensor(x)).ToArray();
            }

            /// <summary>
            /// Splits input, a tensor with one or more dimensions, into multiple tensors horizontally according to sizes.
            /// </summary>
            /// <param name="sizes">A list of split points</param>

            public Tensor[] hsplit(params long[] sizes)
            {
                IntPtr[] ptrArray;

                using (var pa = new PinnedArray<IntPtr>()) {
                    unsafe {
                        fixed (long* psizes = sizes) {
                            NativeMethods.THSTensor_hsplit_with_sizes(Handle, pa.CreateArray, (IntPtr)psizes, sizes.Length);
                            CheckForErrors();
                        }
                    }
                    ptrArray = pa.Array;
                }

                return ptrArray.Select(x => new Tensor(x)).ToArray();
            }

            /// <summary>
            /// Splits input, a tensor with one or more dimensions, into multiple tensors horizontally according to indices.
            /// </summary>
            /// <param name="indices">A list of split points</param>

            public Tensor[] hsplit(Tensor indices) => tensor_split(indices, 1);

            /// <summary>
            /// Splits input, a tensor with three or more dimensions, into multiple tensors depthwise according to indices_or_sections. Each split is a view of input.
            /// </summary>
            /// <param name="size">The size of each chunk</param>

            public Tensor[] dsplit(long size)
            {
                if (this.shape[2] % size != 0) throw new ArgumentException("The third dimension must be evenly divisible by the size");
                IntPtr[] ptrArray;

                using (var pa = new PinnedArray<IntPtr>()) {
                    NativeMethods.THSTensor_dsplit_with_size(Handle, pa.CreateArray, size);
                    CheckForErrors();
                    ptrArray = pa.Array;
                }

                return ptrArray.Select(x => new Tensor(x)).ToArray();
            }

            /// <summary>
            /// Splits input, a tensor with three or more dimensions, into multiple tensors depthwise according to indices_or_sections. Each split is a view of input.
            /// </summary>
            /// <param name="indices_or_sections">A list of split points</param>
            public Tensor[] dsplit((long, long) indices_or_sections)
                => dsplit(new long[] { indices_or_sections.Item1, indices_or_sections.Item2 });

            /// <summary>
            /// Splits input, a tensor with three or more dimensions, into multiple tensors depthwise according to indices_or_sections. Each split is a view of input.
            /// </summary>
            /// <param name="indices_or_sections">A list of split points</param>
            public Tensor[] dsplit((long, long, long) indices_or_sections)
                => dsplit(new long[] { indices_or_sections.Item1, indices_or_sections.Item2, indices_or_sections.Item3 });

            /// <summary>
            /// Splits input, a tensor with three or more dimensions, into multiple tensors depthwise according to indices_or_sections. Each split is a view of input.
            /// </summary>
            /// <param name="indices_or_sections">A list of split points</param>
            public Tensor[] dsplit((long, long, long, long) indices_or_sections)
                => dsplit(new long[] { indices_or_sections.Item1, indices_or_sections.Item2, indices_or_sections.Item3, indices_or_sections.Item4 });

            /// <summary>
            /// Splits input, a tensor with three or more dimensions, into multiple tensors depthwise according to indices_or_sections. Each split is a view of input.
            /// </summary>
            /// <param name="sizes">A list of split points</param>
            public Tensor[] dsplit(params long[] sizes)
            {
                IntPtr[] ptrArray;

                using (var pa = new PinnedArray<IntPtr>()) {
                    unsafe {
                        fixed (long* psizes = sizes) {
                            NativeMethods.THSTensor_dsplit_with_sizes(Handle, pa.CreateArray, (IntPtr)psizes, sizes.Length);
                            CheckForErrors();
                        }
                    }
                    ptrArray = pa.Array;
                }

                return ptrArray.Select(x => new Tensor(x)).ToArray();
            }

            /// <summary>
            /// Splits input, a tensor with three or more dimensions, into multiple tensors depthwise according to indices_or_sections. Each split is a view of input.
            /// </summary>
            /// <param name="indices">A list of split points</param>
            public Tensor[] dsplit(Tensor indices) => tensor_split(indices, 2);

            /// <summary>
            /// Splits a tensor into a specific number of chunks. Each chunk is a view of the input tensor.
            /// </summary>
            /// <param name="chunks">The number of chunks to return</param>
            /// <param name="dim">Dimension along which to split the tensor</param>

            /// <remarks>The last chunk will be smaller if the tensor size along the given dimension dim is not divisible by chunks.</remarks>
            public Tensor[] chunk(long chunks, long dim = 0L)
            {
                IntPtr[] ptrArray;

                using (var pa = new PinnedArray<IntPtr>()) {
                    NativeMethods.THSTensor_chunk(Handle, pa.CreateArray, chunks, dim);
                    CheckForErrors();
                    ptrArray = pa.Array;
                }

                return ptrArray.Select(x => new Tensor(x)).ToArray();
            }

            /// <summary>
            /// Returns a named tuple (values, indices) where values is the k th smallest element of each row of the input tensor in the given dimension dim. And indices is the index location of each element found.
            /// If dim is not given, the last dimension of the input is chosen.
            /// </summary>
            /// <param name="k">k for the k-th smallest element</param>
            /// <param name="dim">The dimension to find the kth value along</param>
            /// <param name="keepdim">Whether the output tensor has dim retained or not.</param>

            public (Tensor values, Tensor indices) kthvalue(long k, long? dim, bool keepdim = false)
            {
                var values = NativeMethods.THSTensor_kthvalue(Handle, k, dim.HasValue ? dim.Value : -1, keepdim, out var indices);
                if (values == IntPtr.Zero || indices == IntPtr.Zero)
                    CheckForErrors();
                return (new Tensor(values), new Tensor(indices));
            }

            /// <summary>
            /// Returns a named tuple (values, indices) where values is the k th smallest element of each row of the input tensor in the given dimension dim. And indices is the index location of each element found.
            /// If dim is not given, the last dimension of the input is chosen.
            /// </summary>
            /// <param name="input">The input tensor.</param>
            /// <param name="k">k for the k-th smallest element</param>
            /// <param name="dim">The dimension to find the kth value along</param>
            /// <param name="keepdim">Whether the output tensor has dim retained or not.</param>
            [Obsolete("use torch.kthvalue", false)]
            public static (Tensor values, Tensor indices) kthvalue(Tensor input, long k, long? dim, bool keepdim = false)
                => input.kthvalue(k, dim, keepdim);

            /// <summary>
            /// Returns the maximum value of all elements in the input tensor.
            /// </summary>
            public Tensor max()
            {
                var res = NativeMethods.THSTensor_max(Handle);
                if (res == IntPtr.Zero) { CheckForErrors(); }
                return new Tensor(res);
            }


            /// <summary>
            /// Computes the element-wise maximum of input and other.
            /// </summary>
            /// <param name="other">The second input tensor</param>
            /// <returns></returns>
            public Tensor maximum(Tensor other)
            {
                var res = NativeMethods.THSTensor_max_elementwise(Handle, other.Handle);
                if (res == IntPtr.Zero) { CheckForErrors(); }
                return new Tensor(res);
            }

            /// <summary>
            /// Computes the element-wise maximum of input and other.
            /// </summary>
            /// <param name="other">The second input tensor</param>
            /// <returns></returns>
            public Tensor max(Tensor other)
            {
                var res = NativeMethods.THSTensor_max_elementwise(Handle, other.Handle);
                if (res == IntPtr.Zero) { CheckForErrors(); }
                return new Tensor(res);
            }

            /// <summary>
            /// Returns a named tuple (values, indexes) where values is the maximum value of each row of the input tensor in the given dimension dim.
            /// And indices is the index location of each maximum value found (argmax).
            /// </summary>
            /// <param name="dim">the dimension to reduce.</param>
            /// <param name="keepdim">whether the output tensor has dim retained or not. Default: false.</param>
            /// <remarks>If keepdim is true, the output tensors are of the same size as input except in the dimension dim where they are of size 1.
            /// Otherwise, dim is squeezed(see torch.squeeze()), resulting in the output tensors having 1 fewer dimension than input.</remarks>
            public (Tensor values, Tensor indexes) max(long dim, bool keepdim = false)
            {
                IntPtr[] ptrArray;

                using (var pa = new PinnedArray<IntPtr>()) {
                    NativeMethods.THSTensor_max_along_dimension(Handle, pa.CreateArray, dim, keepdim);
                    CheckForErrors();
                    ptrArray = pa.Array;
                }

                return (new Tensor(ptrArray[0]), new Tensor(ptrArray[1]));
            }

            /// <summary>
            /// Returns the mean value of all elements in the input tensor.
            /// </summary>
            /// <returns></returns>
            public Tensor mean()
            {
                var res = NativeMethods.THSTensor_mean(Handle);
                if (res == IntPtr.Zero) { CheckForErrors(); }
                return new Tensor(res);
            }

            /// <summary>
            /// Returns the q-th quantiles of all elements in the input tensor, doing a
            /// interpolation when the q-th quantile lies between two data points.
            /// </summary>
            /// <param name="q">1D tensor of quantile values in the range [0, 1]</param>
            /// <param name="dim">The dimension to reduce.</param>
            /// <param name="keepdim">Whether the output tensor has dim retained or not.</param>
            public Tensor quantile(Tensor q, long dim = -1, bool keepdim = false)
            {
                var res = NativeMethods.THSTensor_quantile(Handle, q.Handle, dim, keepdim);
                if (res == IntPtr.Zero) { CheckForErrors(); }
                return new Tensor(res);
            }

            /// <summary>
            /// This is a variant of torch.quantile() that “ignores” NaN values, computing the quantiles q as if NaN values in input did not exist.
            /// If all values in a reduced row are NaN then the quantiles for that reduction will be NaN.
            /// </summary>
            /// <seealso cref="Tensor.quantile(Tensor, long, bool)"/>
            /// <param name="q">1D tensor of quantile values in the range [0, 1]</param>
            /// <param name="dim">The dimension to reduce.</param>
            /// <param name="keepdim">Whether the output tensor has dim retained or not.</param>

            public Tensor nanquantile(Tensor q, long dim = -1, bool keepdim = false)
            {
                var res = NativeMethods.THSTensor_nanquantile(Handle, q.Handle, dim, keepdim);
                if (res == IntPtr.Zero) { CheckForErrors(); }
                return new Tensor(res);
            }

            /// <summary>
            /// Returns a named tuple (values, indices) where values is the mode value of each row of the input tensor in the given dimension dim,
            /// i.e. a value which appears most often in that row, and indices is the index location of each mode value found.
            /// </summary>
            /// <param name="dim">The dimension to reduce, the last dimension by default.</param>
            /// <param name="keepdim">Whether the output tensor has dim retained or not</param>


            public (Tensor values, Tensor indices) mode(long dim = -1L, bool keepdim = false)
            {
                IntPtr[] ptrArray;

                using (var pa = new PinnedArray<IntPtr>()) {
                    NativeMethods.THSTensor_mode(Handle, pa.CreateArray, dim, keepdim);
                    CheckForErrors();
                    ptrArray = pa.Array;
                }

                return (values: new Tensor(ptrArray[0]), indices: new Tensor(ptrArray[1]));
            }

            /// <summary>
            /// Returns the mean value of each row of the input tensor in the given dimension dim. If dim is a list of dimensions, reduce over all of them.
            /// </summary>
            /// <param name="dimensions">The dimension or dimensions to reduce.</param>
            /// <param name="keepdim">Whether the output tensor has dim retained or not.</param>
            /// <param name="type">The desired data type of returned tensor. If specified, the input tensor is cast to dtype before the operation is performed. This is useful for preventing data type overflows.</param>
            /// <remarks>
            /// If keepdim is True, the output tensor is of the same size as input except in the dimension(s) dim where it is of size 1.
            /// Otherwise, dim is squeezed(see torch.squeeze()), resulting in the output tensor having 1 (or len(dim)) fewer dimension(s).
            /// </remarks>
            public Tensor mean(long[] dimensions, bool keepdim = false, ScalarType? type = null)
            {
                unsafe {
                    fixed (long* pdims = dimensions) {
                        var res = NativeMethods.THSTensor_mean_along_dimensions(Handle, (IntPtr)pdims, dimensions.Length, keepdim, type.HasValue, (sbyte)type.GetValueOrDefault());
                        if (res == IntPtr.Zero) { CheckForErrors(); }
                        return new Tensor(res);
                    }
                }
            }

            public Tensor var(long[] dimensions, bool keepdim = false, ScalarType? type = null)
            {
                unsafe {
                    fixed (long* pdims = dimensions) {
                        var res = NativeMethods.THSTensor_var_along_dimensions(Handle, (IntPtr)pdims, dimensions.Length, keepdim, type.HasValue, (sbyte)type.GetValueOrDefault());
                        if (res == IntPtr.Zero) { CheckForErrors(); }
                        return new Tensor(res);
                    }
                }
            }

            /// <summary>
            /// Returns the median of the values in input.
            /// </summary>
            /// <remarks>
            /// The median is not unique for input tensors with an even number of elements.
            /// In this case the lower of the two medians is returned. To compute the mean of both medians, use torch.quantile() with q=0.5 instead.
            /// </remarks>
            public Tensor median()
            {
                var res = NativeMethods.THSTensor_median(Handle);
                if (res == IntPtr.Zero) { CheckForErrors(); }
                return new Tensor(res);
            }

            /// <summary>
            /// Returns the minimum value of all elements in the input tensor.
            /// </summary>
            public Tensor min()
            {
                var res = NativeMethods.THSTensor_min(Handle);
                if (res == IntPtr.Zero) { CheckForErrors(); }
                return new Tensor(res);
            }

            /// <summary>
            /// Computes the element-wise minimum of input and other.
            /// </summary>
            /// <param name="other">The second input tensor</param>
            /// <returns></returns>
            public Tensor min(Tensor other)
            {
                var res = NativeMethods.THSTensor_min_elementwise(Handle, other.Handle);
                if (res == IntPtr.Zero) { CheckForErrors(); }
                return new Tensor(res);
            }

            /// <summary>
            /// Computes the element-wise minimum of input and other.
            /// </summary>
            /// <param name="other">The second input tensor</param>
            /// <returns></returns>
            public Tensor minimum(Tensor other)
            {
                var res = NativeMethods.THSTensor_min_elementwise(Handle, other.Handle);
                if (res == IntPtr.Zero) { CheckForErrors(); }
                return new Tensor(res);
            }

            /// <summary>
            /// Returns a named tuple (values, indexes) where values is the minimum value of each row of the input tensor in the given dimension dim.
            /// And indices is the index location of each minimum value found (argmin).
            /// </summary>
            /// <param name="dim">the dimension to reduce.</param>
            /// <param name="keepdim">whether the output tensor has dim retained or not. Default: false.</param>
            /// <remarks>
            /// If keepdim is true, the output tensors are of the same size as input except in the dimension dim where they are of size 1.
            /// Otherwise, dim is squeezed(see torch.squeeze()), resulting in the output tensors having 1 fewer dimension than input.
            /// </remarks>
            public (Tensor values, Tensor indexes) min(long dim, bool keepdim = false)
            {
                IntPtr[] ptrArray;

                using (var pa = new PinnedArray<IntPtr>()) {
                    NativeMethods.THSTensor_min_along_dimension(Handle, pa.CreateArray, dim, keepdim);
                    CheckForErrors();
                    ptrArray = pa.Array;
                }

                return (new Tensor(ptrArray[0]), new Tensor(ptrArray[1]));
            }

            /// <summary>
            /// Sorts the elements of the input tensor along its first dimension in ascending order by value.
            /// </summary>
            public Tensor msort()
            {
                var res = NativeMethods.THSTensor_msort(Handle);
                if (res == IntPtr.Zero) { CheckForErrors(); }
                return new Tensor(res);
            }

            /// <summary>
            /// Sorts the elements of the input tensor along a given dimension in ascending order by value.
            /// </summary>
            /// <param name="dim">The dimension to sort along. If dim is not given, the last dimension of the input is chosen.</param>
            /// <param name="descending">Controls the sorting order (ascending or descending)</param>
            /// <param name="stable">Makes the sorting routine stable, which guarantees that the order of equivalent elements is preserved.</param>
            /// <returns>A named tuple of (values, indices) is returned, where the values are the sorted values and indices are the indices of the elements in the original input tensor.</returns>
            public (Tensor Values, Tensor Indices) sort(long dim = -1, bool descending = false, bool stable = false)
            {
                var res = NativeMethods.THSTensor_sort(Handle, dim, descending, stable, out var indices);
                if (res == IntPtr.Zero || indices == IntPtr.Zero) { CheckForErrors(); }
                return (new Tensor(res), new Tensor(indices));
            }

            public Tensor ne(Tensor target)
            {
                var res = NativeMethods.THSTensor_ne(Handle, target.Handle);
                if (res == IntPtr.Zero) { CheckForErrors(); }
                return new Tensor(res);
            }

            public Tensor not_equal(Tensor target) => ne(target);

            public Tensor ne_(Tensor target)
            {
                NativeMethods.THSTensor_ne_(Handle, target.Handle);
                CheckForErrors();
                return this;
            }

            public Tensor not_equal_(Tensor target) => ne_(target);

            public Tensor ne(Scalar target)
            {
                var res = NativeMethods.THSTensor_ne_scalar(Handle, target.Handle);
                if (res == IntPtr.Zero) { CheckForErrors(); }
                return new Tensor(res);
            }

            public Tensor ne_(Scalar target)
            {
                NativeMethods.THSTensor_ne_scalar_(Handle, target.Handle);
                CheckForErrors();
                return this;
            }

            /// <summary>
            /// Returns the p-norm of (input - other).
            /// The shapes of input and other must be broadcastable.
            /// </summary>
            /// <param name="other">Right-hand side input.</param>
            /// <param name="p">The norm to be computed.</param>
            /// <returns></returns>
            public Tensor dist(Tensor other, float p = 2.0f)
            {
                var res = NativeMethods.THSTensor_dist(Handle, other.Handle, p);
                if (res == IntPtr.Zero) { CheckForErrors(); }
                res = AutocastMode.AutoCast(res, ScalarType.Float32);
                return new Tensor(res);
            }

            /// <summary>
            /// Returns the matrix norm or vector norm of a given tensor.
            /// </summary>
            /// <param name="p">The norm to be computed.</param>
            public Tensor norm(float p = 2.0f)
            {
                var res = NativeMethods.THSTensor_norm(Handle, p);
                if (res == IntPtr.Zero) { CheckForErrors(); }
                res = AutocastMode.AutoCast(res, ScalarType.Float32);
                return new Tensor(res);
            }

            /// <summary>
            /// Returns the matrix norm or vector norm of a given tensor.
            /// </summary>
            public Tensor norm(int dim, bool keepdim = false, float p = 2.0f)
            {
                var res = NativeMethods.THSTensor_norm_along_dimension(Handle, dim, keepdim, p);
                if (res == IntPtr.Zero) { CheckForErrors(); }
                res = AutocastMode.AutoCast(res, ScalarType.Float32);
                return new Tensor(res);
            }

            /// <summary>
            /// Outer product of input and vec2.
            /// </summary>
            /// <param name="vec2">1-D input vector.</param>
            /// <remarks>If input is a vector of size n and vec2 is a vector of size m, then out must be a matrix of size n×m.</remarks>
            public Tensor outer(Tensor vec2)
            {
                var res = NativeMethods.THSTensor_outer(Handle, vec2.Handle);
                if (res == IntPtr.Zero) { CheckForErrors(); }
                return new Tensor(res);
            }

            /// <summary>
            /// Outer product of input and vec2.
            /// </summary>
            /// <param name="vec2">1-D input vector.</param>
            /// <remarks>If input is a vector of size n and vec2 is a vector of size m, then out must be a matrix of size n×m.</remarks>
            public Tensor ger(Tensor vec2) => outer(vec2);

            /// <summary>
            /// Computes the dot product for 1D tensors.
            /// For higher dimensions, sums the product of elements from input and other along their last dimension.
            /// </summary>
            /// <param name="vec2"></param>
            /// <returns></returns>
            public Tensor inner(Tensor vec2)
            {
                var res = NativeMethods.THSTensor_inner(Handle, vec2.Handle);
                if (res == IntPtr.Zero) { CheckForErrors(); }
                return new Tensor(res);
            }

            /// <summary>
            /// Alias for torch.linalg.inv()
            /// </summary>
            public Tensor inverse() => torch.linalg.inv(this);

            public Tensor prelu(Tensor target)
            {
                var res = NativeMethods.THSTensor_prelu(Handle, target.Handle);
                if (res == IntPtr.Zero) { CheckForErrors(); }
                res = AutocastMode.AutoCast(res);
                return new Tensor(res);
            }

            /// <summary>
            /// Computes the element-wise maximum of input and other.
            ///
            /// This is like torch.maximum() except it handles NaNs differently: if exactly one of the two elements being compared is a NaN
            /// then the non-NaN element is taken as the maximum.
            /// Only if both elements are NaN is NaN propagated.
            /// </summary>
            /// <param name="other">The second input tensor</param>
            /// <returns></returns>
            public Tensor fmax(Tensor other)
            {
                var res = NativeMethods.THSTensor_fmax(Handle, other.Handle);
                if (res == IntPtr.Zero) { CheckForErrors(); }
                return new Tensor(res);
            }

            /// <summary>
            /// Computes the element-wise minimum of input and other.
            ///
            /// This is like torch.minimum() except it handles NaNs differently: if exactly one of the two elements being compared is a NaN
            /// then the non-NaN element is taken as the minimum.
            /// Only if both elements are NaN is NaN propagated.
            /// </summary>
            /// <param name="other">The second input tensor</param>
            public Tensor fmin(Tensor other)
            {
                var res = NativeMethods.THSTensor_fmin(Handle, other.Handle);
                if (res == IntPtr.Zero) { CheckForErrors(); }
                return new Tensor(res);
            }

            /// <summary>
            /// Returns a tensor where each sub-tensor of input along dimension dim is normalized such that the p-norm of the sub-tensor is lower than the value maxnorm
            /// </summary>
            /// <param name="p">The power for the norm computation</param>
            /// <param name="dim">The dimension to slice over to get the sub-tensors</param>
            /// <param name="maxnorm">The maximum norm to keep each sub-tensor under</param>
            /// <returns></returns>
            public Tensor renorm(float p, long dim, float maxnorm)
            {
                var res = NativeMethods.THSTensor_renorm(Handle, p, dim, maxnorm);
                if (res == IntPtr.Zero) { CheckForErrors(); }
                res = AutocastMode.AutoCast(res, ScalarType.Float32);
                return new Tensor(res);
            }

            /// <summary>
            /// Alias for torch.special.expit()
            /// </summary>
            /// <returns></returns>
            public Tensor sigmoid()
            {
                var res = NativeMethods.THSTensor_sigmoid(Handle);
                if (res == IntPtr.Zero) { CheckForErrors(); }
                return new Tensor(res);
            }

            /// <summary>
            /// Alias for torch.special.expit(), works in place.
            /// </summary>
            public Tensor sigmoid_()
            {
                NativeMethods.THSTensor_sigmoid_(Handle);
                CheckForErrors();
                return this;
            }

            /// <summary>
            /// Calculates the standard deviation of all elements in the tensor.
            /// </summary>
            [Pure]
            public Tensor std(bool unbiased = true)
            {
                var res = NativeMethods.THSTensor_std(Handle, unbiased);
                if (res == IntPtr.Zero)
                    CheckForErrors();
                return new Tensor(res);
            }

            /// <summary>
            /// Compute variance of elements of input tensor.
            /// </summary>
            /// <param name="unbiased">If unbiased is true, Bessel’s correction will be used. Otherwise, the sample variance is calculated, without any correction.</param>
            /// <returns></returns>
            [Pure]
            public Tensor var(bool unbiased = true)
            {
                var res = NativeMethods.THSTensor_var(Handle, unbiased);
                if (res == IntPtr.Zero)
                    CheckForErrors();
                return new Tensor(res);
            }

            /// <summary>Calculates the standard deviation of all elements in the tensor.</summary>
            /// <remarks>
            /// If <paramref name="unbiased" /> is <value>true</value>, Bessel’s correction will be used.
            /// Otherwise, the sample deviation is calculated, without any correction.
            /// </remarks>
            /// <param name="dimensions">The dimensions to reduce.</param>
            /// <param name="unbiased">Whether to use Bessel’s correction (δN=1).</param>
            /// <param name="keepdim">Whether the <see cref="Tensor">output tensor</see> has dim retained or not.</param>
            /// <param name="type"></param>
            /// <returns>The <see cref="Tensor">output tensor</see>.</returns>
            [Pure]
            public Tensor std(ReadOnlySpan<long> dimensions, bool unbiased = true, bool keepdim = false, ScalarType? type = null)
            {
                return _std(dimensions, unbiased, keepdim, type);
            }

            ///<summary>Calculates the variance of all elements in the input tensor.</summary>
            /// <remarks>
            /// If <paramref name="unbiased" /> is <value>true</value>, Bessel’s correction will be used.
            /// Otherwise, the sample variance is calculated, without any correction.
            /// </remarks>
            /// <param name="dimensions">The dimensions to reduce.</param>
            /// <param name="unbiased">Whether to use Bessel’s correction (δN=1).</param>
            /// <param name="keepdim">Whether the <see cref="Tensor">output tensor</see> has dim retained or not.</param>
            /// <param name="type"></param>
            /// <returns>The <see cref="Tensor">output tensor</see>.</returns>
            [Pure]
            public Tensor var(ReadOnlySpan<long> dimensions, bool unbiased = true, bool keepdim = false, ScalarType? type = null)
            {
                return _var(dimensions, unbiased, keepdim, type);
            }

            /// <summary>Calculates the standard deviation of all elements in the tensor.</summary>
            /// <remarks>
            /// If <paramref name="unbiased" /> is <value>true</value>, Bessel’s correction will be used.
            /// Otherwise, the sample deviation is calculated, without any correction.
            /// </remarks>
            /// <param name="dimensions">The dimensions to reduce.</param>
            /// <param name="unbiased">Whether to use Bessel’s correction (δN=1).</param>
            /// <param name="keepdim">Whether the <see cref="Tensor">output tensor</see> has dim retained or not.</param>
            /// <param name="type"></param>
            /// <returns>The <see cref="Tensor">output tensor</see>.</returns>
            [Pure]
            public Tensor std(long[] dimensions, bool unbiased = true, bool keepdim = false, ScalarType? type = null)
            {
                return _std(dimensions, unbiased, keepdim, type);
            }

            ///<summary>Calculates the variance of all elements in the input tensor.</summary>
            /// <remarks>
            /// If <paramref name="unbiased" /> is <value>true</value>, Bessel’s correction will be used.
            /// Otherwise, the sample variance is calculated, without any correction.
            /// </remarks>
            /// <param name="dimensions">The dimensions to reduce.</param>
            /// <param name="unbiased">Whether to use Bessel’s correction (δN=1).</param>
            /// <param name="keepdim">Whether the <see cref="Tensor">output tensor</see> has dim retained or not.</param>
            /// <param name="type"></param>
            /// <returns>The <see cref="Tensor">output tensor</see>.</returns>
            [Pure]
            public Tensor var(long[] dimensions, bool unbiased = true, bool keepdim = false, ScalarType? type = null)
            {
                return _var(dimensions, unbiased, keepdim, type);
            }

            // private, shared implementation
            private unsafe Tensor _std(ReadOnlySpan<long> dimensions, bool unbiased = true, bool keepdim = false, ScalarType? type = null)
            {
                fixed (long* pdims = dimensions) {
                    var res = NativeMethods.THSTensor_std_along_dimensions(Handle, (IntPtr)pdims, dimensions.Length, unbiased, keepdim);
                    if (res == IntPtr.Zero) { CheckForErrors(); }
                    return new Tensor(res);
                }
            }

            // private, shared implementation
            private unsafe Tensor _var(ReadOnlySpan<long> dimensions, bool unbiased = true, bool keepdim = false, ScalarType? type = null)
            {
                fixed (long* pdims = dimensions) {
                    var res = NativeMethods.THSTensor_var_along_dimensions(Handle, (IntPtr)pdims, dimensions.Length, unbiased, keepdim);
                    if (res == IntPtr.Zero) { CheckForErrors(); }
                    return new Tensor(res);
                }
            }

            /// <summary>Calculates the standard deviation of all elements in the tensor.</summary>
            /// <remarks>
            /// If <paramref name="unbiased" /> is <value>true</value>, Bessel’s correction will be used.
            /// Otherwise, the sample deviation is calculated, without any correction.
            /// </remarks>
            /// <param name="dim">The dimension to reduce.</param>
            /// <param name="unbiased">Whether to use Bessel’s correction (δN=1).</param>
            /// <param name="keepdim">Whether the <see cref="Tensor">output tensor</see> has <paramref name="dim" /> retained or not.</param>
            /// <param name="type"></param>
            /// <returns>The <see cref="Tensor">output tensor</see>.</returns>
            [Pure]
            public Tensor std(long dim, bool unbiased = true, bool keepdim = false, ScalarType? type = null)
                => std(stackalloc[] { dim }, unbiased, keepdim, type);

            /// <summary>Calculates the variance of all elements in the tensor.</summary>
            /// <remarks>
            /// If <paramref name="unbiased" /> is <value>true</value>, Bessel’s correction will be used.
            /// Otherwise, the sample variance is calculated, without any correction.
            /// </remarks>
            /// <param name="dim">The dimension to reduce.</param>
            /// <param name="unbiased">Whether to use Bessel’s correction (δN=1).</param>
            /// <param name="keepdim">Whether the <see cref="Tensor">output tensor</see> has <paramref name="dim" /> retained or not.</param>
            /// <param name="type"></param>
            /// <returns>The <see cref="Tensor">output tensor</see>.</returns>
            [Pure]
            public Tensor var(long dim, bool unbiased = true, bool keepdim = false, ScalarType? type = null)
                => var(stackalloc[] { dim }, unbiased, keepdim, type);

            /// <summary>Calculates the standard deviation of all elements in the tensor.</summary>
            /// <remarks>
            /// If <paramref name="unbiased" /> is <value>true</value>, Bessel’s correction will be used.
            /// Otherwise, the sample deviation is calculated, without any correction.
            /// </remarks>
            /// <param name="dim">The dimensions to reduce.</param>
            /// <param name="unbiased">Whether to use Bessel’s correction (δN=1).</param>
            /// <param name="keepdim">Whether the <see cref="Tensor">output tensor</see> has <paramref name="dim" /> retained or not.</param>
            /// <param name="type"></param>
            /// <returns>The <see cref="Tensor">output tensor</see>.</returns>
            [Pure]
            public Tensor std((long, long) dim, bool unbiased = true, bool keepdim = false, ScalarType? type = null)
                => std(stackalloc[] { dim.Item1, dim.Item2 }, unbiased, keepdim, type);

            /// <summary>Calculates the variance of all elements in the tensor.</summary>
            /// <remarks>
            /// If <paramref name="unbiased" /> is <value>true</value>, Bessel’s correction will be used.
            /// Otherwise, the sample variance is calculated, without any correction.
            /// </remarks>
            /// <param name="dim">The dimensions to reduce.</param>
            /// <param name="unbiased">Whether to use Bessel’s correction (δN=1).</param>
            /// <param name="keepdim">Whether the <see cref="Tensor">output tensor</see> has <paramref name="dim" /> retained or not.</param>
            /// <param name="type"></param>
            /// <returns>The <see cref="Tensor">output tensor</see>.</returns>
            [Pure]
            public Tensor var((long, long) dim, bool unbiased = true, bool keepdim = false, ScalarType? type = null)
                => var(stackalloc[] { dim.Item1, dim.Item2 }, unbiased, keepdim, type);

            /// <summary>Calculates the standard deviation of all elements in the tensor.</summary>
            /// <remarks>
            /// If <paramref name="unbiased" /> is <value>true</value>, Bessel’s correction will be used.
            /// Otherwise, the sample deviation is calculated, without any correction.
            /// </remarks>
            /// <param name="dim">The dimensions to reduce.</param>
            /// <param name="unbiased">Whether to use Bessel’s correction (δN=1).</param>
            /// <param name="keepdim">Whether the <see cref="Tensor">output tensor</see> has <paramref name="dim" /> retained or not.</param>
            /// <param name="type"></param>
            /// <returns>The <see cref="Tensor">output tensor</see>.</returns>
            [Pure]
            public Tensor std((long, long, long) dim, bool unbiased = true, bool keepdim = false, ScalarType? type = null)
                => std(stackalloc[] { dim.Item1, dim.Item2, dim.Item3 }, unbiased, keepdim, type);

            /// <summary>Calculates the variance of all elements in the tensor.</summary>
            /// <remarks>
            /// If <paramref name="unbiased" /> is <value>true</value>, Bessel’s correction will be used.
            /// Otherwise, the sample deviation is calculated, without any correction.
            /// </remarks>
            /// <param name="dim">The dimensions to reduce.</param>
            /// <param name="unbiased">Whether to use Bessel’s correction (δN=1).</param>
            /// <param name="keepdim">Whether the <see cref="Tensor">output tensor</see> has <paramref name="dim" /> retained or not.</param>
            /// <param name="type"></param>
            /// <returns>The <see cref="Tensor">output tensor</see>.</returns>
            [Pure]
            public Tensor var((long, long, long) dim, bool unbiased = true, bool keepdim = false, ScalarType? type = null)
                => var(stackalloc[] { dim.Item1, dim.Item2, dim.Item3 }, unbiased, keepdim, type);

            /// <summary>
            /// Calculates the standard deviation and mean of all elements in the tensor.
            /// </summary>
            /// <param name="unbiased">Whether to use Bessel’s correction (δN=1).</param>
            /// <returns>A <see cref="Tensor">tensor</see> tuple of the standard deviation and the mean.</returns>
            [Pure]
            public (Tensor std, Tensor mean) std_mean(bool unbiased = true)
            {
                var res = NativeMethods.THSTensor_std_mean(Handle, unbiased, out var mean);
                if (res == IntPtr.Zero || mean == IntPtr.Zero)
                    CheckForErrors();
                return (new Tensor(res), new Tensor(mean));
            }

            /// <summary>
            /// Calculates the variance and mean of all elements in the tensor.
            /// </summary>
            /// <param name="unbiased">Whether to use Bessel’s correction (δN=1).</param>
            /// <returns>A <see cref="Tensor">tensor</see> tuple of the variance and the mean.</returns>
            [Pure]
            public (Tensor @var, Tensor mean) var_mean(bool unbiased = true)
            {
                var res = NativeMethods.THSTensor_var_mean(Handle, unbiased, out var mean);
                if (res == IntPtr.Zero || mean == IntPtr.Zero)
                    CheckForErrors();
                return (new Tensor(res), new Tensor(mean));
            }

            /// <summary>Calculates the standard deviation and mean of all elements in the tensor.</summary>
            /// <remarks>
            /// If <paramref name="unbiased" /> is <value>true</value>, Bessel’s correction will be used.
            /// Otherwise, the sample deviation is calculated, without any correction.
            /// </remarks>
            /// <param name="dimensions">The dimensions to reduce.</param>
            /// <param name="unbiased">Whether to use Bessel’s correction (δN=1).</param>
            /// <param name="keepdim">Whether the <see cref="Tensor">output tensor</see> has dim retained or not.</param>
            /// <param name="type"></param>
            /// <returns>A <see cref="Tensor">tensor</see> tuple of the standard deviation and the mean.</returns>
            [Pure]
            public (Tensor std, Tensor mean) std_mean(long[] dimensions, bool unbiased = true, bool keepdim = false, ScalarType? type = null)
            {
                return _std_mean(dimensions, unbiased, keepdim, type);
            }

            /// <summary>Calculates the variance and mean of all elements in the tensor.</summary>
            /// <remarks>
            /// If <paramref name="unbiased" /> is <value>true</value>, Bessel’s correction will be used.
            /// Otherwise, the sample variance is calculated, without any correction.
            /// </remarks>
            /// <param name="dimensions">The dimensions to reduce.</param>
            /// <param name="unbiased">Whether to use Bessel’s correction (δN=1).</param>
            /// <param name="keepdim">Whether the <see cref="Tensor">output tensor</see> has dim retained or not.</param>
            /// <param name="type"></param>
            /// <returns>A <see cref="Tensor">tensor</see> tuple of the standard deviation and the mean.</returns>

            [Pure]
            public (Tensor std, Tensor mean) var_mean(long[] dimensions, bool unbiased = true, bool keepdim = false, ScalarType? type = null)
            {
                return _var_mean(dimensions, unbiased, keepdim, type);
            }

            /// <summary>Calculates the standard deviation and mean of all elements in the tensor.</summary>
            /// <remarks>
            /// If <paramref name="unbiased" /> is <value>true</value>, Bessel’s correction will be used.
            /// Otherwise, the sample deviation is calculated, without any correction.
            /// </remarks>
            /// <param name="dimensions">The dimensions to reduce.</param>
            /// <param name="unbiased">Whether to use Bessel’s correction (δN=1).</param>
            /// <param name="keepdim">Whether the <see cref="Tensor">output tensor</see> has dim retained or not.</param>
            /// <param name="type"></param>
            /// <returns>A <see cref="Tensor">tensor</see> tuple of the standard deviation and the mean.</returns>
            [Pure]
            public (Tensor std, Tensor mean) std_mean(ReadOnlySpan<long> dimensions, bool unbiased = true, bool keepdim = false, ScalarType? type = null)
            {
                return _std_mean(dimensions, unbiased, keepdim, type);
            }

            /// <summary>Calculates the variance and mean of all elements in the tensor.</summary>
            /// <remarks>
            /// If <paramref name="unbiased" /> is <value>true</value>, Bessel’s correction will be used.
            /// Otherwise, the sample variance is calculated, without any correction.
            /// </remarks>
            /// <param name="dimensions">The dimensions to reduce.</param>
            /// <param name="unbiased">Whether to use Bessel’s correction (δN=1).</param>
            /// <param name="keepdim">Whether the <see cref="Tensor">output tensor</see> has dim retained or not.</param>
            /// <param name="type"></param>
            /// <returns>A <see cref="Tensor">tensor</see> tuple of the standard deviation and the mean.</returns>
            [Pure]
            public (Tensor std, Tensor mean) var_mean(ReadOnlySpan<long> dimensions, bool unbiased = true, bool keepdim = false, ScalarType? type = null)
            {
                return _var_mean(dimensions, unbiased, keepdim, type);
            }

            // private, shared implementation
            private unsafe (Tensor std, Tensor mean) _std_mean(ReadOnlySpan<long> dimensions, bool unbiased = true, bool keepdim = false, ScalarType? type = null)
            {
                fixed (long* pdims = dimensions) {
                    var res = NativeMethods.THSTensor_std_mean_along_dimensions(Handle, (IntPtr)pdims, dimensions.Length, unbiased, keepdim, out var mean);
                    if (res == IntPtr.Zero || mean == IntPtr.Zero) { CheckForErrors(); }
                    return (new Tensor(res), new Tensor(mean));
                }
            }

            // private, shared implementation
            private unsafe (Tensor @var, Tensor mean) _var_mean(ReadOnlySpan<long> dimensions, bool unbiased = true, bool keepdim = false, ScalarType? type = null)
            {
                fixed (long* pdims = dimensions) {
                    var res = NativeMethods.THSTensor_var_mean_along_dimensions(Handle, (IntPtr)pdims, dimensions.Length, unbiased, keepdim, out var @var);
                    if (res == IntPtr.Zero || @var == IntPtr.Zero) { CheckForErrors(); }
                    return (new Tensor(res), new Tensor(@var));
                }
            }

            /// <summary>Calculates the standard deviation and mean of all elements in the tensor.</summary>
            /// <remarks>
            /// If <paramref name="unbiased" /> is <value>true</value>, Bessel’s correction will be used.
            /// Otherwise, the sample deviation is calculated, without any correction.
            /// </remarks>
            /// <param name="dim">The dimension to reduce.</param>
            /// <param name="unbiased">Whether to use Bessel’s correction (δN=1).</param>
            /// <param name="keepdim">Whether the <see cref="Tensor">output tensor</see> has <paramref name="dim" /> retained or not.</param>
            /// <param name="type"></param>
            /// <returns>A <see cref="Tensor">tensor</see> tuple of the standard deviation and the mean.</returns>
            [Pure]
            public (Tensor std, Tensor mean) std_mean(long dim, bool unbiased = true, bool keepdim = false, ScalarType? type = null)
                => std_mean(new[] { dim }, unbiased, keepdim, type);

            /// <summary>Calculates the variance and mean of all elements in the tensor.</summary>
            /// <remarks>
            /// If <paramref name="unbiased" /> is <value>true</value>, Bessel’s correction will be used.
            /// Otherwise, the sample variance is calculated, without any correction.
            /// </remarks>
            /// <param name="dim">The dimension to reduce.</param>
            /// <param name="unbiased">Whether to use Bessel’s correction (δN=1).</param>
            /// <param name="keepdim">Whether the <see cref="Tensor">output tensor</see> has <paramref name="dim" /> retained or not.</param>
            /// <param name="type"></param>
            /// <returns>A <see cref="Tensor">tensor</see> tuple of the variance and the mean.</returns>
            [Pure]
            public (Tensor @var, Tensor mean) var_mean(long dim, bool unbiased = true, bool keepdim = false, ScalarType? type = null)
                => var_mean(new[] { dim }, unbiased, keepdim, type);

            /// <summary>Calculates the standard deviation and mean of all elements in the tensor.</summary>
            /// <remarks>
            /// If <paramref name="unbiased" /> is <value>true</value>, Bessel’s correction will be used.
            /// Otherwise, the sample deviation is calculated, without any correction.
            /// </remarks>
            /// <param name="dim">The dimensions to reduce.</param>
            /// <param name="unbiased">Whether to use Bessel’s correction (δN=1).</param>
            /// <param name="keepdim">Whether the <see cref="Tensor">output tensor</see> has <paramref name="dim" /> retained or not.</param>
            /// <param name="type"></param>
            /// <returns>A <see cref="Tensor">tensor</see> tuple of the standard deviation and the mean.</returns>
            [Pure]
            public (Tensor std, Tensor mean) std_mean((long, long) dim, bool unbiased = true, bool keepdim = false, ScalarType? type = null)
                => std_mean(stackalloc[] { dim.Item1, dim.Item2 }, unbiased, keepdim, type);

            /// <summary>Calculates the variance and mean of all elements in the tensor.</summary>
            /// <remarks>
            /// If <paramref name="unbiased" /> is <value>true</value>, Bessel’s correction will be used.
            /// Otherwise, the sample variance is calculated, without any correction.
            /// </remarks>
            /// <param name="dim">The dimensions to reduce.</param>
            /// <param name="unbiased">Whether to use Bessel’s correction (δN=1).</param>
            /// <param name="keepdim">Whether the <see cref="Tensor">output tensor</see> has <paramref name="dim" /> retained or not.</param>
            /// <param name="type"></param>
            /// <returns>A <see cref="Tensor">tensor</see> tuple of the variance and the mean.</returns>
            [Pure]
            public (Tensor @var, Tensor mean) var_mean((long, long) dim, bool unbiased = true, bool keepdim = false, ScalarType? type = null)
                => var_mean(stackalloc[] { dim.Item1, dim.Item2 }, unbiased, keepdim, type);

            /// <summary>Calculates the standard deviation and mean of all elements in the tensor.</summary>
            /// <remarks>
            /// If <paramref name="unbiased" /> is <value>true</value>, Bessel’s correction will be used.
            /// Otherwise, the sample deviation is calculated, without any correction.
            /// </remarks>
            /// <param name="dim">The dimensions to reduce.</param>
            /// <param name="unbiased">Whether to use Bessel’s correction (δN=1).</param>
            /// <param name="keepdim">Whether the <see cref="Tensor">output tensor</see> has <paramref name="dim" /> retained or not.</param>
            /// <param name="type"></param>
            /// <returns>A <see cref="Tensor">tensor</see> tuple of the standard deviation and the mean.</returns>
            [Pure]
            public (Tensor std, Tensor mean) std_mean((long, long, long) dim, bool unbiased = true, bool keepdim = false, ScalarType? type = null)
                => std_mean(stackalloc[] { dim.Item1, dim.Item2, dim.Item3 }, unbiased, keepdim, type);

            /// <summary>Calculates the variance and mean of all elements in the tensor.</summary>
            /// <remarks>
            /// If <paramref name="unbiased" /> is <value>true</value>, Bessel’s correction will be used.
            /// Otherwise, the sample variance is calculated, without any correction.
            /// </remarks>
            /// <param name="dim">The dimensions to reduce.</param>
            /// <param name="unbiased">Whether to use Bessel’s correction (δN=1).</param>
            /// <param name="keepdim">Whether the <see cref="Tensor">output tensor</see> has <paramref name="dim" /> retained or not.</param>
            /// <param name="type"></param>
            /// <returns>A <see cref="Tensor">tensor</see> tuple of the variance and the mean.</returns>
            [Pure]
            public (Tensor @var, Tensor mean) var_mean((long, long, long) dim, bool unbiased = true, bool keepdim = false, ScalarType? type = null)
                => var_mean(stackalloc[] { dim.Item1, dim.Item2, dim.Item3 }, unbiased, keepdim, type);

            /// <summary>
            /// Returns the product of all elements in the :attr:`input` tensor.
            /// </summary>
            public Tensor prod(ScalarType? type = null)
            {
                var res = NativeMethods.THSTensor_prod(Handle, type.HasValue, (sbyte)type.GetValueOrDefault());
                if (res == IntPtr.Zero) { CheckForErrors(); }
                res = AutocastMode.AutoCast(res, ScalarType.Float32);
                return new Tensor(res);
            }

            /// <summary>
            /// Returns the product of each row of the input tensor in the given dimension.
            /// </summary>
            public Tensor prod(long dim, bool keepdim = false, ScalarType? type = null)
            {
                var res = NativeMethods.THSTensor_prod_along_dimensions(Handle, dim, keepdim, type.HasValue, (sbyte)type.GetValueOrDefault());
                if (res == IntPtr.Zero) { CheckForErrors(); }
                res = AutocastMode.AutoCast(res, ScalarType.Float32);
                return new Tensor(res);
            }

            /// <summary>
              /// Returns the sum of all elements in the :attr:`input` tensor.
              /// </summary>
            public Tensor sum(ScalarType? type = null)
            {
                var res = NativeMethods.THSTensor_sum(Handle, type.HasValue, (sbyte)type.GetValueOrDefault());
                if (res == IntPtr.Zero) { CheckForErrors(); }
                res = AutocastMode.AutoCast(res, ScalarType.Float32);
                return new Tensor(res);
            }

            private unsafe Tensor _sum(ReadOnlySpan<long> dimensions, bool keepdim = false, ScalarType? type = null)
            {
                fixed (long* pdims = dimensions) {
                    var res = NativeMethods.THSTensor_sum_along_dimensions(Handle, (IntPtr)pdims, dimensions.Length, keepdim, type.HasValue, (sbyte)type.GetValueOrDefault());
                    if (res == IntPtr.Zero) { CheckForErrors(); }
                    return new Tensor(res);
                }
            }

            /// <summary>
            /// Returns the sum of each row of the input tensor in the given dimensions.
            /// </summary>
            public Tensor sum(long[] dim, bool keepdim = false, ScalarType? type = null)
            {
                return _sum(dim, keepdim, type);
            }

            /// <summary>
            /// Returns the sum of each row of the input tensor in the given dimensions.
            /// </summary>
            public Tensor sum(ReadOnlySpan<long> dim, bool keepdim = false, ScalarType? type = null)
            {
                return _sum(dim, keepdim, type);
            }
            /// <summary>
            /// Returns the sum of each row of the input tensor in the given dimension.
            /// </summary>
            public Tensor sum(long dim, bool keepdim = false, ScalarType? type = null)
            {
                return _sum(stackalloc long[] { dim }, keepdim, type);
            }

            /// <summary>
            /// Returns the sum of each row of the input tensor in the given dimensions.
            /// </summary>
            public Tensor sum(long dim0, long dim1, bool keepdim = false, ScalarType? type = null)
            {
                return _sum(stackalloc long[] { dim0, dim1 }, keepdim, type);
            }

            /// <summary>
            /// Returns the sum of each row of the input tensor in the given dimensions.
            /// </summary>
            public Tensor sum(long dim0, long dim1, long dim2, bool keepdim = false, ScalarType? type = null)
            {
                return _sum(stackalloc long[] { dim0, dim1, dim2 }, keepdim, type);
            }

            /// <summary>
            /// Returns a new view of the tensor with singleton dimensions expanded to a larger size.
            /// </summary>
            public Tensor expand(ReadOnlySpan<long> sizes, bool isImplicit = false)
            {
                unsafe {
                    fixed (long* psizes = sizes) {
                        var res = NativeMethods.THSTensor_expand(Handle, (IntPtr)psizes, sizes.Length, isImplicit);
                        if (res == IntPtr.Zero) { CheckForErrors(); }
                        return new Tensor(res);
                    }
                }
            }

            public Tensor expand(Size sizes, bool isImplicit = false)
            {
                return expand((ReadOnlySpan<long>)sizes.Shape, isImplicit);
            }

            /// <summary>
            /// Returns a new view of the tensor with singleton dimensions expanded to a larger size.
            /// </summary>
            public Tensor expand(long[] sizes, bool isImplicit = false)
            {
                return expand((ReadOnlySpan<long>)sizes, isImplicit);
            }

            /// <summary>
            /// Expand this tensor to the same size as other.
            /// </summary>

            public Tensor expand_as(Tensor other) => expand(other.shape);


            /// <summary>
            /// Returns a new view of the tensor with singleton dimensions expanded to a larger size.
            /// </summary>
            public Tensor expand(params long[] sizes)
            {
                return expand((ReadOnlySpan<long>)sizes, false);
            }

            /// <summary>
            /// Repeats this tensor along the specified dimensions.
            /// </summary>
            public Tensor repeat(params long[] sizes)
            {
                unsafe {
                    fixed (long* psizes = sizes) {
                        var res = NativeMethods.THSTensor_repeat(Handle, (IntPtr)psizes, sizes.Length);
                        if (res == IntPtr.Zero) { CheckForErrors(); }
                        return new Tensor(res);
                    }
                }
            }

            public Tensor repeat_interleave(Tensor repeats, long? dim = null, long? output_size = null)
            {
                long _dim = dim ?? long.MinValue;
                long _output_size = output_size ?? long.MinValue;
                var res = NativeMethods.THSTensor_repeat_interleave(Handle, repeats.Handle, _dim, _output_size);
                if (res == IntPtr.Zero) { CheckForErrors(); }
                return new Tensor(res);
            }

            public Tensor repeat_interleave(long repeats, long? dim = null, long? output_size = null)
            {
                long _dim = dim ?? long.MinValue;
                long _output_size = output_size ?? long.MinValue;
                var res = NativeMethods.THSTensor_repeat_interleave_int64(Handle, repeats, _dim, _output_size);
                if (res == IntPtr.Zero) { CheckForErrors(); }
                return new Tensor(res);
            }

            /// <summary>
            /// Broadcasts input to the shape shape. Equivalent to calling input.expand(shape).
            /// </summary>
            public Tensor broadcast_to(params long[] shape)
            {
                unsafe {
                    fixed (long* psizes = shape) {
                        var res = NativeMethods.THSTensor_broadcast_to(Handle, (IntPtr)psizes, shape.Length);
                        if (res == IntPtr.Zero) { CheckForErrors(); }
                        return new Tensor(res);
                    }
                }
            }

            public Tensor movedim(long[] source, long[] destination)
            {
                unsafe {
                    fixed (long* psource = source, pdest = destination) {
                        var res = NativeMethods.THSTensor_movedim(Handle, (IntPtr)psource, source.Length, (IntPtr)pdest, destination.Length);
                        if (res == IntPtr.Zero) { CheckForErrors(); }
                        return new Tensor(res);
                    }
                }
            }

            public Tensor moveaxis(long[] source, long[] destination) => movedim(source, destination);

            /// <summary>
            /// Mutates the tensor to be filled with random values taken from a normal distribution with mean 0 and variance 1.
            /// </summary>
            public Tensor randn_out(params long[] sizes)
            {
                unsafe {
                    fixed (long* psizes = sizes) {
                        var res = NativeMethods.THSTensor_randn_out((IntPtr)psizes, sizes.Length, Handle);
                        if (res == IntPtr.Zero) { CheckForErrors(); }
                        return new Tensor(res);
                    }
                }
            }

            /// <summary>
            /// Mutates the tensor to be filled with random values taken from a uniform distribution in [0, 1).
            /// </summary>
            public Tensor rand_out(params long[] sizes)
            {
                unsafe {
                    fixed (long* psizes = sizes) {
                        var res = NativeMethods.THSTensor_rand_out((IntPtr)psizes, sizes.Length, Handle);
                        if (res == IntPtr.Zero) { CheckForErrors(); }
                        return new Tensor(res);
                    }
                }
            }
            /// <summary>
            /// Mutates the tensor to be filled with random values taken from a normal distribution with mean 0 and variance 1.
            /// </summary>
            public Tensor randint_out(long high, long[] sizes)
            {
                unsafe {
                    fixed (long* psizes = sizes) {
                        var res = NativeMethods.THSTensor_randint_out(high, (IntPtr)psizes, sizes.Length, Handle);
                        if (res == IntPtr.Zero) { CheckForErrors(); }
                        return new Tensor(res);
                    }
                }
            }

            /// <summary>
            /// Returns a tensor with the same size as input that is filled with random numbers from a uniform distribution on the interval [0,1) .
            /// </summary>
            public Tensor rand_like(ScalarType? dtype = null, torch.Device? device = null, bool requires_grad = false)
            {
                dtype = (dtype is null) ? this.dtype : dtype;
                device = (device is null) ? this.device : device;

                var result = NativeMethods.THSTensor_rand_like(Handle, (sbyte)dtype, (int)device.type, device.index, requires_grad);
                if (result == IntPtr.Zero) {
                    GC.Collect();
                    GC.WaitForPendingFinalizers();
                    result = NativeMethods.THSTensor_rand_like(Handle, (sbyte)dtype, (int)device.type, device.index, requires_grad);
                }
                if (result == IntPtr.Zero) { CheckForErrors(); }
                return new Tensor(result);
            }

            /// <summary>
            /// Returns a tensor with the same size as input that is filled with random numbers from a normal distribution with mean 0 and variance 1.
            /// </summary>
            public Tensor randn_like(ScalarType? dtype = null, torch.Device? device = null, bool requires_grad = false)
            {
                dtype = (dtype is null) ? this.dtype : dtype;
                device = (device is null) ? this.device : device;

                var result = NativeMethods.THSTensor_randn_like(Handle, (sbyte)dtype, (int)device.type, device.index, requires_grad);
                if (result == IntPtr.Zero) {
                    GC.Collect();
                    GC.WaitForPendingFinalizers();
                    result = NativeMethods.THSTensor_randn_like(Handle, (sbyte)dtype, (int)device.type, device.index, requires_grad);
                }
                if (result == IntPtr.Zero) { CheckForErrors(); }
                return new Tensor(result);
            }

            /// <summary>
            /// Returns a tensor with the same shape as Tensor input filled with random integers generated uniformly in the range [low,high).
            /// </summary>
            public Tensor randint_like(long low, long high, ScalarType? dtype = null, torch.Device? device = null, bool requires_grad = false)
            {
                dtype = (dtype is null) ? this.dtype : dtype;
                device = (device is null) ? this.device : device;

                var result = NativeMethods.THSTensor_randint_like(Handle, low, high, (sbyte)dtype, (int)device.type, device.index, requires_grad);
                if (result == IntPtr.Zero) {
                    GC.Collect();
                    GC.WaitForPendingFinalizers();
                    result = NativeMethods.THSTensor_randint_like(Handle, low, high, (sbyte)dtype, (int)device.type, device.index, requires_grad);
                }
                if (result == IntPtr.Zero) { CheckForErrors(); }
                return new Tensor(result);
            }

            /// <summary>
            /// Mutates the tensor to be a 1-D tensor of size [n] with a random permutation of [0, n).
            /// </summary>
            [Obsolete("This doesn't exist in PyTorch.")]
            public Tensor randperm_out(long n)
            {
                var res = NativeMethods.THSTensor_randperm_out(IntPtr.Zero, n, Handle);
                if (res == IntPtr.Zero) { CheckForErrors(); }
                return new Tensor(res);
            }

            /// <summary>
            /// Draws binary random numbers (0 or 1) from a Bernoulli distribution.
            /// The input tensor should be a tensor containing probabilities to be used for drawing the binary random number.
            /// </summary>
            /// <param name="generator">A pseudorandom number generator for sampling</param>
            /// <returns></returns>
            public Tensor bernoulli(torch.Generator? generator = null)
            {
                var res = NativeMethods.THSTensor_bernoulli(Handle, (generator is null) ? IntPtr.Zero : generator.Handle);
                if (res == IntPtr.Zero) { CheckForErrors(); }
                return new Tensor(res);
            }

            /// <summary>
            /// Returns a tensor where each row contains num_samples indices sampled from the multinomial probability distribution located in the corresponding row of tensor input.
            /// </summary>
            /// <param name="num_samples">number of samples to draw</param>
            /// <param name="replacement">whether to draw with replacement or not</param>
            /// <param name="generator">A pseudorandom number generator for sampling</param>
            /// <returns></returns>
            public Tensor multinomial(long num_samples, bool replacement = false, torch.Generator? generator = null)
            {
                var res = NativeMethods.THSTensor_multinomial(Handle, num_samples, replacement, (generator is null) ? IntPtr.Zero : generator.Handle);
                if (res == IntPtr.Zero) { CheckForErrors(); }
                return new Tensor(res);
            }

            /// <summary>
            /// Returns a tensor of the same size as input with each element sampled from a Poisson distribution with rate parameter given by the corresponding element in input
            /// </summary>
            /// <param name="generator">Optional random number generator</param>
            public Tensor poisson(torch.Generator? generator = null)
            {
                var res = NativeMethods.THSTensor_poisson(Handle, (generator is null) ? IntPtr.Zero : generator.Handle);
                if (res == IntPtr.Zero) { CheckForErrors(); }
                return new Tensor(res);
            }

            /// <summary>
            /// Fills each location of the input tensor with an independent sample from Bernoulli(p)
            /// </summary>
            /// <param name="p">Probability</param>
            /// <param name="generator">Optional random-number generator.</param>
            /// <returns></returns>
            public Tensor bernoulli_(double p = 0.5, torch.Generator? generator = null)
            {
                NativeMethods.THSTensor_bernoulli_0(Handle, p, (generator is null) ? IntPtr.Zero : generator.Handle);
                CheckForErrors();
                return this;
            }

            /// <summary>
            /// Fills each location of the input tensor with an independent sample from Bernoulli(p)
            /// </summary>
            /// <param name="p">Probability tensor</param>
            /// <param name="generator">Optional random-number generator.</param>
            /// <returns></returns>
            public Tensor bernoulli_(Tensor p, torch.Generator? generator = null)
            {
                NativeMethods.THSTensor_bernoulli_1(Handle, p.Handle, (generator is null) ? IntPtr.Zero : generator.Handle);
                CheckForErrors();
                return this;
            }

            public Tensor binomial(Tensor prob, torch.Generator? generator = null)
            {
                var res = NativeMethods.THSTensor_binomial(Handle, prob.Handle, (generator is null) ? IntPtr.Zero : generator.Handle);
                if (res == IntPtr.Zero) { CheckForErrors(); }
                return new Tensor(res);
            }

            /// <summary>
            /// Fills the tensor with numbers drawn from the Cauchy distribution.
            /// </summary>
            /// <returns></returns>
            public Tensor cauchy_(double median = 0.0, double sigma = 1.0, torch.Generator? generator = null)
            {
                NativeMethods.THSTensor_cauchy_(Handle, median, sigma, (generator is null) ? IntPtr.Zero : generator.Handle);
                CheckForErrors();
                return this;
            }

            /// <summary>
            /// Fills the input tensor with elements drawn from the exponential distribution
            /// </summary>
            /// <param name="lambda"></param>
            /// <param name="generator">Optional random-number generator.</param>
            /// <returns></returns>
            public Tensor exponential_(double lambda = 1.0, torch.Generator? generator = null)
            {
                NativeMethods.THSTensor_exponential_(Handle, lambda, (generator is null) ? IntPtr.Zero : generator.Handle);
                CheckForErrors();
                return this;
            }

            /// <summary>
            /// Fills the input tensor with elements drawn from a geometric distribution.
            /// </summary>
            /// <param name="p"></param>
            /// <param name="generator">Optional random-number generator.</param>
            /// <returns></returns>
            public Tensor geometric_(double p, torch.Generator? generator = null)
            {
                NativeMethods.THSTensor_geometric_(Handle, p, (generator is null) ? IntPtr.Zero : generator.Handle);
                CheckForErrors();
                return this;
            }

            /// <summary>
            /// Fills the input tensor with elements samples from the normal distribution parameterized by mean and std.
            /// </summary>
            /// <param name="mean">The mean of the underlying normal distribution.</param>
            /// <param name="std">The standard deviation of the underlying normal distribution.</param>
            /// <param name="generator">Optional random-number generator.</param>
            /// <returns></returns>
            public Tensor normal_(double mean = 0.0, double std = 1.0, torch.Generator? generator = null)
            {
                NativeMethods.THSTensor_normal_(Handle, mean, std, (generator is null) ? IntPtr.Zero : generator.Handle);
                CheckForErrors();
                return this;
            }

            /// <summary>
            /// Fills the input tensor with numbers samples from the log-normal distribution parameterized by the given mean and standard deviation.
            /// </summary>
            /// <param name="mean">The mean of the underlying normal distribution.</param>
            /// <param name="std">The standard deviation of the underlying normal distribution.</param>
            /// <param name="generator">Optional random-number generator.</param>
            /// <remarks>Note that mean and std are the mean and standard deviation of the underlying normal distribution, and not of the returned distribution.</remarks>
            /// <returns></returns>
            public Tensor log_normal_(double mean = 0.0, double std = 1.0, torch.Generator? generator = null)
            {
                NativeMethods.THSTensor_log_normal_(Handle, mean, std, (generator is null) ? IntPtr.Zero : generator.Handle);
                CheckForErrors();
                return this;
            }

            /// <summary>
            /// Fills the input tensor with numbers sampled from the discrete uniform distribution over [from, to - 1].
            /// If not specified, the values are usually only bounded by the input tensor’s data type.
            /// </summary>
            /// <param name="from">The lower bound.</param>
            /// <param name="to">The uppoer bound.</param>
            /// <param name="generator">Optional random-number generator.</param>
            /// <remarks>
            /// For floating point types, if unspecified, the range will be [0, 2^mantissa] to ensure that every value is representable. For example, torch.tensor(1, dtype=torch.double).random_() will be uniform in [0, 2^53].
            /// </remarks>
            public Tensor random_(double from, double to, torch.Generator? generator = null)
            {
                NativeMethods.THSTensor_random_(Handle, from, to, (generator is null) ? IntPtr.Zero : generator.Handle);
                CheckForErrors();
                return this;
            }

            /// <summary>
            /// Fills the input tensor with numbers sampled from the continuous uniform distribution:
            /// </summary>
            /// <param name="from">Lower bound.</param>
            /// <param name="to">Upper bound</param>
            /// <param name="generator">Optional random-number generator.</param>
            /// <returns></returns>
            public Tensor uniform_(double from, double to, torch.Generator? generator = null)
            {
                NativeMethods.THSTensor_uniform_(Handle, from, to, (generator is null) ? IntPtr.Zero : generator.Handle);
                CheckForErrors();
                return this;
            }

            /// <summary>
            /// Mutates the tensor to be filled with with values from interval [start, end) and
            /// common difference step, starting from start.
            /// </summary>
            public Tensor arange_out(Scalar start, Scalar stop, Scalar step)
            {
                var res = NativeMethods.THSTensor_arange_out(start.Handle, stop.Handle, step.Handle, Handle);
                if (res == IntPtr.Zero) { CheckForErrors(); }
                return new Tensor(res);
            }

            /// <summary>
            /// Returns a view of the original tensor with its dimensions permuted.
            /// </summary>
            /// <param name="permutation">The desired ordering of dimensions</param>
            public Tensor permute(params long[] permutation)
            {
                unsafe {
                    fixed (long* pPermutation = permutation) {
                        var res = NativeMethods.THSTensor_permute(Handle, (IntPtr)pPermutation, permutation.Length);
                        if (res == IntPtr.Zero) { CheckForErrors(); }
                        return new Tensor(res);
                    }
                }
            }

            /// <summary>
            /// Returns a view of the original tensor with its dimensions permuted.
            /// </summary>
            /// <param name="permutation">The desired ordering of dimensions</param>
            public Tensor permute(IEnumerable<long> permutation) => permute(permutation.ToArray());

            /// <summary>
            /// Mutates the tensor to have the given size with all values set to 1
            /// </summary>
            public Tensor ones(params long[] sizes)
            {
                unsafe {
                    fixed (long* psizes = sizes) {
                        var res = NativeMethods.THSTensor_ones_out((IntPtr)psizes, sizes.Length, Handle);
                        if (res == IntPtr.Zero) { CheckForErrors(); }
                        return new Tensor(res);
                    }
                }
            }

            /// <summary>
            /// Create a new tensor filled with ones
            /// </summary>
            private Tensor new_ones(ReadOnlySpan<long> size, torch.ScalarType? dtype = null, torch.Device? device = null, bool requires_grad = false)
            {
                if (device == null) device = this.device;
                if (dtype == null) dtype = this.dtype;
                return torch.ones(size, dtype, device, requires_grad);
            }

            /// <summary>
            /// Create a new tensor filled with ones
            /// </summary>
            private Tensor new_ones(long[] size, torch.ScalarType? dtype = null, torch.Device? device = null, bool requires_grad = false)
            {
                if (device == null) device = this.device;
                if (dtype == null) dtype = this.dtype;
                return torch.ones(size, dtype, device, requires_grad);
            }

            /// <summary>
            /// Create a new 1-D tensor filled with ones
            /// </summary>
            public Tensor new_ones(long size, torch.ScalarType? dtype = null, torch.Device? device = null, bool requires_grad = false)
            {
                return new_ones(new long[] { size }, dtype, device, requires_grad);
            }

            /// <summary>
            /// Create a new 2-D tensor filled with ones
            /// </summary>
            public Tensor new_ones(long rows, long columns, torch.ScalarType? dtype = null, torch.Device? device = null, bool requires_grad = false)
            {
                return new_ones(new long[] { rows, columns }, dtype, device, requires_grad);
            }

            /// <summary>
            /// Create a new 3-D tensor filled with ones
            /// </summary>
            public Tensor new_ones(long dim0, long dim1, long dim2, torch.ScalarType? dtype = null, torch.Device? device = null, bool requires_grad = false)
            {
                return new_ones(new long[] { dim0, dim1, dim2 }, dtype, device, requires_grad);
            }

            /// <summary>
            /// Create a new 4-D tensor filled with ones
            /// </summary>
            public Tensor new_ones(long dim0, long dim1, long dim2, long dim3, torch.ScalarType? dtype = null, torch.Device? device = null, bool requires_grad = false)
            {
                return new_ones(new long[] { dim0, dim1, dim2, dim3 }, dtype, device, requires_grad);
            }

            /// <summary>
            /// Mutates the tensor to have the given size with all values set to 0
            /// </summary>
            public Tensor zeros(params long[] sizes)
            {
                unsafe {
                    fixed (long* psizes = sizes) {
                        var res = NativeMethods.THSTensor_zeros_out((IntPtr)psizes, sizes.Length, Handle);
                        if (res == IntPtr.Zero) { CheckForErrors(); }
                        return new Tensor(res);
                    }
                }
            }

            /// <summary>
            /// Fills the tensor with zeros.
            /// </summary>

            public Tensor zero_()
            {
                return zeros(shape);
            }

            /// <summary>
            /// Create a new tensor filled with zeros
            /// </summary>
            public Tensor new_zeros(long[] size, torch.ScalarType? dtype = null, torch.Device? device = null, bool requires_grad = false)
            {
                if (device == null) device = this.device;
                if (dtype == null) dtype = this.dtype;
                return torch.zeros(size, dtype, device, requires_grad);
            }

            /// <summary>
            /// Create a new tensor filled with zeros
            /// </summary>
            public Tensor new_zeros(ReadOnlySpan<long> size, torch.ScalarType? dtype = null, torch.Device? device = null, bool requires_grad = false)
            {
                if (device == null) device = this.device;
                if (dtype == null) dtype = this.dtype;
                return torch.zeros(size, dtype, device, requires_grad);
            }

            /// <summary>
            /// Create a new 1-D tensor filled with zeros
            /// </summary>
            public Tensor new_zeros(long size, torch.ScalarType? dtype = null, torch.Device? device = null, bool requires_grad = false)
            {
                return new_zeros(new long[] { size }, dtype, device, requires_grad);
            }

            /// <summary>
            /// Create a new 2-D tensor filled with zeros
            /// </summary>
            public Tensor new_zeros(long rows, long columns, torch.ScalarType? dtype = null, torch.Device? device = null, bool requires_grad = false)
            {
                return new_zeros(new long[] { rows, columns }, dtype, device, requires_grad);
            }

            /// <summary>
            /// Create a new 3-D tensor filled with zeros
            /// </summary>
            public Tensor new_zeros(long dim0, long dim1, long dim2, torch.ScalarType? dtype = null, torch.Device? device = null, bool requires_grad = false)
            {
                return new_zeros(new long[] { dim0, dim1, dim2 }, dtype, device, requires_grad);
            }

            /// <summary>
            /// Create a new 4-D tensor filled with zeros
            /// </summary>
            public Tensor new_zeros(long dim0, long dim1, long dim2, long dim3, torch.ScalarType? dtype = null, torch.Device? device = null, bool requires_grad = false)
            {
                return new_zeros(new long[] { dim0, dim1, dim2, dim3 }, dtype, device, requires_grad);
            }

            /// <summary>
            /// Returns a tensor filled with the scalar value 0, with the same size as input.
            /// </summary>
            public Tensor zeros_like(ScalarType? dtype = null, torch.Device? device = null, bool requires_grad = false)
            {
                dtype = (dtype is null) ? this.dtype : dtype;
                device = (device is null) ? this.device : device;

                var result = NativeMethods.THSTensor_zeros_like(Handle, (sbyte)dtype, (int)device.type, device.index, requires_grad);
                if (result == IntPtr.Zero) {
                    GC.Collect();
                    GC.WaitForPendingFinalizers();
                    result = NativeMethods.THSTensor_zeros_like(Handle, (sbyte)dtype, (int)device.type, device.index, requires_grad);
                }
                if (result == IntPtr.Zero) { CheckForErrors(); }
                return new Tensor(result);
            }

            /// <summary>
            /// Returns a tensor filled with the scalar value 1, with the same size as input.
            /// </summary>
            public Tensor ones_like(ScalarType? dtype = null, torch.Device? device = null, bool requires_grad = false)
            {
                dtype = (dtype is null) ? this.dtype : dtype;
                device = (device is null) ? this.device : device;

                var result = NativeMethods.THSTensor_ones_like(Handle, (sbyte)dtype, (int)device.type, device.index, requires_grad);
                if (result == IntPtr.Zero) {
                    GC.Collect();
                    GC.WaitForPendingFinalizers();
                    result = NativeMethods.THSTensor_ones_like(Handle, (sbyte)dtype, (int)device.type, device.index, requires_grad);
                }
                if (result == IntPtr.Zero) { CheckForErrors(); }
                return new Tensor(result);
            }

            /// <summary>
            /// Create a new tensor filled with empty
            /// </summary>
            public Tensor new_empty(long[] size, torch.ScalarType? dtype = null, torch.Device? device = null, bool requires_grad = false)
            {
                if (device == null) device = this.device;
                if (dtype == null) dtype = this.dtype;
                return torch.empty(size, dtype, device, requires_grad);
            }

            /// <summary>
            /// Create a new tensor filled with empty
            /// </summary>
            public Tensor new_empty(ReadOnlySpan<long> size, torch.ScalarType? dtype = null, torch.Device? device = null, bool requires_grad = false)
            {
                if (device == null) device = this.device;
                if (dtype == null) dtype = this.dtype;
                return torch.empty(size, dtype, device, requires_grad);
            }

            /// <summary>
            /// Create a new 1-D tensor filled with empty
            /// </summary>
            public Tensor new_empty(long size, torch.ScalarType? dtype = null, torch.Device? device = null, bool requires_grad = false)
            {
                return new_empty(new long[] { size }, dtype, device, requires_grad);
            }

            /// <summary>
            /// Create a new 2-D tensor filled with empty
            /// </summary>
            public Tensor new_empty(long rows, long columns, torch.ScalarType? dtype = null, torch.Device? device = null, bool requires_grad = false)
            {
                return new_empty(new long[] { rows, columns }, dtype, device, requires_grad);
            }

            /// <summary>
            /// Create a new 3-D tensor filled with empty
            /// </summary>
            public Tensor new_empty(long dim0, long dim1, long dim2, torch.ScalarType? dtype = null, torch.Device? device = null, bool requires_grad = false)
            {
                return new_empty(new long[] { dim0, dim1, dim2 }, dtype, device, requires_grad);
            }

            /// <summary>
            /// Create a new 4-D tensor filled with empty
            /// </summary>
            public Tensor new_empty(long dim0, long dim1, long dim2, long dim3, torch.ScalarType? dtype = null, torch.Device? device = null, bool requires_grad = false)
            {
                return new_empty(new long[] { dim0, dim1, dim2, dim3 }, dtype, device, requires_grad);
            }

            /// <summary>
            /// Mutates the tensor to have the given size with all values uninitialized
            /// </summary>
            public Tensor empty(params long[] sizes)
            {
                unsafe {
                    fixed (long* psizes = sizes) {
                        var res = NativeMethods.THSTensor_empty_out((IntPtr)psizes, sizes.Length, Handle);
                        if (res == IntPtr.Zero) { CheckForErrors(); }
                        return new Tensor(res);
                    }
                }
            }

            /// <summary>
            /// Returns an uninitialized tensor with the same size as input.
            /// </summary>
            public Tensor empty_like(ScalarType? dtype = null, torch.Device? device = null, bool requires_grad = false)
            {
                dtype = (dtype is null) ? this.dtype : dtype;
                device = (device is null) ? this.device : device;

                var result = NativeMethods.THSTensor_empty_like(Handle, (sbyte)dtype, (int)device.type, device.index, requires_grad);
                if (result == IntPtr.Zero) {
                    GC.Collect();
                    GC.WaitForPendingFinalizers();
                    result = NativeMethods.THSTensor_empty_like(Handle, (sbyte)dtype, (int)device.type, device.index, requires_grad);
                }
                if (result == IntPtr.Zero) { CheckForErrors(); }
                return new Tensor(result);
            }

            /// <summary>
            /// Mutates the tensor to have the given size with all values uninitialized
            /// </summary>
            public Tensor full(long[] sizes, Scalar value)
            {
                unsafe {
                    fixed (long* psizes = sizes) {
                        var res = NativeMethods.THSTensor_full_out((IntPtr)psizes, sizes.Length, value.Handle, Handle);
                        if (res == IntPtr.Zero) { CheckForErrors(); }
                        return new Tensor(res);
                    }
                }
            }

            /// <summary>
            /// Mutates the tensor to have the given size with all values uninitialized
            /// </summary>
            public Tensor full(ReadOnlySpan<long> sizes, Scalar value)
            {
                unsafe {
                    fixed (long* psizes = sizes) {
                        var res = NativeMethods.THSTensor_full_out((IntPtr)psizes, sizes.Length, value.Handle, Handle);
                        if (res == IntPtr.Zero) { CheckForErrors(); }
                        return new Tensor(res);
                    }
                }
            }

            /// <summary>
            /// Create a new tensor filled with a given value
            /// </summary>
            public Tensor new_full(long[] size, Scalar value, torch.ScalarType? dtype = null, torch.Device? device = null, bool requires_grad = false)
            {
                if (device == null) device = this.device;
                if (dtype == null) dtype = this.dtype;
                return torch.full(size, value, dtype, device, requires_grad);
            }

            /// <summary>
            /// Create a new tensor filled with a given value
            /// </summary>
            public Tensor new_full(ReadOnlySpan<long> size, Scalar value, torch.ScalarType? dtype = null, torch.Device? device = null, bool requires_grad = false)
            {
                if (device == null) device = this.device;
                if (dtype == null) dtype = this.dtype;
                return torch.full(size, value, dtype, device, requires_grad);
            }

            /// <summary>
            /// Create a new 1-D tensor filled with a given value
            /// </summary>
            public Tensor new_full(long size, Scalar value, torch.ScalarType? dtype = null, torch.Device? device = null, bool requires_grad = false)
            {
                return new_full(new long[] { size }, value, dtype, device, requires_grad);
            }

            /// <summary>
            /// Create a new 2-D tensor filled with a given value
            /// </summary>
            public Tensor new_full(long rows, long columns, Scalar value, torch.ScalarType? dtype = null, torch.Device? device = null, bool requires_grad = false)
            {
                return new_full(new long[] { rows, columns }, value, dtype, device, requires_grad);
            }

            /// <summary>
            /// Create a new 3-D tensor filled with a given value
            /// </summary>
            public Tensor new_full(long dim0, long dim1, long dim2, Scalar value, torch.ScalarType? dtype = null, torch.Device? device = null, bool requires_grad = false)
            {
                return new_full(new long[] { dim0, dim1, dim2 }, value, dtype, device, requires_grad);
            }

            /// <summary>
            /// Create a new 4-D tensor filled with a given value
            /// </summary>
            public Tensor new_full(long dim0, long dim1, long dim2, long dim3, Scalar value, torch.ScalarType? dtype = null, torch.Device? device = null, bool requires_grad = false)
            {
                return new_full(new long[] { dim0, dim1, dim2, dim3 }, value, dtype, device, requires_grad);
            }


            /// <summary>
            /// Returns a tensor with the same size as input filled with 'value.'
            /// </summary>
            public Tensor full_like(Scalar value, ScalarType? dtype = null, torch.Device? device = null, bool requires_grad = false)
            {
                dtype = (dtype is null) ? this.dtype : dtype;
                device = (device is null) ? this.device : device;

                var result = NativeMethods.THSTensor_full_like(Handle, value.Handle, (sbyte)dtype, (int)device.type, device.index, requires_grad);
                if (result == IntPtr.Zero) {
                    GC.Collect();
                    GC.WaitForPendingFinalizers();
                    result = NativeMethods.THSTensor_full_like(Handle, value.Handle, (sbyte)dtype, (int)device.type, device.index, requires_grad);
                }
                if (result == IntPtr.Zero) { CheckForErrors(); }
                return new Tensor(result);
            }

            public Tensor detach()
            {
                var res = NativeMethods.THSTensor_detach(Handle);
                if (res == IntPtr.Zero) { CheckForErrors(); }
                return new Tensor(res);
            }

            public Tensor detach_()
            {
                NativeMethods.THSTensor_detach_(Handle);
                CheckForErrors();
                return this;
            }

            /// <summary>
            /// Mutates the tensor into a 2-D tensor with ones on the diagonal and zeros elsewhere.
            /// </summary>
            public Tensor eye(long rows, long columns)
            {
                var res = NativeMethods.THSTensor_eye_out(rows, columns, Handle);
                if (res == IntPtr.Zero) { CheckForErrors(); }
                return new Tensor(res);
            }


            /// <summary>
            /// Writes all values from the tensor src into the input tensor at the indices specified in the index tensor. For each
            /// value in src, its output index is specified by its index in src for dimension != dim and by the #
            /// corresponding value in index for dimension = dim.
            /// </summary>
            public Tensor scatter(long dim, Tensor index, Tensor src)
            {
                var res = NativeMethods.THSTensor_scatter(Handle, dim, index.Handle, src.Handle);
                if (res == IntPtr.Zero) { CheckForErrors(); }
                return new Tensor(res);
            }

            /// <summary>
            /// Writes all values from the tensor src into the input tensor at the indices specified in the index tensor. For each
            /// value in src, its output index is specified by its index in src for dimension != dim and by the #
            /// corresponding value in index for dimension = dim.
            /// </summary>
            public Tensor scatter_(long dim, Tensor index, Tensor src)
            {
                NativeMethods.THSTensor_scatter_(Handle, dim, index.Handle, src.Handle);
                CheckForErrors();
                return this;
            }

            /// <summary>
            /// Adds all values from the tensor other into the input tensor at the indices specified in the index tensor in a similar fashion as scatter_().
            /// For each value in src, it is added to an index in the input tensor which is specified by its index in src for dimension != dim and by the
            /// corresponding value in index for dimension = dim.
            /// </summary>
            public Tensor scatter_add(long dim, Tensor index, Tensor src)
            {
                if (AutocastMode.IsAutocastEnabled()) {
                    var sts = new[] { this.dtype, index.dtype, src.dtype };
                    if (sts.All(x => x == ScalarType.Float16))
                        (handle, index.handle, src.handle) = AutocastMode.AutoCast(handle, index.handle, src.handle, ScalarType.Float16);
                    if (sts.Any(x => x == ScalarType.Float32))
                        (handle, index.handle, src.handle) = AutocastMode.AutoCast(handle, index.handle, src.handle, ScalarType.Float32);
                }
                var res = NativeMethods.THSTensor_scatter_add(Handle, dim, index.Handle, src.Handle);
                if (res == IntPtr.Zero) { CheckForErrors(); }
                return new Tensor(res);
            }

            /// <summary>
            /// Adds all values from the tensor other into the input tensor at the indices specified in the index tensor in a similar fashion as scatter_().
            /// For each value in src, it is added to an index in the input tensor which is specified by its index in src for dimension != dim and by the
            /// corresponding value in index for dimension = dim.
            /// </summary>
            public Tensor scatter_add_(long dim, Tensor index, Tensor src)
            {
                NativeMethods.THSTensor_scatter_add_(Handle, dim, index.Handle, src.Handle);
                CheckForErrors();
                return this;
            }

            /// <summary>
            /// Embeds the values of the src tensor into input along the diagonal elements of input, with respect to dim1 and dim2.
            /// </summary>
            /// <param name="src">The input tensor.</param>
            /// <param name="offset">
            /// The argument offset controls which diagonal to consider:
            /// If offset == 0, it is the main diagonal.
            /// If offset is greater than 0, it is above the main diagonal.
            /// If offset is less than 0, it is below the main diagonal.
            /// </param>
            /// <param name="dim1">First dimension with respect to which to take diagonal.</param>
            /// <param name="dim2">Second dimension with respect to which to take diagonal.</param>
            /// <remarks>This function returns a tensor with fresh storage; it does not return a view.</remarks>
            public Tensor diagonal_scatter(Tensor src, long offset = 0L, long dim1 = 0L, long dim2 = 1L)
            {
                var res = NativeMethods.THSTensor_diagonal_scatter(Handle, src.Handle, offset, dim1, dim2);
                if (res == IntPtr.Zero) { CheckForErrors(); }
                return new Tensor(res);
            }

            /// <summary>
            /// Embeds the values of the src tensor into input at the given index. This function returns a tensor with fresh storage; it does not create a view.
            /// </summary>
            /// <param name="src">The tensor to embed into 'this'</param>
            /// <param name="dim">The dimension to insert the slice into</param>
            /// <param name="index">The index to select with</param>
            /// <remarks>This function returns a tensor with fresh storage; it does not create a view.</remarks>
            public Tensor select_scatter(Tensor src, long dim, long index)
            {
                var res = NativeMethods.THSTensor_select_scatter(Handle, src.Handle, dim, index);
                if (res == IntPtr.Zero) { CheckForErrors(); }
                return new Tensor(res);
            }

            /// <summary>
            /// Embeds the values of the src tensor into input at the given dimension.
            /// </summary>
            /// <param name="src">The tensor to embed into 'this'.</param>
            /// <param name="dim">The dimension to insert the slice into</param>
            /// <param name="start">The start index of where to insert the slice</param>
            /// <param name="end">The end index of where to insert the slice</param>
            /// <param name="step">How many elements to skip</param>
            public unsafe Tensor slice_scatter(Tensor src, long dim = 0L, long? start = null, long? end = null, long step = 1L)
            {
                var _start = start.HasValue ? new long[] { start.Value } : null;
                var _end = end.HasValue ? new long[] { end.Value } : null;
                fixed (long* pstart = _start, pend = _end) {
                    var res = NativeMethods.THSTensor_slice_scatter(Handle, src.Handle, dim, (IntPtr)pstart, (IntPtr)pend, step);
                    if (res == IntPtr.Zero) { CheckForErrors(); }
                    return new Tensor(res);
                }
            }

            /// <summary>
            /// Gathers values along an axis specified by dim.
            /// </summary>
            public Tensor gather(long dim, Tensor index)
            {
                var res = NativeMethods.THSTensor_gather(Handle, dim, index.Handle);
                if (res == IntPtr.Zero) { CheckForErrors(); }
                return new Tensor(res);
            }

            /// <summary>
            /// Reverse the order of a n-D tensor along given axis in dims.
            /// </summary>
            public Tensor flip(params long[] dims)
            {
                unsafe {
                    fixed (long* psizes = dims) {
                        var res = NativeMethods.THSTensor_flip(Handle, (IntPtr)psizes, dims.Length);
                        if (res == IntPtr.Zero) { CheckForErrors(); }
                        return new Tensor(res);
                    }
                }
            }

            /// <summary>
            /// Flip tensor in the left/right direction, returning a new tensor.
            /// </summary>
            public Tensor fliplr()
            {
                var res = NativeMethods.THSTensor_fliplr(Handle);
                if (res == IntPtr.Zero) { CheckForErrors(); }
                return new Tensor(res);
            }

            /// <summary>
            /// Flip tensor in the up/down direction, returning a new tensor.
            /// </summary>
            public Tensor flipud()
            {
                var res = NativeMethods.THSTensor_flipud(Handle);
                if (res == IntPtr.Zero) { CheckForErrors(); }
                return new Tensor(res);
            }

            /// <summary>
            /// Returns the mean of the values in input, ignoring NaN values.
            /// </summary>
            public Tensor nanmean(int? dim = null, bool keepdim = false, ScalarType? dtype = null)
            {
                var d = (dim is null) ? -1 : dim.Value;
                var t = (dtype is null) ? this.dtype : dtype.Value;
                var res = NativeMethods.THSTensor_nanmean(Handle, d, keepdim, (sbyte)t);
                if (res == IntPtr.Zero) { CheckForErrors(); }
                return new Tensor(res);
            }

            /// <summary>
            /// Returns the median of the values in input, ignoring NaN values.
            /// </summary>
            public Tensor nanmedian()
            {
                var res = NativeMethods.THSTensor_nanmedian(Handle);
                if (res == IntPtr.Zero) { CheckForErrors(); }
                return new Tensor(res);
            }

            /// <summary>
            /// Returns the sum of all elements in the input tensor, treating NaN as zero.
            /// </summary>
            public Tensor nansum()
            {
                var res = NativeMethods.THSTensor_nansum(Handle);
                if (res == IntPtr.Zero) { CheckForErrors(); }
                return new Tensor(res);
            }

            /// <summary>
            /// Replaces NaN, positive infinity, and negative infinity values in input with the values specified by nan, posinf, and neginf, respectively.
            /// By default, NaN`s are replaced with zero, positive infinity is replaced with the greatest finite value representable by input’s dtype,
            /// and negative infinity is replaced with the least finite value representable by input’s dtype.
            /// </summary>
            public Tensor nan_to_num(double nan = 0d, double? posinf = null, double? neginf = null)
            {
                var _nan = new double[] { nan };
                var _posinf = posinf.HasValue ? new double[] { posinf.Value } : null;
                var _neginf = neginf.HasValue ? new double[] { neginf.Value } : null;
                unsafe {
                    fixed (double* pnan = _nan, pposinf = _posinf, pneginf = _neginf) {
                        var res =
                            NativeMethods.THSTensor_nan_to_num(Handle, (IntPtr)pnan, (IntPtr)pposinf, (IntPtr)pneginf);
                        if (res == IntPtr.Zero) { CheckForErrors(); }
                        return new Tensor(res);
                    }
                }
            }

            /// <summary>
            /// Return the next floating-point value after input towards other, elementwise.
            /// </summary>
            public Tensor nextafter(Tensor other)
            {
                var res = NativeMethods.THSTensor_nextafter(Handle, other.Handle);
                if (res == IntPtr.Zero) { CheckForErrors(); }
                return new Tensor(res);
            }

            /// <summary>
            /// Returns a new tensor that is a narrowed version of the input along one dimension. The
            /// dimension is input from start to start + length. The
            /// returned tensor and the input tensor share the same underlying storage.
            /// </summary>
            public Tensor narrow(long dim, long start, long length)
            {
                var res = NativeMethods.THSTensor_narrow(Handle, dim, start, length);
                if (res == IntPtr.Zero) { CheckForErrors(); }
                return new Tensor(res);
            }

            /// <summary>
            /// Returns a tensor containing the indices of all non-zero elements of input.
            /// Each row in the result contains the indices of a non-zero element in input.
            /// The result is sorted lexicographically, with the last index changing the fastest (C-style).
            /// </summary>
            public Tensor nonzero()
            {
                var res = NativeMethods.THSTensor_nonzero(Handle);
                if (res == IntPtr.Zero) { CheckForErrors(); }
                return new Tensor(res);
            }

            public IList<Tensor> nonzero_as_list()
            {
                var res = NativeMethods.THSTensor_nonzero(Handle);
                if (res == IntPtr.Zero) { CheckForErrors(); }

                var t = new Tensor(res);
                return t.chunk(t.shape[1], dim: 1);
            }

            /// <summary>
            /// Roll the tensor along the given dimension(s).
            /// Elements that are shifted beyond the last position are re-introduced at the first position.
            /// If a dimension is not specified, the tensor will be flattened before rolling and then restored to the original shape.
            /// </summary>
            public Tensor roll(long shifts, long? dims = null)
            {
                if (dims.HasValue) {
                    return _roll(stackalloc long[1] { shifts }, new long[1] { dims.Value });
                } else {
                    return _roll(stackalloc long[1] { shifts }, null);
                }
            }

            /// <summary>
            /// Roll the tensor along the given dimension(s).
            /// Elements that are shifted beyond the last position are re-introduced at the first position.
            /// If a dimension is not specified, the tensor will be flattened before rolling and then restored to the original shape.
            /// </summary>
            public Tensor roll((long, long) shifts, (long, long) dims)
            {
                return _roll(stackalloc long[2] { shifts.Item1, shifts.Item2 }, new long[2] { dims.Item1, dims.Item2 });
            }

            /// <summary>
            /// Roll the tensor along the given dimension(s).
            /// Elements that are shifted beyond the last position are re-introduced at the first position.
            /// If a dimension is not specified, the tensor will be flattened before rolling and then restored to the original shape.
            /// </summary>
            public Tensor roll(long[] shifts, long[] dims) => _roll(shifts, dims);

            /// <summary>
            /// Roll the tensor along the given dimension(s).
            /// Elements that are shifted beyond the last position are re-introduced at the first position.
            /// If a dimension is not specified, the tensor will be flattened before rolling and then restored to the original shape.
            /// </summary>
            public Tensor roll(long[] shifts) => _roll(shifts, new long[] { 0 });

            /// <summary>
            /// Rotate a n-D tensor by 90 degrees in the plane specified by dims axis.
            /// Rotation direction is from the first towards the second axis if k is greater than 0,
            /// and from the second towards the first for k less than 0.
            /// </summary>
            /// <param name="k">The number of times to rotate.</param>
            /// <param name="dims">Axes to rotate</param>
            public Tensor rot90(long k = 1, (long, long)? dims = null)
            {
                if (!dims.HasValue) {
                    dims = (0, 1);
                }

                var res = NativeMethods.THSTensor_rot90(Handle, k, dims.Value.Item1, dims.Value.Item2);
                if (res == IntPtr.Zero) { CheckForErrors(); }
                return new Tensor(res);
            }

            /// <summary>
            /// Roll the tensor along the given dimension(s).
            /// Elements that are shifted beyond the last position are re-introduced at the first position.
            /// If a dimension is not specified, the tensor will be flattened before rolling and then restored to the original shape.
            /// </summary>
            public Tensor roll((long, long, long) shifts, (long, long, long) dims)
            {
                return _roll(stackalloc long[3] { shifts.Item1, shifts.Item2, shifts.Item3 }, new long[3] { dims.Item1, dims.Item2, dims.Item3 });
            }

            /// <summary>
            /// Roll the tensor along the given dimension(s).
            /// Elements that are shifted beyond the last position are re-introduced at the first position.
            /// If a dimension is not specified, the tensor will be flattened before rolling and then restored to the original shape.
            /// </summary>
            public Tensor roll(ReadOnlySpan<long> shifts, ReadOnlySpan<long> dims = default)
            {
                return _roll(shifts, dims);
            }

            private unsafe Tensor _roll(ReadOnlySpan<long> shifts, ReadOnlySpan<long> dims)
            {
                var dmLen = dims.Length;

                fixed (long* sh = shifts, dm = (dmLen == 0) ? null : dims) {
                    var res =
                        NativeMethods.THSTensor_roll(Handle, (IntPtr)sh, shifts.Length, (IntPtr)dm, dmLen);
                    if (res == IntPtr.Zero) { CheckForErrors(); }
                    return new Tensor(res);
                }
            }

            /// <summary>
            /// Returns a new tensor that is a sliced version of the input along one dimension. The
            /// dimension is input from start to finish-1. The
            /// returned tensor and the input tensor share the same underlying storage.
            /// </summary>
            public Tensor slice(long dim, long start, long finish, long step)
            {
                if (step < 1) throw new ArgumentException($"step is {step}, but it should always be positive.");
                var res = NativeMethods.THSTensor_slice(Handle, dim, start, finish, step);
                if (res == IntPtr.Zero) { CheckForErrors(); }
                return new Tensor(res);
            }

            /// <summary>
            /// Returns a new tensor with a dimension of size one inserted at the specified position.
            /// The returned tensor shares the same underlying data with this tensor.
            /// </summary>
            public Tensor unsqueeze(long dim)
            {
                var res = NativeMethods.THSTensor_unsqueeze(Handle, dim);
                if (res == IntPtr.Zero) { CheckForErrors(); }
                return new Tensor(res);
            }

            /// <summary>
            /// Inserts a dimension of size one at the specified position. The tensor is modified in place.
            /// </summary>
            public Tensor unsqueeze_(long dim)
            {
                NativeMethods.THSTensor_unsqueeze_(Handle, dim);
                CheckForErrors();
                return this;
            }

            /// <summary>
            /// Return a tensor of elements selected from either x or y, depending on condition.
            /// </summary>
            /// <param name="condition"></param>
            /// <param name="y"></param>
            /// <returns></returns>
            /// <exception cref="ArgumentException"></exception>
            public Tensor where(Tensor condition, Tensor y)
            {
                if (condition.dtype != ScalarType.Bool) throw new ArgumentException("The condition to 'where' must be a boolean tensor.");

                var res = NativeMethods.THSTensor_where(condition.Handle, this.Handle, y.Handle);
                if (res == IntPtr.Zero) { CheckForErrors(); }
                return new Tensor(res);
            }


            // Operators overloading

            public static Tensor operator ==(Tensor left, Tensor right)
            {
                return left.eq(right);
            }

            public static Tensor operator ==(Tensor left, Scalar right)
            {
                return left.eq(right);
            }

            public static Tensor operator ==(Scalar left, Tensor right)
            {
                return right.eq(left);
            }

            public static Tensor operator !=(Tensor left, Tensor right)
            {
                return left.ne(right);
            }

            public static Tensor operator !=(Tensor left, Scalar right)
            {
                return left.ne(right);
            }

            public static Tensor operator !=(Scalar left, Tensor right)
            {
                return right.ne(left);
            }

            public static Tensor operator <(Tensor left, Tensor right)
            {
                return left.lt(right);
            }

            public static Tensor operator <(Tensor left, Scalar right)
            {
                return left.lt(right);
            }

            public static Tensor operator <(Scalar left, Tensor right)
            {
                return right.gt(left);
            }

            public static Tensor operator <=(Tensor left, Tensor right)
            {
                return left.le(right);
            }

            public static Tensor operator <=(Tensor left, Scalar right)
            {
                return left.le(right);
            }

            public static Tensor operator <=(Scalar left, Tensor right)
            {
                return right.ge(left);
            }

            public static Tensor operator >(Tensor left, Tensor right)
            {
                return left.gt(right);
            }

            public static Tensor operator >(Tensor left, Scalar right)
            {
                return left.gt(right);
            }

            public static Tensor operator >(Scalar left, Tensor right)
            {
                return right.lt(left);
            }

            public static Tensor operator >=(Tensor left, Tensor right)
            {
                return left.ge(right);
            }

            public static Tensor operator >=(Tensor left, Scalar right)
            {
                return left.ge(right);
            }

            public static Tensor operator >=(Scalar left, Tensor right)
            {
                return right.le(left);
            }

            /// <summary>
            /// Useful when assigning a .NET numeric value to an index of a Tensor.
            /// </summary>
            /// <param name="value">The numeric value.</param>
            public static implicit operator Tensor(byte value)
            {
                return torch.tensor(value);
            }

            /// <summary>
            /// Useful when assigning a .NET numeric value to an index of a Tensor.
            /// </summary>
            /// <param name="value">The numeric value.</param>
            public static implicit operator Tensor(sbyte value)
            {
                return torch.tensor(value);
            }

            /// <summary>
            /// Useful when assigning a .NET numeric value to an index of a Tensor.
            /// </summary>
            /// <param name="value">The numeric value.</param>
            public static implicit operator Tensor(short value)
            {
                return torch.tensor(value);
            }

            /// <summary>
            /// Useful when assigning a .NET numeric value to an index of a Tensor.
            /// </summary>
            /// <param name="value">The numeric value.</param>
            public static implicit operator Tensor(int value)
            {
                return torch.tensor(value);
            }

            /// <summary>
            /// Useful when assigning a .NET numeric value to an index of a Tensor.
            /// </summary>
            /// <param name="value">The numeric value.</param>
            public static implicit operator Tensor(long value)
            {
                return torch.tensor(value);
            }

            /// <summary>
            /// Useful when assigning a .NET numeric value to an index of a Tensor.
            /// </summary>
            /// <param name="value">The numeric value.</param>
            public static implicit operator Tensor(float value)
            {
                return torch.tensor(value);
            }

            /// <summary>
            /// Useful when assigning a .NET numeric value to an index of a Tensor.
            /// </summary>
            /// <param name="value">The numeric value.</param>
            public static implicit operator Tensor(double value)
            {
                return torch.tensor(value);
            }

            /// <summary>
            /// Useful when assigning a .NET numeric value to an index of a Tensor.
            /// </summary>
            /// <param name="value">The numeric value.</param>
            public static implicit operator Tensor(bool value)
            {
                return torch.tensor(value);
            }

            /// <summary>
            /// Useful when assigning a .NET numeric value to an index of a Tensor.
            /// </summary>
            /// <param name="value">The numeric value.</param>
            public static implicit operator Tensor((float, float) value)
            {
                return torch.tensor(value);
            }

            /// <summary>
            /// Useful when assigning a .NET numeric value to an index of a Tensor.
            /// </summary>
            /// <param name="value">The numeric value.</param>
            public static implicit operator Tensor(System.Numerics.Complex value)
            {
                return torch.tensor(value);
            }

            /// <summary>
            /// Useful when creating a tensor from a .NET array of numbers.
            /// </summary>
            /// <param name="value">The numeric value array.</param>
            public static implicit operator Tensor(byte[] value)
            {
                return torch.tensor(value);
            }

            /// <summary>
            /// Useful when creating a tensor from a .NET array of numbers.
            /// </summary>
            /// <param name="value">The numeric value array.</param>
            public static implicit operator Tensor(sbyte[] value)
            {
                return torch.tensor(value);
            }

            /// <summary>
            /// Useful when creating a tensor from a .NET array of numbers.
            /// </summary>
            /// <param name="value">The numeric value array.</param>
            public static implicit operator Tensor(short[] value)
            {
                return torch.tensor(value);
            }

            /// <summary>
            /// Useful when creating a tensor from a .NET array of numbers.
            /// </summary>
            /// <param name="value">The numeric value array.</param>
            public static implicit operator Tensor(int[] value)
            {
                return torch.tensor(value);
            }

            /// <summary>
            /// Useful when creating a tensor from a .NET array of numbers.
            /// </summary>
            /// <param name="value">The numeric value array.</param>
            public static implicit operator Tensor(long[] value)
            {
                return torch.tensor(value);
            }

            /// <summary>
            /// Useful when creating a tensor from a .NET array of numbers.
            /// </summary>
            /// <param name="value">The numeric value array.</param>
            public static implicit operator Tensor(float[] value)
            {
                return torch.tensor(value);
            }

            /// <summary>
            /// Useful when creating a tensor from a .NET array of numbers.
            /// </summary>
            /// <param name="value">The numeric value array.</param>
            public static implicit operator Tensor(double[] value)
            {
                return torch.tensor(value);
            }

            /// <summary>
            /// Useful when creating a tensor from a .NET array of numbers.
            /// </summary>
            /// <param name="value">The numeric value array.</param>
            public static implicit operator Tensor(bool[] value)
            {
                return torch.tensor(value);
            }

            /// <summary>
            /// Useful when creating a tensor from a .NET array of numbers.
            /// </summary>
            /// <param name="value">The numeric value array.</param>
            public static implicit operator Tensor((float, float)[] value)
            {
                return torch.tensor(value);
            }

            /// <summary>
            /// Useful when creating a tensor from a .NET array of numbers.
            /// </summary>
            /// <param name="value">The numeric value array.</param>
            public static implicit operator Tensor(System.Numerics.Complex[] value)
            {
                return torch.tensor(value);
            }

            /// <summary>
            /// This is only here in order to help the C# compiler make the right choice vis-a-vis
            /// implicit conversions.
            /// </summary>
            public static implicit operator Tensor(Scalar scalar)
            {
                _throw();
                return new Tensor(IntPtr.Zero);
            }

            private static void _throw()
            {
                throw new InvalidOperationException("Should not be called.");
            }

            // Specifically added to make F# look good.
            public static Tensor op_MinusMinusGreater(Tensor t, torch.nn.Module<Tensor, Tensor> m) => m.call(t);

            public override string ToString() => ToMetadataString();

            /// <summary>
            /// Tensor-specific ToString(), for backward-compat with pre-0.96.4 versions.
            /// </summary>
            /// <returns></returns>
            public string ToString(bool disamb,
                                   string? fltFormat = null,
                                   int? width = null,
                                   CultureInfo? cultureInfo = null,
                                   string? newLine = null) => disamb ? ToString(torch.TensorStringStyle, fltFormat, width, cultureInfo, newLine) : ToMetadataString();

            /// <summary>
            /// Tensor-specific ToString()
            /// </summary>
            /// <param name="style">
            /// The style to use -- either 'default,' 'metadata,' 'julia,' or 'numpy'
            /// </param>
            /// <param name="fltFormat">The floating point format to use for each individual number.</param>
            /// <param name="width">The line width to enforce</param>
            /// <param name="cultureInfo">The culture, which affects how numbers are formatted.</param>
            /// <param name="newLine">The newline string to use, defaults to system default.</param>
            /// <returns></returns>
            public string ToString(TensorStringStyle style,
                                   string? fltFormat = null,
                                   int? width = null,
                                   CultureInfo? cultureInfo = null,
                                   string? newLine = null)
            {
                var w = width ?? torch.lineWidth;
                var nl = newLine ?? torch.newLine;
                var fmt = fltFormat ?? torch.floatFormat;

                if (style is TensorStringStyle.Default)
                    style = torch.TensorStringStyle;
                if (device_type is DeviceType.META)
                    style = TensorStringStyle.Metadata;

                return style switch {
                    TensorStringStyle.Metadata => ToMetadataString(),
                    TensorStringStyle.Julia => ToJuliaString(fmt, w, cultureInfo, nl),
                    TensorStringStyle.Numpy => ToNumpyString(this, ndim, true, fmt, cultureInfo, nl),
                    TensorStringStyle.CSharp => ToCSharpString(this, ndim, true, fmt, cultureInfo, nl, true),
                    _ => throw new InvalidEnumArgumentException($"Unsupported tensor string style: {style}")
                };
            }

            /// <summary>
            /// Get a string representation of the tensor.
            /// </summary>
            private string ToMetadataString()
            {
                if (Handle == IntPtr.Zero) return "";

                var sb = new StringBuilder("[");

                var n = Dimensions;
                if (n == 0) {
                    sb.Append(']');
                } else {
                    for (var i = 0; i < n; i++) {
                        sb.Append(size(i));
                        if (i + 1 < n)
                            sb.Append("x");
                    }

                    sb.Append("]");
                }
                sb.Append($", type = {dtype}, device = {device}");

                return sb.ToString();
            }

            private static string ToNumpyString(Tensor t, long mdim, bool isFCreate, string fltFormat, CultureInfo? cultureInfo, string newLine)
            {
                var actualCulturInfo = cultureInfo ?? CultureInfo.CurrentCulture;

                var trailingCols = torch.maxColumns / 2;
                var leadingCols = torch.maxColumns - trailingCols;
                var trailingRows = torch.maxRows / 2;
                var leadingRows = torch.maxRows - trailingRows;

                var dim = t.dim();

                var sb = new StringBuilder(isFCreate ? string.Join("", Enumerable.Repeat(' ', (int)(mdim - dim))) : "");

                if (dim == 0) {
                    PrintValue(sb, t.dtype, t.ToScalar(), fltFormat, actualCulturInfo);
                    return sb.ToString(); ;
                }

                sb.Append('[');
                var currentSize = t.size()[0];
                if (currentSize == 0) {
                    // print nothing
                }
                else if (dim == 1) {
                    if (currentSize <= torch.maxColumns) {
                        for (var i = 0; i < currentSize - 1; i++) {
                            PrintValue(sb, t.dtype, t[i].ToScalar(), fltFormat, actualCulturInfo);
                            sb.Append(',').Append(' ');
                        }

                        PrintValue(sb, t.dtype, t[currentSize - 1].ToScalar(), fltFormat, actualCulturInfo);
                    } else {
                        for (var i = 0; i < leadingCols; i++) {
                            PrintValue(sb, t.dtype, t[i].ToScalar(), fltFormat, actualCulturInfo);
                            sb.Append(',').Append(' ');
                        }

                        sb.Append("... ");

                        for (var i = currentSize - trailingCols; i < currentSize - 1; i++) {
                            PrintValue(sb, t.dtype, t[i].ToScalar(), fltFormat, actualCulturInfo);
                            sb.Append(',').Append(' ');
                        }

                        PrintValue(sb, t.dtype, t[currentSize - 1].ToScalar(), fltFormat, actualCulturInfo);
                    }
                } else {
                    var newline = string.Join("", Enumerable.Repeat(newLine, (int)dim - 1).ToList());

                    if (currentSize == 1) {
                        sb.Append(ToNumpyString(t[0], mdim, false, fltFormat, cultureInfo, newLine));
                    } else if (currentSize <= torch.maxRows) {
                        sb.Append(ToNumpyString(t[0], mdim, false, fltFormat, cultureInfo, newLine));
                        sb.Append(newline);
                        for (var i = 1; i < currentSize - 1; i++) {
                            sb.Append(ToNumpyString(t[i], mdim, true, fltFormat, cultureInfo, newLine));
                            sb.Append(newline);
                        }

                        sb.Append(ToNumpyString(t[currentSize - 1], mdim, true, fltFormat, cultureInfo, newLine));
                    } else {
                        sb.Append(ToNumpyString(t[0], mdim, false, fltFormat, cultureInfo, newLine));
                        sb.Append(newline);
                        for (var i = 1; i < leadingRows; i++) {
                            sb.Append(ToNumpyString(t[i], mdim, true, fltFormat, cultureInfo, newLine));
                            sb.Append(newline);
                        }

                        sb.Append(string.Join("", Enumerable.Repeat(' ', (int)(mdim - dim))));
                        sb.Append(" ...");
                        sb.Append(newline);

                        for (var i = currentSize - trailingRows; i < currentSize - 1; i++) {
                            sb.Append(ToNumpyString(t[i], mdim, true, fltFormat, cultureInfo, newLine));
                            sb.Append(newline);
                        }

                        sb.Append(ToNumpyString(t[currentSize - 1], mdim, true, fltFormat, cultureInfo, newLine));
                    }
                }

                sb.Append("]");
                return sb.ToString();
            }

            private static string ToCSharpString(Tensor t, long mdim, bool isFCreate, string fltFormat, CultureInfo? cultureInfo, string newLine, bool top = false)
            {
                var actualCulturInfo = cultureInfo ?? CultureInfo.CurrentCulture;

                var trailingCols = torch.maxColumns / 2;
                var leadingCols = torch.maxColumns - trailingCols;
                var trailingRows = torch.maxRows / 2;
                var leadingRows = torch.maxRows - trailingRows;

                var dim = t.dim();
                var sb = new StringBuilder();

                if (top) {
                    sb.Append(t.ToMetadataString());
                    sb.Append(", value = ");

                    if (t.Dimensions == 0) {
                        PrintValue(sb, t.dtype, t.ToScalar(), fltFormat, actualCulturInfo);
                        return sb.ToString(); ;
                    }
                }

                if (top && t.Dimensions > 1) {
                    sb.Append(newLine);
                }

                var appendChar = "";

                switch (t.dtype) {
                default:
                    return t.ToMetadataString();
                case ScalarType.Bool:
                    if (top) sb.Append("bool ");
                    break;
                case ScalarType.Byte:
                    if (top) sb.Append("byte ");
                    break;
                case ScalarType.Int8:
                    if (top) sb.Append("sbyte ");
                    break;
                case ScalarType.Int16:
                    if (top) sb.Append("short ");
                    break;
                case ScalarType.Int32:
                    if (top) sb.Append("int ");
                    break;
                case ScalarType.Int64:
                    if (top) sb.Append("long ");
                    appendChar = "L";
                    break;
                case ScalarType.Float32:
                    if (top) sb.Append("float ");
                    appendChar = "f";
                    break;
                case ScalarType.Float64:
                    if (top) sb.Append("double ");
                    break;
                case ScalarType.ComplexFloat32:
                    if (top) sb.Append("complex32 ");
                    break;
                case ScalarType.ComplexFloat64:
                    if (top) sb.Append("complex64 ");
                    break;
                }

                if (top) {
                    sb.Append('[');
                    for (int i = 0; i < t.Dimensions - 1; i++) {
                        sb.Append(',');
                    }
                    sb.Append("] ");
                }

                if (isFCreate) {
                    sb.Append(string.Join("", Enumerable.Repeat(' ', (int)(mdim - dim))));
                }

                sb.Append('{');

                if (top && t.Dimensions > 1) {
                    sb.Append(newLine);
                    sb.Append(' ');
                }

                var currentSize = t.size()[0];
                if (currentSize == 0) {
                    // do nothing
                }
                else if (dim == 1) {
                    if (currentSize <= torch.maxColumns) {
                        for (var i = 0; i < currentSize - 1; i++) {
                            PrintValue(sb, t.dtype, t[i].ToScalar(), fltFormat, actualCulturInfo);
                            sb.Append(appendChar);
                            sb.Append(',').Append(' ');
                        }

                        PrintValue(sb, t.dtype, t[currentSize - 1].ToScalar(), fltFormat, actualCulturInfo);
                        sb.Append(appendChar);
                    } else {
                        for (var i = 0; i < leadingCols; i++) {
                            PrintValue(sb, t.dtype, t[i].ToScalar(), fltFormat, actualCulturInfo);
                            sb.Append(appendChar);
                            sb.Append(',').Append(' ');
                        }

                        sb.Append("... ");

                        for (var i = currentSize - trailingCols; i < currentSize - 1; i++) {
                            PrintValue(sb, t.dtype, t[i].ToScalar(), fltFormat, actualCulturInfo);
                            sb.Append(appendChar);
                            sb.Append(',').Append(' ');
                        }

                        PrintValue(sb, t.dtype, t[currentSize - 1].ToScalar(), fltFormat, actualCulturInfo);
                        sb.Append(appendChar);
                    }
                } else {
                    if (currentSize == 1) {
                        sb.Append(ToCSharpString(t[0], mdim, false, fltFormat, cultureInfo, newLine));
                    } else if (currentSize <= torch.maxRows) {
                        sb.Append(ToCSharpString(t[0], mdim, false, fltFormat, cultureInfo, newLine));
                        sb.Append(',').Append(newLine);
                        for (var i = 1; i < currentSize - 1; i++) {
                            sb.Append(ToCSharpString(t[i], mdim, true, fltFormat, cultureInfo, newLine));
                            sb.Append(',').Append(newLine);
                        }

                        sb.Append(ToCSharpString(t[currentSize - 1], mdim, true, fltFormat, cultureInfo, newLine));
                    } else {
                        sb.Append(ToCSharpString(t[0], mdim, false, fltFormat, cultureInfo, newLine));
                        sb.Append(',').Append(newLine);
                        for (var i = 1; i < leadingRows; i++) {
                            sb.Append(ToCSharpString(t[i], mdim, true, fltFormat, cultureInfo, newLine));
                            sb.Append(',').Append(newLine);
                        }

                        sb.Append(string.Join("", Enumerable.Repeat(' ', (int)(mdim - dim))));
                        sb.Append(" ...");
                        sb.Append(newLine);

                        for (var i = currentSize - trailingRows; i < currentSize - 1; i++) {
                            sb.Append(ToCSharpString(t[i], mdim, true, fltFormat, cultureInfo, newLine));
                            sb.Append(',').Append(newLine);
                        }

                        sb.Append(ToCSharpString(t[currentSize - 1], mdim, true, fltFormat, cultureInfo, newLine));
                    }
                }

                if (top && t.Dimensions > 1) {
                    sb.Append(newLine);
                }
                sb.Append("}");
                return sb.ToString();
            }

            /// <summary>
            /// Get a verbose string representation of a tensor.
            /// </summary>
            /// <param name="fltFormat">The format string to use for floating point values.</param>
            /// <param name="width">The width of each line of the output string.</param>
            /// <param name="cultureInfo">The CulturInfo to use when formatting the text</param>
            /// <param name="newLine">The newline string to use, defaults to system default.</param>
            private string ToJuliaString(string fltFormat, int width, CultureInfo? cultureInfo, string newLine)
            {
                var actualCulturInfo = cultureInfo ?? CultureInfo.CurrentCulture;

                var builder = new StringBuilder(this.ToMetadataString());

                if (Dimensions == 0) {

                    builder.Append(", value = ");
                    PrintValue(builder, dtype, this.ToScalar(), fltFormat, actualCulturInfo);

                } else if (Dimensions == 1) {

                    var row = new List<string>();
                    BuildRow(row, this, width, fltFormat, actualCulturInfo);

                    var appendEllipsis = row.Count < shape[0];

                    builder.Append(newLine);
                    PrintOneRow(row, row.Select(str => str.Length).ToArray(), new bool[shape[0]], fltFormat, builder, this, appendEllipsis, newLine);

                } else if (Dimensions == 2) {

                    builder.Append(newLine);
                    PrintTwoDimensions(fltFormat, width, builder, this, actualCulturInfo, newLine);

                } else {
                    var indices = new List<TensorIndex>();
                    RecursivePrintDimensions(0, indices, fltFormat, width, builder, actualCulturInfo, newLine);
                }

                return builder.ToString();
            }

            private void RecursivePrintDimensions(int dim, IEnumerable<TensorIndex> indices, string fltFormat, int width, StringBuilder builder, CultureInfo cultureInfo, string newLine)
            {
                if (dim == Dimensions - 3) {
                    // We're at the third-last dimension. This is where we can print out the last two dimensions.

                    for (int i = 0; i < shape[dim]; i++) {

                        var idxs = indices.Append(TensorIndex.Single(i)).Append(TensorIndex.Ellipsis).Append(TensorIndex.Ellipsis).ToArray();
                        var str = IndicesToString(idxs);
                        builder.Append(newLine).Append($"{str} =").Append(newLine);
                        var slice = this.index(idxs);
                        PrintTwoDimensions(fltFormat, width, builder, slice, cultureInfo, newLine);
                    }
                } else {

                    for (int i = 0; i < shape[dim]; i++) {

                        RecursivePrintDimensions(dim + 1, indices.Append(TensorIndex.Single(i)), fltFormat, width, builder, cultureInfo, newLine);
                    }
                }
            }

            private string IndicesToString(IList<TensorIndex> indices)
            {
                var builder = new StringBuilder("[");
                for (int i = 0; i < indices.Count(); i++) {

                    if (i > 0) builder.Append(',');

                    if (indices[i].kind == TensorIndex.Kind.Ellipsis) {
                        builder.Append("..");
                    } else if (indices[i].kind == TensorIndex.Kind.Single) {
                        builder.Append(indices[i].startIndexOrBoolOrSingle);
                    }
                }
                return builder.Append(']').ToString();
            }

            private static void PrintTwoDimensions(string fltFormat, int width, StringBuilder builder, Tensor t, CultureInfo cultureInfo, string newLine)
            {
                // TODO: This code will align the first digits of each column, taking a leading '-' into account.
                //       An alternative would be to align periods, or to align the last character of each column.
                var rows = new List<List<string>>();
                var rowCount = t.shape[0];
                var colCount = t.shape[1];

                var columnSpace = new int[colCount];
                var hasMinus = new bool[colCount];



                for (int i = 0; i < rowCount; i++) {
                    var row = new List<string>();
                    BuildRow(row, t[i], width, fltFormat, cultureInfo);
                    rows.Add(row);
                }

                var shortestRow = rows.Select(r => r.Count).Min();

                var appendEllipsis = shortestRow < t.shape[1];

                for (int i = 0; i < rowCount; i++) {

                    var row = rows[i];

                    for (int j = 0; j < shortestRow; j++) {
                        hasMinus[j] = hasMinus[j] || row[j].StartsWith('-');
                        if (row[j].Length > columnSpace[j])
                            columnSpace[j] = row[j].Length;
                    }
                }

                for (int i = 0; i < rowCount; i++) {
                    PrintOneRow(rows[i].Take(shortestRow).ToList(), columnSpace, hasMinus, fltFormat, builder, t[i], appendEllipsis, newLine);
                }
            }

            private const string ellipsis = "...";

            private static void PrintOneRow(IList<string> row, int[] space, bool[] hasMinus, string fltFormat, StringBuilder builder, Tensor rowTensor, bool appendEllipsis, string newLine)
            {
                for (var i = 0; i < row.Count; i++) {
                    var pad = space[i] - row[i].Length;
                    builder.Append(' ');
                    //if (hasMinus[i] && !row[i].StartsWith('-')) { pad--; builder.Append(' '); }

                    for (int j = 0; j < pad; j++)
                        builder.Append(' ');

                    builder.Append(row[i]);
                }

                if (appendEllipsis) {
                    builder.Append(' ').Append(ellipsis);
                }
                builder.Append(newLine);
            }

            private static void BuildRow(List<string> row, Tensor t, int width, string fltFormat, CultureInfo cultureInfo)
            {
                var type = t.dtype;
                var endingWidth = ellipsis.Length + 1;

                for (int i = 0; i < t.shape[0]; i++) {

                    var builder = new StringBuilder();
                    PrintValue(builder, type, t[i].ToScalar(), fltFormat, cultureInfo);

                    var str = builder.ToString();

                    if (width - str.Length - endingWidth < 0) {
                        break;
                    }

                    row.Add(str);
                    width -= str.Length + 1;
                }
            }

            private static void PrintValue(StringBuilder builder, ScalarType type, Scalar value, string fltFormat, CultureInfo cultureInfo)
            {
                switch (type) {
                case ScalarType.Byte:
                    builder.Append(value.ToByte());
                    break;
                case ScalarType.Int8:
                    builder.Append(value.ToSByte());
                    break;
                case ScalarType.Int16:
                    builder.Append(value.ToInt16());
                    break;
                case ScalarType.Int32:
                    builder.Append(value.ToInt32());
                    break;
                case ScalarType.Int64:
                    builder.Append(value.ToInt64());
                    break;
                case ScalarType.Bool:
                    builder.Append(value.ToBoolean().ToString(cultureInfo));
                    break;
                case ScalarType.Float16:
                    builder.Append(value.ToSingle().ToString(fltFormat, cultureInfo));
                    break;
                case ScalarType.Float32:
                    builder.Append(value.ToSingle().ToString(fltFormat, cultureInfo));
                    break;
                case ScalarType.Float64:
                    builder.Append(value.ToDouble().ToString(fltFormat, cultureInfo));
                    break;
                case ScalarType.ComplexFloat32:
                    var val1 = value.ToComplexFloat32();
                    if (val1.Real != 0.0f || val1.Imaginary == 0.0f) {
                        builder.Append(val1.Real.ToString(fltFormat, cultureInfo));
                        if (val1.Imaginary != 0.0f)
                            builder.Append('+');
                    }
                    if (val1.Imaginary != 0.0f)
                        builder.Append(val1.Imaginary.ToString(fltFormat, cultureInfo)).Append('i');
                    break;
                case ScalarType.ComplexFloat64:
                    var val2 = value.ToComplexFloat64();
                    if (val2.Real != 0.0f || val2.Imaginary == 0.0f) {
                        builder.Append(val2.Real.ToString(fltFormat, cultureInfo));
                        if (val2.Imaginary != 0.0f)
                            builder.Append('+');
                    }
                    if (val2.Imaginary != 0.0f)
                        builder.Append(val2.Imaginary.ToString(fltFormat, cultureInfo)).Append('i');
                    break;
                }
            }

            public object tolist()
            {
                if (this.shape.Length == 0) {
                    return this.ToScalar();
                }

                var result = new System.Collections.ArrayList();
                if (shape.Length == 1) {
                    for (long idx = 0; idx < shape[0]; idx++) {
                        result.Add(this[idx].ToScalar());
                    }
                } else {
                    for (long idx = 0; idx < shape[0]; idx++) {
                        result.Add(this[idx].tolist());
                    }
                }

                return result;
            }

            public static explicit operator float(Tensor value) => value.ToSingle();
            public static explicit operator double(Tensor value) => value.ToDouble();
            public static explicit operator sbyte(Tensor value) => value.ToSByte();
            public static explicit operator byte(Tensor value) => value.ToByte();
            public static explicit operator short(Tensor value) => value.ToInt16();
            public static explicit operator int(Tensor value) => value.ToInt32();
            public static explicit operator long(Tensor value) => value.ToInt64();
            public static explicit operator bool(Tensor value) => value.ToBoolean();


            /// <summary>
            /// Create a block diagonal matrix from provided tensors.
            /// </summary>
            /// <param name="tensors">One or more tensors with 0, 1, or 2 dimensions.</param>
            /// <returns></returns>
            public static Tensor block_diag(params Tensor[] tensors) => torch.block_diag(tensors);

            /// <summary>
            /// Returns a 1-dimensional view of an input tensor with zero dimensions. Input tensors with one or more dimensions are returned as-is.
            /// </summary>
            /// <returns></returns>
            public Tensor atleast_1d()
            {
                var res = NativeMethods.THSTensor_atleast_1d(Handle);
                if (res == IntPtr.Zero) { CheckForErrors(); }
                return new Tensor(res);
            }

            /// <summary>
            /// Returns a 2-dimensional view of an input tensor with zero dimensions. Input tensors with two or more dimensions are returned as-is.
            /// </summary>
            /// <returns></returns>
            public Tensor atleast_2d()
            {
                var res = NativeMethods.THSTensor_atleast_2d(Handle);
                if (res == IntPtr.Zero) { CheckForErrors(); }
                return new Tensor(res);
            }

            /// <summary>
            /// Returns a 3-dimensional view of an input tensor with zero dimensions. Input tensors with three or more dimensions are returned as-is.
            /// </summary>
            /// <returns></returns>
            public Tensor atleast_3d()
            {
                var res = NativeMethods.THSTensor_atleast_3d(Handle);
                if (res == IntPtr.Zero) { CheckForErrors(); }
                return new Tensor(res);
            }

            /// <summary>
            /// Short-time Fourier transform (STFT).
            /// </summary>
            /// <param name="n_fft">size of Fourier transform</param>
            /// <param name="hop_length">the distance between neighboring sliding window frames</param>
            /// <param name="win_length">the size of window frame and STFT filter.</param>
            /// <param name="window">The optional window function.</param>
            /// <param name="center">whether to pad input on both sides so that the tt-th frame is centered at time t * hop_length</param>
            /// <param name="pad_mode"> controls the padding method used when center is True</param>
            /// <param name="normalized">controls whether to return the normalized STFT results</param>
            /// <param name="onesided">controls whether to return half of results to avoid redundancy for real inputs.</param>
            /// <param name="return_complex">whether to return a complex tensor, or a real tensor with an extra last dimension for the real and imaginary components.</param>
            /// <returns></returns>
            public Tensor stft(long n_fft, long hop_length = -1, long win_length = -1, Tensor? window = null, bool center = true, PaddingModes pad_mode = PaddingModes.Reflect, bool normalized = false, bool? onesided = null, bool? return_complex = null)
            {
                IntPtr _input = Handle;

                long _onesided = -1; // encoding of null
                if (onesided.HasValue) {
                    _onesided = (onesided.Value ? 1 : 0);
                }
                bool _return_complex = return_complex.HasValue ? return_complex.Value : is_complex();

                if (center) {
                    long signalDim = dim();
                    long pad = n_fft / 2;
                    var extendedShape = Enumerable.Repeat<long>(1, (int)(3 - signalDim)).Concat(shape).ToArray();

                    unsafe {
                        var paddedInput = torch.nn.functional.pad(view(extendedShape), stackalloc long[] { pad, pad }, pad_mode);
                        var paddedShape = paddedInput.shape;
                        var _shape = new long[signalDim];
                        for (int i = 0; i < signalDim; i++) {
                            _shape[i] = paddedShape[paddedShape.Length + i - signalDim];
                        }
                        paddedInput = paddedInput.view(_shape);
                        _input = paddedInput.Handle;
                    }
                }

                IntPtr _window = (window is null) ? IntPtr.Zero : window.Handle;
                var res = NativeMethods.THSTensor_stft(_input, n_fft, hop_length, win_length, _window, normalized, _onesided, _return_complex);
                if (res == IntPtr.Zero) { CheckForErrors(); }
                return new Tensor(res);
            }

            /// <summary>
            /// Inverse short time Fourier Transform. This is expected to be the inverse of stft().
            /// It has the same parameters (+ additional optional parameter of length) and it should return the least squares estimation of the original signal.
            /// The algorithm will check using the NOLA condition (nonzero overlap).
            /// </summary>
            /// <param name="n_fft">size of Fourier transform</param>
            /// <param name="hop_length">the distance between neighboring sliding window frames</param>
            /// <param name="win_length">the size of window frame and STFT filter.</param>
            /// <param name="window">The optional window function.</param>
            /// <param name="center">whether to pad input on both sides so that the tt-th frame is centered at time t * hop_length</param>
            /// <param name="normalized">controls whether to return the normalized STFT results</param>
            /// <param name="onesided">controls whether to return half of results to avoid redundancy for real inputs.</param>
            /// <param name="length">The amount to trim the signal by.</param>
            /// <param name="return_complex">whether to return a complex tensor, or a real tensor with an extra last dimension for the real and imaginary components.</param>
            /// <returns></returns>
            public Tensor istft(long n_fft, long hop_length = -1, long win_length = -1, Tensor? window = null, bool center = true, bool normalized = false, bool? onesided = null, long length = -1, bool return_complex = false)
            {
                var fft_size = shape[1];
                IntPtr _window = (window is null) ? IntPtr.Zero : window.Handle;

                long _onesided = -1; // encoding of null
                if (onesided.HasValue) {
                    _onesided = (onesided.Value ? 1 : 0);
                }

                var res = NativeMethods.THSTensor_istft(Handle, n_fft, hop_length, win_length, _window, center, normalized, _onesided, length, return_complex);
                if (res == IntPtr.Zero) { CheckForErrors(); }
                return new Tensor(res);
            }
        }

        /// <summary>
        /// Type used to represent the variety of indexing capabilities that are
        /// available in Pyton, and therefore to PyTorch.
        /// </summary>
        public struct TensorIndex
        {
            internal enum Kind
            {
                None,
                Single,
                Null,
                Ellipsis,
                Bool,
                Tensor,
                Slice
            }
            internal long? startIndexOrBoolOrSingle;
            internal long? stopIndex;
            internal long? step;
            internal Kind kind;
            internal Tensor? tensor;

            static public TensorIndex Slice(long? start = null, long? stop = null, long? step = null)
            {
                return new TensorIndex() { startIndexOrBoolOrSingle = start, step = step, stopIndex = stop, kind = Kind.Slice };
            }

            static public TensorIndex Slice((int? start, int? end) range) => TensorIndex.Slice((long?)range.start, (long?)range.end);

#if !NETSTANDARD2_0_OR_GREATER
            static public TensorIndex Slice(System.Range range)
            {
                long? start = !range.Start.IsFromEnd ? range.Start.Value : -1 * range.Start.Value;
                long? end = !range.End.IsFromEnd ? range.End.Value : (range.End.Value == 0) ? null : -1 * range.End.Value;
                return TensorIndex.Slice(start, end);
            }
#endif // NETSTANDARD2_0_OR_GREATER
            static public TensorIndex Bool(bool value) => new TensorIndex() { startIndexOrBoolOrSingle = (value ? 1 : 0), kind = Kind.Bool };

            static public TensorIndex Single(long? index) => new TensorIndex() { startIndexOrBoolOrSingle = index, kind = Kind.Single };

            static public TensorIndex Tensor(Tensor tensor) => new TensorIndex() { tensor = tensor, kind = Kind.Tensor };

            static public TensorIndex Ellipsis = new TensorIndex() { kind = Kind.Ellipsis };

            static public TensorIndex None = new TensorIndex() { kind = Kind.None };

            static public TensorIndex Null = new TensorIndex() { kind = Kind.Null };

            static public TensorIndex Colon = Slice();

            public static implicit operator TensorIndex(long value)
            {
                return TensorIndex.Single(value);
            }

            public static implicit operator Tensor(TensorIndex value)
            {
                _throw();
                return new Tensor(IntPtr.Zero);
            }

            private static void _throw()
            {
                throw new InvalidOperationException("Should not be called.");
            }

            public static implicit operator TensorIndex((int? start, int? end) range) => TensorIndex.Slice((long?)range.start, (long?)range.end);

#if !NETSTANDARD2_0_OR_GREATER
            public static implicit operator TensorIndex(System.Range range)
            {
                long? start = !range.Start.IsFromEnd ? range.Start.Value : -1 * range.Start.Value;
                long? end = !range.End.IsFromEnd ? range.End.Value : (range.End.Value == 0) ? null : -1 * range.End.Value;
                return TensorIndex.Slice(start, end);
            }

            public static implicit operator TensorIndex(System.Index index)
            {
                long idx = !index.IsFromEnd ? index.Value : -1 * index.Value;
                return TensorIndex.Single(idx);
            }
#endif // NETSTANDARD2_0_OR_GREATER

        }

        /// <summary>
        /// The element types of tensors.
        /// </summary>
        public enum ScalarType : sbyte
        {
            Byte = 0,
            Int8 = 1,
            Int16 = 2,
            Int32 = 3,
            Int64 = 4,
            Float16 = 5,
            Float32 = 6,
            Float64 = 7,
            //ComplexFloat16 = 8,
            ComplexFloat32 = 9,
            ComplexFloat64 = 10,
            Bool = 11,
            //QInt8 = 12,
            //QUInt8 = 13,
            //QUInt32 = 14,
            BFloat16 = 15
        }

        private static Dictionary<Type, ScalarType> typeMap = new()
        {
            { typeof(bool), ScalarType.Bool },
            { typeof(byte), ScalarType.Byte },
            { typeof(sbyte), ScalarType.Int8 },
            { typeof(short), ScalarType.Int16 },
            { typeof(int), ScalarType.Int32 },
            { typeof(long), ScalarType.Int64 },
#if NET6_0_OR_GREATER
            { typeof(Half), ScalarType.Float16 },
#endif
            { typeof(float), ScalarType.Float32 },
            { typeof(double), ScalarType.Float64 },
            { typeof((float, float)), ScalarType.ComplexFloat32 },
            { typeof(System.Numerics.Complex), ScalarType.ComplexFloat64 },
        };

        internal static ScalarType ToScalarType(Type t)
        {
            if (typeMap.TryGetValue(t, out var scalarType)) return scalarType;
            throw new NotSupportedException($"The type {t.FullName} is not supported.");
        }

        public struct FInfo
        {
            public int bits;
            public double eps;
            public double max;
            public double min;
            public double tiny;
            public double smallest_normal;
            public double resolution;
        }

        public static FInfo finfo()
        {
            return finfo(default_dtype);
        }

        public static FInfo finfo(ScalarType dtype)
        {
            switch (dtype) {
            case ScalarType.BFloat16:
                return new FInfo() {
                    bits = 16,
                    eps = 0.0078125,
                    max = 3.3895313892515355e+38,
                    min = -3.3895313892515355e+38,
                    tiny = 1.1754943508222875e-38,
                    smallest_normal = 1.1754943508222875e-38,
                    resolution = 0.01
                };
            case ScalarType.Float16:
                return new FInfo() {
                    bits = 16,
                    eps = 0.0009765625,
                    max = 65504.0,
                    min = -65504.0,
                    tiny = 6.103515625e-05,
                    smallest_normal = 6.103515625e-05,
                    resolution = 0.001
                };
            case ScalarType.Float32:
            case ScalarType.ComplexFloat32:
                return new FInfo() {
                    bits = 32,
                    eps = 1.1920928955078125e-07,
                    max = 3.4028234663852886e+38,
                    min = -3.4028234663852886e+38,
                    tiny = 1.1754943508222875e-38,
                    smallest_normal = 1.1754943508222875e-38,
                    resolution = 1e-06
                };
            case ScalarType.Float64:
            case ScalarType.ComplexFloat64:
                return new FInfo() {
                    bits = 64,
                    eps = 2.220446049250313e-16,
                    max = 1.7976931348623157e+308,
                    min = -1.7976931348623157e+308,
                    tiny = 2.2250738585072014e-308,
                    smallest_normal = 2.2250738585072014e-308,
                    resolution = 1e-15
                };
            default:
                throw new ArgumentException("'dtype' must be floating point or complex");
            }
        }

        public static bool is_integral(ScalarType type)
        {
            switch (type) {
            case ScalarType.Byte:
            case ScalarType.Int8:
            case ScalarType.Int16:
            case ScalarType.Int32:
            case ScalarType.Int64:
            case ScalarType.Bool:
                return true;
            default:
                return false;
            }
        }

        public static bool is_floating_point(ScalarType type)
        {
            switch (type) {
            case ScalarType.BFloat16:
            case ScalarType.Float16:
            case ScalarType.Float32:
            case ScalarType.Float64:
                return true;
            default:
                return false;
            }
        }

        public static bool is_complex(ScalarType type)
        {
            switch (type) {
            case ScalarType.ComplexFloat32:
            case ScalarType.ComplexFloat64:
                return true;
            default:
                return false;
            }
        }

        public static long max_int_value(ScalarType type)
        {
            switch (type) {
            case ScalarType.Byte:
                return byte.MaxValue;
            case ScalarType.Int8:
                return sbyte.MaxValue;
            case ScalarType.Int16:
                return short.MaxValue;
            case ScalarType.Int32:
                return int.MaxValue;
            case ScalarType.Int64:
                return long.MaxValue;
            case ScalarType.Bool:
            default:
                throw new ArgumentException("Not an integral type");
            }
        }

        public static bool is_integral(Tensor t) => is_integral(t.dtype);
        //public static bool is_floating_point(Tensor t) => is_floating_point(t.dtype);
        //public static bool is_complex(Tensor t) => is_complex(t.dtype);

        public static ScalarType @bool = ScalarType.Bool;

        public static ScalarType uint8 = ScalarType.Byte;
        public static ScalarType int8 = ScalarType.Int8;
        public static ScalarType int16 = ScalarType.Int16;
        public static ScalarType int32 = ScalarType.Int32;
        public static ScalarType int64 = ScalarType.Int64;

        public static ScalarType bfloat16 = ScalarType.BFloat16;
        public static ScalarType float16 = ScalarType.Float16;
        public static ScalarType float32 = ScalarType.Float32;
        public static ScalarType float64 = ScalarType.Float64;

        public static ScalarType complex64 = ScalarType.ComplexFloat32;
        public static ScalarType complex128 = ScalarType.ComplexFloat64;

        public static ScalarType @short = ScalarType.Int16;
        public static ScalarType @int = ScalarType.Int32;
        public static ScalarType @long = ScalarType.Int64;

        public static ScalarType half = ScalarType.Float16;
        public static ScalarType @float = ScalarType.Float32;
        public static ScalarType @double = ScalarType.Float64;

        public static ScalarType cfloat = ScalarType.ComplexFloat32;
        public static ScalarType cdouble = ScalarType.ComplexFloat64;

        /// <summary>
        /// Creates a new dispose scope for the current thread. Any tensor created within the dispose scope will
        /// be automatically disposed once the dispose scope is disposed.
        /// </summary>
        public static DisposeScope NewDisposeScope() =>
            DisposeScopeManager.ThreadSingleton.NewDisposeScope();

        /// <summary>
        /// Get the current dispose scope for the current thread.
        /// </summary>
        public static DisposeScope? CurrentDisposeScope =>
            DisposeScopeManager.ThreadSingleton.CurrentDisposeScope;

        /// <summary>
        /// Creates a new dispose scope for the current thread, wrapping an expression.
        /// </summary>
        public static Tensor WrappedTensorDisposeScope(Func<Tensor> expr)
        {
            using var scope = torch.NewDisposeScope();
            var result = expr();
            return result.MoveToOuterDisposeScope();
        }
        internal static Tensor InstantiateTensorWithLeakSafeTypeChange(IntPtr handle, ScalarType? dtype)
        {
            var tensor = new Tensor(handle);
            if (dtype.HasValue && tensor.dtype != dtype.Value) {
                var typed = tensor.to_type(dtype.Value);
                tensor.Dispose();
                return typed;
            }
            return tensor;
        }
        public static void _amp_foreach_non_finite_check_and_unscale(Tensor found_inf, Tensor inv_scale)
        {
            if (found_inf.numel() == 1)
                throw new Exception("found_inf must be a 1-element tensor.");
            if (found_inf.numel() == 1)
                throw new Exception("found_inf must be a 1-element tensor.");
            if (found_inf.numel() == 1)
                throw new Exception("found_inf must be a 1-element tensor.");
            if (found_inf.numel() == 1)
                throw new Exception("found_inf must be a 1-element tensor.");
        }
    }
}<|MERGE_RESOLUTION|>--- conflicted
+++ resolved
@@ -35,7 +35,6 @@
 
             internal DisposeScope? OwningDisposeScope { get; set; }
 
-<<<<<<< HEAD
             /*internal Tensor(IntPtr handle, IntPtr res)
             {
                 if (AMPManager.GetInstance().IsEnabled) {
@@ -45,9 +44,6 @@
                 }
             }*/
             internal Tensor(IntPtr handle)
-=======
-            internal Tensor(IntPtr handle, bool register = true)
->>>>>>> 3760ba3e
             {
                 this.handle = handle;
                 System.Threading.Interlocked.Increment(ref _totalCount);
