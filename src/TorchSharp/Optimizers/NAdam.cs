// Copyright (c) .NET Foundation and Contributors.  All Rights Reserved.  See LICENSE in the project root for license information.
using System;
using System.Collections.Generic;
using System.Linq;
using static TorchSharp.torch;

namespace TorchSharp
{
    using System.IO;
    using Modules;

    public static partial class torch
    {
        public static partial class optim
        {

            /// <summary>
            /// Implements the NAdam algorithm.
            ///
            /// For further details regarding the algorithm we refer to Incorporating Nesterov Momentum into Adam.
            /// https://openreview.net/forum?id=OM0jvwB8jIp57ZJjtNEZ
            /// </summary>
            /// <param name="named_parameters">Parameters to optimize. This optimizer requires the <b>named</b> parameters collection.</param>
            /// <param name="lr ">Learning rate</param>
            /// <param name="beta1">Coefficient used for computing running averages of gradient and its square (default: 0.9)</param>
            /// <param name="beta2">Coefficient used for computing running averages of gradient and its square (default: 0.999)</param>
            /// <param name="eps">Term added to the denominator to improve numerical stability, i.e. avoid division-by-zero (default: 1e-8)</param>
            /// <param name="weight_decay">Weight decay (L2 penalty) (default: 0)</param>
            /// <param name="momentum_decay">Momentum decay</param>
            public static NAdam NAdam(IEnumerable<Parameter> named_parameters, double lr = 0.002, double beta1 = 0.9, double beta2 = 0.999, double eps = 1e-8, double weight_decay = 0, double momentum_decay = 4e-3)
            {
                return new NAdam(named_parameters, lr, beta1, beta2, eps, weight_decay, momentum_decay);
            }

            /// <summary>
            /// Implements the NAdam algorithm.
            ///
            /// For further details regarding the algorithm we refer to Incorporating Nesterov Momentum into Adam.
            /// https://openreview.net/forum?id=OM0jvwB8jIp57ZJjtNEZ
            /// </summary>
            /// <param name="named_parameters">Parameters to optimize. This optimizer requires the <b>named</b> parameters collection.</param>
            /// <param name="lr ">Learning rate</param>
            /// <param name="beta1">Coefficient used for computing running averages of gradient and its square (default: 0.9)</param>
            /// <param name="beta2">Coefficient used for computing running averages of gradient and its square (default: 0.999)</param>
            /// <param name="eps">Term added to the denominator to improve numerical stability, i.e. avoid division-by-zero (default: 1e-8)</param>
            /// <param name="weight_decay">Weight decay (L2 penalty) (default: 0)</param>
            /// <param name="momentum_decay">Momentum decay</param>
            public static NAdam NAdam(IEnumerable<(string name, Parameter parameter)> named_parameters, double lr = 0.002, double beta1 = 0.9, double beta2 = 0.999, double eps = 1e-8, double weight_decay = 0, double momentum_decay = 4e-3)
            {
                return new NAdam(named_parameters.Select(np => np.parameter), lr, beta1, beta2, eps, weight_decay, momentum_decay);
            }

            /// <summary>
            /// Implements the NAdam algorithm.
            ///
            /// For further details regarding the algorithm we refer to Incorporating Nesterov Momentum into Adam.
            /// https://openreview.net/forum?id=OM0jvwB8jIp57ZJjtNEZ
            /// </summary>
            /// <param name="parameters">Parameters to optimize. This optimizer requires the <b>named</b> parameters collection.</param>
            /// <param name="lr ">Learning rate</param>
            /// <param name="beta1">Coefficient used for computing running averages of gradient and its square (default: 0.9)</param>
            /// <param name="beta2">Coefficient used for computing running averages of gradient and its square (default: 0.999)</param>
            /// <param name="eps">Term added to the denominator to improve numerical stability, i.e. avoid division-by-zero (default: 1e-8)</param>
            /// <param name="weight_decay">Weight decay (L2 penalty) (default: 0)</param>
            /// <param name="momentum_decay">Momentum decay</param>
            public static NAdam NAdam(IEnumerable<NAdam.ParamGroup> parameters, double lr = 0.002, double beta1 = 0.9, double beta2 = 0.999, double eps = 1e-8, double weight_decay = 0, double momentum_decay = 4e-3)
            {
                return new NAdam(parameters, lr, beta1, beta2, eps, weight_decay, momentum_decay);
            }
        }
    }

    namespace Modules
    {
        using static torch.optim;

        public class NAdam : OptimizerHelper, IBetas
        {
            /// <summary>
            /// Implements NAdam algorithm.
            ///
            /// For further details regarding the algorithm we refer to Incorporating Nesterov Momentum into Adam.
            /// https://openreview.net/forum?id=OM0jvwB8jIp57ZJjtNEZ
            /// </summary>
            /// <param name="parameters">Parameters to optimize. This optimizer requires the <b>named</b> parameters collection.</param>
            /// <param name="lr ">Learning rate</param>
            /// <param name="beta1">Coefficient used for computing running averages of gradient and its square (default: 0.9)</param>
            /// <param name="beta2">Coefficient used for computing running averages of gradient and its square (default: 0.999)</param>
            /// <param name="eps">Term added to the denominator to improve numerical stability, i.e. avoid division-by-zero (default: 1e-8)</param>
            /// <param name="weight_decay">Weight decay (L2 penalty) (default: 0)</param>
            /// <param name="momentum_decay">Momentum decay</param>
            public NAdam(IEnumerable<Parameter> parameters, double lr, double beta1 = 0.9, double beta2 = 0.999, double eps = 1e-8, double weight_decay = 0, double momentum_decay = 4e-3)
                : this(new ParamGroup[] { new ParamGroup { Parameters = parameters } }, lr, beta1, beta2, eps, weight_decay, momentum_decay)
            {
            }

            /// <summary>
            /// Implements NAdam algorithm.
            ///
            /// For further details regarding the algorithm we refer to Incorporating Nesterov Momentum into Adam.
            /// https://openreview.net/forum?id=OM0jvwB8jIp57ZJjtNEZ
            /// </summary>
            /// <param name="parameters">Parameters to optimize. This optimizer requires the <b>named</b> parameters collection.</param>
            /// <param name="lr ">Learning rate</param>
            /// <param name="beta1">Coefficient used for computing running averages of gradient and its square (default: 0.9)</param>
            /// <param name="beta2">Coefficient used for computing running averages of gradient and its square (default: 0.999)</param>
            /// <param name="eps">Term added to the denominator to improve numerical stability, i.e. avoid division-by-zero (default: 1e-8)</param>
            /// <param name="weight_decay">Weight decay (L2 penalty) (default: 0)</param>
            /// <param name="momentum_decay">Momentum decay</param>
            /// <returns></returns>
            public NAdam(IEnumerable<ParamGroup> parameters, double lr = 0.002, double beta1 = 0.9, double beta2 = 0.999, double eps = 1e-8, double weight_decay = 0, double momentum_decay = 4e-3)
            {
                if (lr < 0.0) throw new ArgumentException($"Invalid learning rate: {lr}");
                if (beta1 < 0.0 || beta1 > 1.0) throw new ArgumentException($"Invalid beta1 value: {beta1}");
                if (beta2 < 0.0 || beta2 > 1.0) throw new ArgumentException($"Invalid beta2 value: {beta2}");
                if (eps < 0.0) throw new ArgumentException($"Invalid eps value: {eps}");
                if (weight_decay < 0.0) throw new ArgumentException($"Invalid weight_decay value: {weight_decay}");
                if (momentum_decay < 0.0) throw new ArgumentException($"Invalid momentum_decay value: {momentum_decay}");

                var options = new Options {
                    LearningRate = lr,
                    InitialLearningRate = lr,
                    beta1 = beta1,
                    beta2 = beta2,
                    eps = eps,
                    weight_decay = weight_decay,
                    momentum_decay = momentum_decay
                };

                _defaults = options;
                _parameter_groups = new List<Modules.ParamGroup>();

                foreach (var g in parameters) {
                    add_param_group(g);
                }
            }

            /// <summary>
            /// Performs a single optimization step (parameter update).
            /// </summary>
            /// <param name="closure">A closure that reevaluates the model and returns the loss. Optional for most optimizers.</param>
            /// <returns></returns>
            public override Tensor step(Func<Tensor> closure = null)
            {
                return _step<ParamGroup>(group => {

                    var options = group.Options as Options;
                    var beta1 = options.beta1.Value;
                    var beta2 = options.beta2.Value;
                    var eps = options.eps.Value;
                    var weight_decay = options.weight_decay.Value;
                    var momentum_decay = options.momentum_decay.Value;
                    var lr = options.LearningRate.Value;

                    foreach (var param in group.Parameters) {

                        var grad = param.grad();

                        if (grad is null) continue;

                        var state = (State)_state[param.handle];

                        state.step += 1;

                        var exp_avg = state.exp_avg;
                        var exp_avg_sq = state.exp_avg_sq;

                        var bias_correction2 = 1 - Math.Pow(beta2, state.step);

                        grad = (weight_decay != 0)
                            ? grad.add(param, alpha: weight_decay)
                            : grad.alias();

                        var mu = beta1 * (1.0 - 0.5 * Math.Pow(0.96, state.step * momentum_decay));
                        var mu_next = beta1 * (1.0 - 0.5 * Math.Pow(0.96, (state.step + 1) * momentum_decay));

                        var mu_product = state.mu_product * mu;
                        var mu_product_next = mu_product * mu_next;

                        exp_avg.mul_(beta1).add_(grad, alpha: 1 - beta1);
                        exp_avg_sq.mul_(beta2).addcmul_(grad, grad, value: 1 - beta2);

                        var denom = exp_avg_sq.div(bias_correction2).sqrt_().add_(eps);

                        param.addcdiv_(grad, denom, value: -lr * (1 - mu) / (1 - mu_product));
                        param.addcdiv_(exp_avg, denom, value: -lr * mu_next / (1 - mu_product_next));

                        state.mu_product = mu_product;
                    }
                }, closure);
            }

            protected override void Dispose(bool disposing)
            {
                base.Dispose(disposing);
                foreach (var kvp in _state) {
                    ((State)kvp.Item2).Dispose();
                }
            }

            public sealed class State : OptimizerState, IDisposable
            {
                public long step;
                public double mu_product;
                public Tensor exp_avg;
                public Tensor exp_avg_sq;

                public void Dispose()
                {
                    Dispose(true);
                    GC.SuppressFinalize(this);
                }

                private void Dispose(bool disposing)
                {
                    if (disposing) {
                        exp_avg.Dispose();
                        exp_avg_sq.Dispose();
                    }
                }

                /// <summary>
                /// Move all the state to the indicated device.
                /// </summary>
                /// <param name="device">The device to move all state to.</param>
                public override void to(Device device)
                {
                    exp_avg = exp_avg.to(device);
                    exp_avg_sq = exp_avg_sq.to(device);
                }

                /// <summary>
                /// Load the optimizer parameter state from a stream.
                /// </summary>
                /// <param name="reader">A binary reader connected to a stream open for reading.</param>
                public override void LoadStateDict(BinaryReader reader)
                {
                    step = reader.ReadInt64();
                    mu_product = reader.ReadDouble();
                    exp_avg.Load(reader);
                    exp_avg_sq.Load(reader);
                }

                /// <summary>
                /// Save the optimizer parameter state to a stream.
                /// </summary>
                /// <param name="writer">A binary writer connected to a stream open for writing.</param>
                public override void SaveStateDict(BinaryWriter writer)
                {
                    writer.Write(step);
                    writer.Write(mu_product);
                    exp_avg.Save(writer);
                    exp_avg_sq.Save(writer);
                }

                /// <summary>
                /// Load optimizer parameter state from another optimizer.
                /// </summary>
                /// <param name="source">An optimizer state record.</param>
                public override void LoadStateDict(OptimizerState source)
                {
                    var st_state = source as State;
                    exp_avg.Dispose();
                    exp_avg_sq.Dispose();

                    step = st_state.step;
                    mu_product = st_state.mu_product;
                    exp_avg = st_state.exp_avg;
                    exp_avg_sq = st_state.exp_avg_sq;
                }

                /// <summary>
                /// Useful for tests, allows comparison of one state with another.
                /// </summary>
                /// <param name="other">The other optimizer state</param>
                /// <returns></returns>
                public override bool ApproximatelyEquals(OptimizerState other)
                {
                    var rhs = other as State;
                    return (rhs is not null) && step == rhs.step &&
                        mu_product == rhs.mu_product &&
                        exp_avg.allclose(rhs.exp_avg) &&
                        exp_avg_sq.allclose(rhs.exp_avg_sq);
                }

                /// <summary>
                /// Initialize the values of the state to the initial values.
                /// </summary>
                /// <param name="p">The parameter the state is attached to</param>
                /// <param name="options">The optimizer options</param>
                public override void Initialize(Parameter p, OptimizerOptions options)
                {
                    // Dispose the old tensors, if this is a re-initialization.
                    this.exp_avg?.Dispose();
                    this.exp_avg_sq?.Dispose();

                    this.step = 0;
                    this.mu_product = 1;
                    this.exp_avg = torch.zeros_like(p).DetachFromDisposeScope();
                    this.exp_avg_sq = torch.zeros_like(p).DetachFromDisposeScope();
                }
            }

            /// <summary>
            /// Add a param group to the Optimizer s param_groups.
            /// </summary>
            /// <param name="param_group"></param>
            /// <remarks>This can be useful when fine tuning a pre-trained network as frozen layers can be made trainable and added to the Optimizer as training progresses.</remarks>
            public override void add_param_group(Modules.ParamGroup param_group)
            {
                var def = _defaults as Options;
                if (param_group.Options is null) {
                    param_group.Options = new Options();
                }

                var opt = param_group.Options as Options;

                // Make sure all the options are set.
                if (!opt.LearningRate.HasValue) opt.LearningRate = def.LearningRate;
                if (!opt.beta1.HasValue) opt.beta1 = def.beta1;
                if (!opt.beta2.HasValue) opt.beta2 = def.beta2;
                if (!opt.eps.HasValue) opt.eps = def.eps;
                if (!opt.weight_decay.HasValue) opt.weight_decay = def.weight_decay;
                if (!opt.momentum_decay.HasValue) opt.momentum_decay = def.momentum_decay;

                opt.InitialLearningRate = opt.LearningRate.Value;

                _parameter_groups.Add(param_group);

                foreach (var p in param_group.Parameters) {
                    var state = new State();
                    _state[p.Handle] = state;
<<<<<<< HEAD
                    state.Initialize(p, opt);
=======
                    state.step = 0;
                    state.mu_product = 1;
                    state.exp_avg = torch.zeros_like(p).DetachFromDisposeScope();
                    state.exp_avg_sq = torch.zeros_like(p).DetachFromDisposeScope();
>>>>>>> bf2aff69
                }
            }

            public class Options : OptimizerOptions
            {
                public double? beta1;
                public double? beta2;
                public double? eps;
                public double? weight_decay;
                public double? momentum_decay;

                /// <summary>
                /// Load optimizer options (param-group hyperparameters) from another optimizer.
                /// </summary>
                /// <param name="source">An optimizer options record.</param>
                public override void LoadStateDict(OptimizerOptions source)
                {
                    base.LoadStateDict(source);
                    var opts = source as Options;
                    beta1 = opts.beta1;
                    beta2 = opts.beta2;
                    eps = opts.eps;
                    weight_decay = opts.weight_decay;
                    momentum_decay = opts.momentum_decay;
                }

                /// <summary>
                /// Load the optimizer options (param-group hyperparameters) from a stream.
                /// </summary>
                /// <param name="reader">A binary reader connected to a stream open for reading.</param>
                public override void LoadStateDict(BinaryReader reader)
                {
                    base.LoadStateDict(reader);
                    beta1 = reader.ReadDouble();
                    beta2 = reader.ReadDouble();
                    eps = reader.ReadDouble();
                    weight_decay = reader.ReadDouble();
                    momentum_decay = reader.ReadDouble();
                }

                /// <summary>
                /// Save the optimizer options (param-group hyperparameters) to a stream.
                /// </summary>
                /// <param name="writer">A binary writer connected to a stream open for writing.</param>
                public override void SaveStateDict(BinaryWriter writer)
                {
                    base.SaveStateDict(writer);
                    writer.Write(beta1.Value);
                    writer.Write(beta2.Value);
                    writer.Write(eps.Value);
                    writer.Write(weight_decay.Value);
                    writer.Write(momentum_decay.Value);
                }
            }

            public class ParamGroup : ParamGroup<Options>, IBetas
            {
                public ParamGroup() { }

                public ParamGroup(IEnumerable<Parameter> parameters, Options options) : base(parameters, options) { }

                public ParamGroup(IEnumerable<Parameter> parameters, double lr = 1.0, double beta1 = 0.9, double beta2 = 0.999, double eps = 1e-8, double weight_decay = 0, double momentum_decay = 4e-3)
                    : base(parameters, new NAdam.Options { LearningRate = lr, beta1 = beta1, beta2 = beta2, eps = eps, weight_decay = weight_decay, momentum_decay = momentum_decay })
                {
                }

                public (double, double) Betas {
                    get => (Options.beta1.Value, Options.beta2.Value);
                    set { Options.beta1 = value.Item1; Options.beta2 = value.Item2; }
                }
            }

            public (double, double) Betas {
                get => ((_defaults as Options).beta1.Value, (_defaults as Options).beta2.Value);
                set { (_defaults as Options).beta1 = value.Item1; (_defaults as Options).beta2 = value.Item2; }
            }
        }
    }
}<|MERGE_RESOLUTION|>--- conflicted
+++ resolved
@@ -330,14 +330,7 @@
                 foreach (var p in param_group.Parameters) {
                     var state = new State();
                     _state[p.Handle] = state;
-<<<<<<< HEAD
                     state.Initialize(p, opt);
-=======
-                    state.step = 0;
-                    state.mu_product = 1;
-                    state.exp_avg = torch.zeros_like(p).DetachFromDisposeScope();
-                    state.exp_avg_sq = torch.zeros_like(p).DetachFromDisposeScope();
->>>>>>> bf2aff69
                 }
             }
 
