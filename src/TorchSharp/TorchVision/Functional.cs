--- conflicted
+++ resolved
@@ -538,30 +538,6 @@
             /// <returns></returns>
             public static Tensor pad(Tensor input, long[] padding, double fill = 0, PaddingModes padding_mode = PaddingModes.Constant)
             {
-<<<<<<< HEAD
-                //
-                // The Pytorch documentation does not cover what is actually happening in the native code, as far as
-                // the ordering of padding elements goes. This code converts from the documented order, to the actual.
-                // See: https://pytorch.org/vision/stable/transforms.html#torchvision.transforms.functional.pad
-                //
-                long[] correctedPad = padding;
-
-                if (input.ndim > 1) {
-                    switch (padding.Length) {
-                    case 1:
-                        correctedPad = new long[] { padding[0], padding[0], padding[0], padding[0] };
-                        break;
-                    case 2:
-                        correctedPad = new long[] { padding[0], padding[0], padding[1], padding[1] };
-                        break;
-                    case 4:
-                        correctedPad = new long[] { padding[0], padding[2], padding[1], padding[3] };
-                        break;
-                    }
-                }
-
-                return torch.nn.functional.pad(input, correctedPad, padding_mode, fill);
-=======
                 long[] correctedPad = new long[4];
 
                 switch (padding.Length) {
@@ -628,7 +604,6 @@
             public static Tensor pad(Tensor input, (long, long, long, long) padding, double fill = 0, PaddingModes padding_mode = PaddingModes.Constant)
             {
                 return torch.nn.functional.pad(input, new[] { padding.Item1, padding.Item3, padding.Item2, padding.Item4 }, padding_mode, fill);
->>>>>>> fbeec90b
             }
 
             /// <summary>
