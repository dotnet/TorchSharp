// Copyright (c) .NET Foundation and Contributors.  All Rights Reserved.  See LICENSE in the project root for license information.
#nullable enable
using System;
using System.Runtime.InteropServices;
using TorchSharp.Modules;

namespace TorchSharp.PInvoke
{
#pragma warning disable CA2101
    internal static partial class NativeMethods
    {
        [DllImport("LibTorchSharp")]
        internal static extern void THSTensor_where_list(IntPtr condition, AllocatePinnedArray allocator);

        [DllImport("LibTorchSharp")]
        internal static extern void THSTensor_squeeze_(IntPtr tensor, long dim);

        [DllImport("LibTorchSharp")]
        internal static extern void THSTensor_squeeze_no_dim_(IntPtr tensor);

        [DllImport("LibTorchSharp")]
        internal static extern IntPtr THSTensor_conv1d(IntPtr input, IntPtr weight, IntPtr bias,
                IntPtr strides, int stridesLength,
                IntPtr padding, int paddingLength,
                IntPtr dilation, int dilationLength,
                long groups);

        [DllImport("LibTorchSharp")]
        internal static extern IntPtr THSTensor_conv2d(IntPtr input, IntPtr weight, IntPtr bias,
                IntPtr strides, int stridesLength,
                IntPtr padding, int paddingLength,
                IntPtr dilation, int dilationLength,
                long groups);

        [DllImport("LibTorchSharp")]
        internal static extern IntPtr THSTensor_conv3d(IntPtr input, IntPtr weight, IntPtr bias,
                IntPtr strides, int stridesLength,
                IntPtr padding, int paddingLength,
                IntPtr dilation, int dilationLength,
                long groups);

        [DllImport("LibTorchSharp")]
        internal static extern IntPtr THSTensor_conv_transpose1d(IntPtr input, IntPtr weight, IntPtr bias,
                IntPtr strides, int stridesLength,
                IntPtr padding, int paddingLength,
                IntPtr outputPadding, int outputPaddingLength,
                IntPtr dilation, int dilationLength,
                long groups);

        [DllImport("LibTorchSharp")]
        internal static extern IntPtr THSTensor_conv_transpose2d(IntPtr input, IntPtr weight, IntPtr bias,
                IntPtr strides, int stridesLength,
                IntPtr padding, int paddingLength,
                IntPtr outputPadding, int outputPaddingLength,
                IntPtr dilation, int dilationLength,
                long groups);

        [DllImport("LibTorchSharp")]
        internal static extern IntPtr THSTensor_conv_transpose3d(IntPtr input, IntPtr weight, IntPtr bias,
                IntPtr strides, int stridesLength,
                IntPtr padding, int paddingLength,
                IntPtr outputPadding, int outputPaddingLength,
                IntPtr dilation, int dilationLength,
                long groups);

        [DllImport("LibTorchSharp")]
        internal static extern IntPtr THSTensor_max_pool1d(IntPtr input,
                IntPtr kernelSize, int kernelSizeLength,
                IntPtr strides, int stridesLength,
                IntPtr padding, int paddingLength,
                IntPtr dilation, int dilationLength,
                [MarshalAs(UnmanagedType.U1)] bool ceil_mode);

        [DllImport("LibTorchSharp")]
        internal static extern void THSTensor_max_pool1d_with_indices(IntPtr input, AllocatePinnedArray allocator,
                IntPtr kernelSize, int kernelSizeLength,
                IntPtr strides, int stridesLength,
                IntPtr padding, int paddingLength,
                IntPtr dilation, int dilationLength,
                [MarshalAs(UnmanagedType.U1)] bool ceil_mode);

        [DllImport("LibTorchSharp")]
        internal static extern IntPtr THSTensor_max_pool2d(IntPtr input,
                IntPtr kernelSize, int kernelSizeLength,
                IntPtr strides, int stridesLength,
                IntPtr padding, int paddingLength,
                IntPtr dilation, int dilationLength,
                [MarshalAs(UnmanagedType.U1)] bool ceil_mode);

        [DllImport("LibTorchSharp")]
        internal static extern void THSTensor_max_pool2d_with_indices(IntPtr input, AllocatePinnedArray allocator,
            IntPtr kernelSize, int kernelSizeLength,
            IntPtr strides, int stridesLength,
            IntPtr padding, int paddingLength,
            IntPtr dilation, int dilationLength,
            [MarshalAs(UnmanagedType.U1)] bool ceil_mode);

        [DllImport("LibTorchSharp")]
        internal static extern IntPtr THSTensor_max_pool3d(IntPtr input,
            IntPtr kernelSize, int kernelSizeLength,
            IntPtr strides, int stridesLength,
            IntPtr padding, int paddingLength,
            IntPtr dilation, int dilationLength,
            [MarshalAs(UnmanagedType.U1)] bool ceil_mode);

        [DllImport("LibTorchSharp")]
        internal static extern void THSTensor_max_pool3d_with_indices(IntPtr input, AllocatePinnedArray allocator,
                IntPtr kernelSize, int kernelSizeLength,
                IntPtr strides, int stridesLength,
                IntPtr padding, int paddingLength,
                IntPtr dilation, int dilationLength,
                [MarshalAs(UnmanagedType.U1)] bool ceil_mode);

        [DllImport("LibTorchSharp")]
        internal static extern IntPtr THSTensor_maxunpool3d(IntPtr input, IntPtr indices, IntPtr outputSize, int outputSizeLength, IntPtr strides, int stridesLength,
                IntPtr padding, int paddingLength);

        [DllImport("LibTorchSharp")]
        internal static extern IntPtr THSTensor_avg_pool1d(IntPtr input,
                IntPtr kernelSize, int kernelSizeLength,
                IntPtr strides, int stridesLength,
                IntPtr padding, int paddingLength,
                [MarshalAs(UnmanagedType.U1)] bool ceil_mode,
                [MarshalAs(UnmanagedType.U1)] bool count_include_pad);

        [DllImport("LibTorchSharp")]
        internal static extern IntPtr THSTensor_avg_pool2d(IntPtr input,
                IntPtr kernelSize, int kernelSizeLength,
                IntPtr strides, int stridesLength,
                IntPtr padding, int paddingLength,
                [MarshalAs(UnmanagedType.U1)] bool ceil_mode,
                [MarshalAs(UnmanagedType.U1)] bool count_include_pad);

        [DllImport("LibTorchSharp")]
        internal static extern IntPtr THSTensor_avg_pool3d(IntPtr input,
                IntPtr kernelSize, int kernelSizeLength,
                IntPtr strides, int stridesLength,
                IntPtr padding, int paddingLength,
                [MarshalAs(UnmanagedType.U1)] bool ceil_mode,
                [MarshalAs(UnmanagedType.U1)] bool count_include_pad);

        [DllImport("LibTorchSharp")]
        internal static extern IntPtr THSTensor_avg_pool2d_backward(IntPtr gradOutput, IntPtr originalInput,
                IntPtr kernelSize, int kernelSizeLength,
                IntPtr strides, int stridesLength,
                IntPtr padding, int paddingLength,
                [MarshalAs(UnmanagedType.U1)] bool ceil_mode,
                [MarshalAs(UnmanagedType.U1)] bool count_include_pad,
                long divisorOverride);

        [DllImport("LibTorchSharp")]
        internal static extern IntPtr THSTensor_avg_pool3d_backward(IntPtr gradOutput, IntPtr originalInput,
                IntPtr kernelSize, int kernelSizeLength,
                IntPtr strides, int stridesLength,
                IntPtr padding, int paddingLength,
                [MarshalAs(UnmanagedType.U1)] bool ceil_mode,
                [MarshalAs(UnmanagedType.U1)] bool count_include_pad,
                long divisorOverride);

        [DllImport("LibTorchSharp")]
        internal static extern IntPtr THSTensor_adaptive_avg_pool1d(IntPtr input,
                IntPtr outputSize, int outputSizeLength);

        [DllImport("LibTorchSharp")]
        internal static extern IntPtr THSTensor_adaptive_avg_pool2d(IntPtr input,
                IntPtr outputSize, int outputSizeLength);

        [DllImport("LibTorchSharp")]
        internal static extern IntPtr THSTensor_upsample_nearest1d(IntPtr input,
                IntPtr outputSize, int outputSizeLength,
                IntPtr scaleFactors, int scaleFactorsLength);

        [DllImport("LibTorchSharp")]
        internal static extern IntPtr THSTensor_upsample_nearest1d_backward(IntPtr grad_output,
                IntPtr outputSize, int outputSizeLength,
                IntPtr inputSize, int inputSizeLength,
                IntPtr scaleFactors, int scaleFactorsLength);

        [DllImport("LibTorchSharp")]
        internal static extern IntPtr THSTensor_upsample_nearest2d(IntPtr input,
                IntPtr outputSize, int outputSizeLength,
                IntPtr scaleFactors, int scaleFactorsLength);

        [DllImport("LibTorchSharp")]
        internal static extern IntPtr THSTensor_upsample_nearest2d_backward(IntPtr grad_output,
                IntPtr outputSize, int outputSizeLength,
                IntPtr inputSize, int inputSizeLength,
                IntPtr scaleFactors, int scaleFactorsLength);

        [DllImport("LibTorchSharp")]
        internal static extern IntPtr THSTensor_upsample_nearest3d_backward(IntPtr grad_output,
                IntPtr outputSize, int outputSizeLength,
                IntPtr inputSize, int inputSizeLength,
                IntPtr scaleFactors, int scaleFactorsLength);

        [DllImport("LibTorchSharp")]
        internal static extern IntPtr THSTensor_upsample_nearest3d(IntPtr input,
            IntPtr outputSize, int outputSizeLength,
            IntPtr scaleFactors, int scaleFactorsLength);

        [DllImport("LibTorchSharp")]
        internal static extern void THSTensor_dispose(IntPtr handle);

        [DllImport("LibTorchSharp")]
        internal static extern void THSTensor_free(IntPtr handle);

        [DllImport("LibTorchSharp")]
        internal static extern long THSTensor_ndimension(IntPtr handle);

        [DllImport("LibTorchSharp")]
        internal static extern long THSTensor_element_size(IntPtr handle);

        [DllImport("LibTorchSharp")]
        internal static extern long THSTensor_numel(IntPtr handle);

        [DllImport("LibTorchSharp")]
        internal static extern long THSTensor_is_leaf(IntPtr handle);

        [DllImport("LibTorchSharp")]
        internal static extern IntPtr THSTensor_alias(IntPtr handle);

        [DllImport("LibTorchSharp")]
        internal static extern long THSTensor_storage_offset(IntPtr tensor);

        [DllImport("LibTorchSharp")]
        internal static extern IntPtr THSTensor_data(IntPtr handle);

        [DllImport("LibTorchSharp")]
        internal static extern IntPtr THSTensor_real(IntPtr handle);

        [DllImport("LibTorchSharp")]
        internal static extern IntPtr THSTensor_imag(IntPtr handle);

        [DllImport("LibTorchSharp")]
        internal static extern float THSTensor_data_idx_float16(IntPtr handle, long i);

        [DllImport("LibTorchSharp")]
        internal static extern float THSTensor_data_idx_bfloat16(IntPtr handle, long i);

        [DllImport("LibTorchSharp")]
        internal static extern IntPtr THSTensor_item(IntPtr handle);

        [DllImport("LibTorchSharp")]
        internal static extern void THSTensor_fill_(IntPtr handle, IntPtr value);

        [DllImport("LibTorchSharp")]
        internal static extern sbyte THSTensor_type(IntPtr handle);

        [DllImport("LibTorchSharp")]
        internal static extern int THSTensor_device_index(IntPtr handle);

        [DllImport("LibTorchSharp")]
        internal static extern int THSTensor_device_type(IntPtr handle);

        [DllImport("LibTorchSharp")]
        [return: MarshalAs(UnmanagedType.U1)]
        internal static extern bool THSTensor_is_sparse(IntPtr handle);

        [DllImport("LibTorchSharp", CharSet = CharSet.Ansi, BestFitMapping = false, ThrowOnUnmappableChar = true)]
        internal static extern IntPtr THSTensor_load([MarshalAs(UnmanagedType.LPStr)] string location);

        [DllImport("LibTorchSharp", CharSet = CharSet.Ansi, BestFitMapping = false, ThrowOnUnmappableChar = true)]
        internal static extern IntPtr THSTensor_save(IntPtr tensor, [MarshalAs(UnmanagedType.LPStr)] string location);

        [DllImport("LibTorchSharp")]
        [return: MarshalAs(UnmanagedType.U1)]
        internal static extern bool THSTensor_requires_grad(IntPtr handle);

        [DllImport("LibTorchSharp")]
        internal static extern void THSTensor_set_requires_grad(IntPtr handle, [MarshalAs(UnmanagedType.U1)] bool requires_grad);

        [DllImport("LibTorchSharp")]
        internal static extern void THSTensor_retain_grad(IntPtr handle);

        [DllImport("LibTorchSharp")]
        internal static extern int THSTensor_result_type(IntPtr tensor1, IntPtr tensor2);

        [DllImport("LibTorchSharp")]
        [return: MarshalAs(UnmanagedType.U1)]
        internal static extern bool THSTensor_is_cpu(IntPtr handle);

        [DllImport("LibTorchSharp")]
        internal static extern IntPtr THSTensor_cpu(IntPtr handle);

        [DllImport("LibTorchSharp")]
        internal static extern IntPtr THSTensor_cuda(IntPtr handle);

        [DllImport("LibTorchSharp")]
        internal static extern IntPtr THSTensor_to_device(IntPtr handle, int device_type, int device_index, [MarshalAs(UnmanagedType.U1)] bool copy, [MarshalAs(UnmanagedType.U1)] bool non_blocking);

        [DllImport("LibTorchSharp")]
        internal static extern IntPtr THSTensor_to_type(IntPtr handle, sbyte scalar_type, [MarshalAs(UnmanagedType.U1)] bool copy, [MarshalAs(UnmanagedType.U1)] bool non_blocking);

        [DllImport("LibTorchSharp")]
<<<<<<< HEAD
        internal static extern IntPtr THSTensor_to_type_and_device(IntPtr handle, sbyte scalar_type, int device_type, int device_index, [MarshalAs(UnmanagedType.U1)] bool copy);
        [DllImport("LibTorchSharp")]
        internal static extern IntPtr THSTensor_to_type_and_device_and_non_blocking(IntPtr handle, sbyte scalar_type, int device_type, int device_index, [MarshalAs(UnmanagedType.U1)] bool non_blocking);
=======
        internal static extern IntPtr THSTensor_to_type_and_device(IntPtr handle, sbyte scalar_type, int device_type, int device_index, [MarshalAs(UnmanagedType.U1)] bool copy, [MarshalAs(UnmanagedType.U1)] bool non_blocking);
>>>>>>> 077780db

        [DllImport("LibTorchSharp")]
        internal static extern void THSTensor_set_(IntPtr tensor, IntPtr source);

        [DllImport("LibTorchSharp")]
        internal static extern long THSTensor_size(IntPtr handle, long dim);

        [DllImport("LibTorchSharp")]
        internal static extern long THSTensor_sizes(IntPtr handle, AllocatePinnedArray allocator);

        [DllImport("LibTorchSharp")]
        [return: MarshalAs(UnmanagedType.U1)]
        internal static extern bool THSTensor_has_names(IntPtr handle);

        [DllImport("LibTorchSharp")]
        internal static extern void THSTensor_names(IntPtr handle, AllocatePinnedArray allocator);

        [DllImport("LibTorchSharp")]
        internal static extern IntPtr THSTensor_rename(IntPtr tensor, IntPtr names, long nLength);

        [DllImport("LibTorchSharp")]
        internal static extern void THSTensor_rename_(IntPtr tensor, IntPtr names, long nLength);

        [DllImport("LibTorchSharp")]
        internal static extern IntPtr THSTensor_refine_names(IntPtr tensor, IntPtr names, long nLength);

        [DllImport("LibTorchSharp")]
        internal static extern IntPtr THSTensor_indices(IntPtr handle);

        [DllImport("LibTorchSharp")]
        internal static extern IntPtr THSTensor_values(IntPtr handle);

        [DllImport("LibTorchSharp")]
        internal static extern IntPtr THSTensor_vander(IntPtr handle, long N, [MarshalAs(UnmanagedType.U1)] bool increasing);

        [DllImport("LibTorchSharp")]
        internal static extern long THSTensor_stride(IntPtr handle, long dim);

        [DllImport("LibTorchSharp")]
        internal static extern long THSTensor_strides(IntPtr handle, AllocatePinnedArray allocator);

        [DllImport("LibTorchSharp")]
        internal static extern IntPtr THSTensor_as_strided(IntPtr input, IntPtr psizes, int sz_length, IntPtr pstrides, int str_length, long storageOffset);

        [DllImport("LibTorchSharp")]
        internal static extern void THSTensor_backward(IntPtr handle);

        [DllImport("LibTorchSharp")]
        internal static extern IntPtr THSTensor_to_dense(IntPtr handle);

        [DllImport("LibTorchSharp")]
        internal static extern IntPtr THSTensor_clone(IntPtr handle);

        [DllImport("LibTorchSharp")]
        internal static extern IntPtr THSTensor_combinations(IntPtr handle, int r, [MarshalAs(UnmanagedType.U1)] bool with_replacement);

        [DllImport("LibTorchSharp")]
        internal static extern long THSTensor_copy_(IntPtr handle, IntPtr source, [MarshalAs(UnmanagedType.U1)] bool non_blocking);

        [DllImport("LibTorchSharp")]
        internal static extern int THSTensor_is_contiguous(IntPtr handle);

        [DllImport("LibTorchSharp")]
        internal static extern IntPtr THSTensor_contiguous(IntPtr handle);

        [DllImport("LibTorchSharp")]
        internal static extern long THSTensor_is_pinned(IntPtr handle);

        [DllImport("LibTorchSharp")]
        internal static extern IntPtr THSTensor_pin_memory(IntPtr handle);

        [DllImport("LibTorchSharp")]
        internal static extern IntPtr THSTensor_grad(IntPtr handle);

        [DllImport("LibTorchSharp")]
        internal static extern void THSTensor_set_grad(IntPtr handle, IntPtr grad);

        [DllImport("LibTorchSharp")]
        internal static extern IntPtr THSTensor_index(IntPtr tensor, IntPtr indexStarts, IntPtr indexEnds, IntPtr indexSteps, IntPtr indexTensors, int indicesLength);

        [DllImport("LibTorchSharp")]
        internal static extern void THSTensor_index_put_scalar_(IntPtr tensor, IntPtr indexStarts, IntPtr indexEnds, IntPtr indexSteps, IntPtr indexTensors, int indicesLength, IntPtr value);

        [DllImport("LibTorchSharp")]
        internal static extern void THSTensor_index_put_(IntPtr tensor, IntPtr indexStarts, IntPtr indexEnds, IntPtr indexSteps, IntPtr indexTensors, int indicesLength, IntPtr value);

        [DllImport("LibTorchSharp")]
        internal static extern IntPtr THSTensor_get1(IntPtr handle, long i1);

        [DllImport("LibTorchSharp")]
        internal static extern void THSTensor_set1(IntPtr handle, long i1, IntPtr value);

        [DllImport("LibTorchSharp")]
        internal static extern IntPtr THSTensor_get2(IntPtr handle, long i1, long i2);

        [DllImport("LibTorchSharp")]
        internal static extern void THSTensor_set2(IntPtr handle, long i1, long i2, IntPtr value);

        [DllImport("LibTorchSharp")]
        internal static extern IntPtr THSTensor_get3(IntPtr handle, long i1, long i2, long i3);

        [DllImport("LibTorchSharp")]
        internal static extern void THSTensor_set3(IntPtr handle, long i1, long i2, long i3, IntPtr value);

        [DllImport("LibTorchSharp")]
        internal static extern IntPtr THSTensor_get4(IntPtr handle, long i1, long i2, long i3, long i4);

        [DllImport("LibTorchSharp")]
        internal static extern void THSTensor_set4(IntPtr handle, long i1, long i2, long i3, long i4, IntPtr value);

        [DllImport("LibTorchSharp")]
        internal static extern IntPtr THSTensor_get5(IntPtr handle, long i1, long i2, long i3, long i4, long i5);

        [DllImport("LibTorchSharp")]
        internal static extern void THSTensor_set5(IntPtr handle, long i1, long i2, long i3, long i4, long i5, IntPtr value);

        [DllImport("LibTorchSharp")]
        internal static extern IntPtr THSTensor_get6(IntPtr handle, long i1, long i2, long i3, long i4, long i5, long i6);

        [DllImport("LibTorchSharp")]
        internal static extern void THSTensor_set6(IntPtr handle, long i1, long i2, long i3, long i4, long i5, long i6, IntPtr value);

        [DllImport("LibTorchSharp")]
        internal static extern IntPtr THSTensor_index_select(IntPtr tensor, long dim, IntPtr index);

        [DllImport("LibTorchSharp")]
        internal static extern IntPtr THSTensor_select(IntPtr tensor, long dim, long index);

        [DllImport("LibTorchSharp")]
        internal static extern IntPtr THSTensor_adjoint(IntPtr tensor);

        [DllImport("LibTorchSharp")]
        internal static extern IntPtr THSTensor_argwhere(IntPtr tensor);

        [DllImport("LibTorchSharp")]
        internal static extern IntPtr THSTensor_take(IntPtr tensor, IntPtr index);

        [DllImport("LibTorchSharp")]
        internal static extern IntPtr THSTensor_take_along_dim_dflt(IntPtr tensor, IntPtr indices);

        [DllImport("LibTorchSharp")]
        internal static extern IntPtr THSTensor_take_along_dim(IntPtr tensor, IntPtr indices, long dim);

        [DllImport("LibTorchSharp")]
        internal static extern IntPtr THSTensor_index_add(IntPtr tensor, long dim, IntPtr index, IntPtr source, IntPtr alpha);

        [DllImport("LibTorchSharp")]
        internal static extern void THSTensor_index_add_(IntPtr tensor, long dim, IntPtr index, IntPtr source, IntPtr alpha);

        [DllImport("LibTorchSharp")]
        internal static extern IntPtr THSTensor_index_copy(IntPtr tensor, long dim, IntPtr index, IntPtr source);

        [DllImport("LibTorchSharp")]
        internal static extern void THSTensor_index_copy_(IntPtr tensor, long dim, IntPtr index, IntPtr source);

        [DllImport("LibTorchSharp")]
        internal static extern IntPtr THSTensor_index_fill(IntPtr tensor, long dim, IntPtr index, IntPtr value);

        [DllImport("LibTorchSharp")]
        internal static extern void THSTensor_index_fill_(IntPtr tensor, long dim, IntPtr index, IntPtr value);

        [DllImport("LibTorchSharp")]
        internal static extern IntPtr THSTensor_reshape(IntPtr tensor, IntPtr shape, int length);

        [DllImport("LibTorchSharp")]
        internal static extern IntPtr THSTensor_flatten(IntPtr tensor, long start, long end);

        [DllImport("LibTorchSharp")]
        internal static extern IntPtr THSTensor_flatten_names(IntPtr tensor, IntPtr names, long nLength);

        [DllImport("LibTorchSharp")]
        internal static extern IntPtr THSTensor_unflatten(IntPtr tensor, long dim, IntPtr shape, int length);

        [DllImport("LibTorchSharp")]
        internal static extern IntPtr THSTensor_unflatten_names(IntPtr tensor, IntPtr names, IntPtr dims, int length);

        [DllImport("LibTorchSharp")]
        internal static extern IntPtr THSTensor_align_to(IntPtr tensor, IntPtr names, long nLength);

        [DllImport("LibTorchSharp")]
        internal static extern IntPtr THSTensor_unique(IntPtr tensor, [MarshalAs(UnmanagedType.U1)] bool sorted, [MarshalAs(UnmanagedType.U1)] bool return_inverse, [MarshalAs(UnmanagedType.U1)] bool return_counts, out IntPtr inverse_indices, out IntPtr counts);

        [DllImport("LibTorchSharp")]
        internal static extern IntPtr THSTensor_unique_dim(IntPtr tensor, long dim, [MarshalAs(UnmanagedType.U1)] bool sorted, [MarshalAs(UnmanagedType.U1)] bool return_inverse, [MarshalAs(UnmanagedType.U1)] bool return_counts, out IntPtr inverse_indices, out IntPtr counts);

        [DllImport("LibTorchSharp")]
        internal static extern IntPtr THSTensor_unique_consecutive(IntPtr tensor, [MarshalAs(UnmanagedType.U1)] bool return_inverse, [MarshalAs(UnmanagedType.U1)] bool return_counts, out IntPtr inverse_indices, out IntPtr counts);

        [DllImport("LibTorchSharp")]
        internal static extern IntPtr THSTensor_unique_dim_consecutive(IntPtr tensor, long dim, [MarshalAs(UnmanagedType.U1)] bool return_inverse, [MarshalAs(UnmanagedType.U1)] bool return_counts, out IntPtr inverse_indices, out IntPtr counts);

        [DllImport("LibTorchSharp")]
        internal static extern IntPtr THSTensor_squeeze(IntPtr tensor, long dim);

        [DllImport("LibTorchSharp")]
        internal static extern IntPtr THSTensor_squeeze_no_dim(IntPtr tensor);

        [DllImport("LibTorchSharp")]
        internal static extern IntPtr THSTensor_t(IntPtr tensor);

        [DllImport("LibTorchSharp")]
        internal static extern IntPtr THSTensor_H(IntPtr tensor);

        [DllImport("LibTorchSharp")]
        internal static extern IntPtr THSTensor_mT(IntPtr tensor);

        [DllImport("LibTorchSharp")]
        internal static extern IntPtr THSTensor_mH(IntPtr tensor);

        [DllImport("LibTorchSharp")]
        internal static extern IntPtr THSTensor_transpose(IntPtr tensor, long dim1, long dim2);

        [DllImport("LibTorchSharp")]
        internal static extern IntPtr THSTensor_tril(IntPtr tensor, long diagonal, [MarshalAs(UnmanagedType.U1)] bool inplace);

        [DllImport("LibTorchSharp")]
        internal static extern IntPtr THSTensor_tril_indices(long row, long col, long offset, sbyte scalar_type, int device_type, int device_index);

        [DllImport("LibTorchSharp")]
        internal static extern IntPtr THSTensor_triu(IntPtr tensor, long diagonal, [MarshalAs(UnmanagedType.U1)] bool inplace);

        [DllImport("LibTorchSharp")]
        internal static extern IntPtr THSTensor_triu_indices(long row, long col, long offset, sbyte scalar_type, int device_type, int device_index);

        [DllImport("LibTorchSharp")]
        internal static extern void THSTensor_transpose_(IntPtr tensor, long dim1, long dim2);

        [DllImport("LibTorchSharp")]
        internal static extern IntPtr THSTensor_view(IntPtr tensor, IntPtr shape, int length);

        [DllImport("LibTorchSharp")]
        internal static extern IntPtr THSTensor_view_as_complex(IntPtr tensor);

        [DllImport("LibTorchSharp")]
        internal static extern IntPtr THSTensor_view_as_real(IntPtr tensor);

        [DllImport("LibTorchSharp")]
        internal static extern IntPtr THSTensor_all(IntPtr tensor);

        [DllImport("LibTorchSharp")]
        internal static extern IntPtr THSTensor_all_along_dimension(IntPtr tensor, long dim, [MarshalAs(UnmanagedType.U1)] bool keep_dim);

        [DllImport("LibTorchSharp")]
        internal static extern IntPtr THSTensor_amax(IntPtr tensor, IntPtr dim, int dim_len, [MarshalAs(UnmanagedType.U1)] bool keep_dim);

        [DllImport("LibTorchSharp")]
        internal static extern IntPtr THSTensor_amax_out(IntPtr tensor, IntPtr dim, int dim_len, [MarshalAs(UnmanagedType.U1)] bool keep_dim, IntPtr _out);

        [DllImport("LibTorchSharp")]
        internal static extern IntPtr THSTensor_amin(IntPtr tensor, IntPtr dim, int dim_len, [MarshalAs(UnmanagedType.U1)] bool keep_dim);

        [DllImport("LibTorchSharp")]
        internal static extern IntPtr THSTensor_amin_out(IntPtr tensor, IntPtr dim, int dim_len, [MarshalAs(UnmanagedType.U1)] bool keep_dim, IntPtr _out);

        [DllImport("LibTorchSharp")]
        internal static extern IntPtr THSTensor_aminmax(IntPtr tensor, long dim, [MarshalAs(UnmanagedType.U1)] bool keep_dim, out IntPtr max);

        [DllImport("LibTorchSharp")]
        internal static extern IntPtr THSTensor_any(IntPtr tensor);

        [DllImport("LibTorchSharp")]
        internal static extern IntPtr THSTensor_any_along_dimension(IntPtr tensor, long dim, [MarshalAs(UnmanagedType.U1)] bool keep_dim);

        [DllImport("LibTorchSharp")]
        internal static extern IntPtr THSTensor_argmax(IntPtr tensor);

        [DllImport("LibTorchSharp")]
        internal static extern IntPtr THSTensor_argmax_along_dimension(IntPtr tensor, long dim, [MarshalAs(UnmanagedType.U1)] bool keep_dim);

        [DllImport("LibTorchSharp")]
        internal static extern IntPtr THSTensor_argmin(IntPtr tensor);

        [DllImport("LibTorchSharp")]
        internal static extern IntPtr THSTensor_argmin_along_dimension(IntPtr tensor, long dim, [MarshalAs(UnmanagedType.U1)] bool keep_dim);

        [DllImport("LibTorchSharp")]
        internal static extern IntPtr THSTensor_argsort(IntPtr tensor, long dim, [MarshalAs(UnmanagedType.U1)] bool descending);

        [DllImport("LibTorchSharp")]
        internal static extern IntPtr THSTensor_deg2rad(IntPtr tensor);

        [DllImport("LibTorchSharp")]
        internal static extern IntPtr THSTensor_rad2deg(IntPtr tensor);

        [DllImport("LibTorchSharp")]
        internal static extern IntPtr THSTensor_copysign(IntPtr tensor, IntPtr other);

        [DllImport("LibTorchSharp")]
        internal static extern IntPtr THSTensor_count_nonzero(IntPtr tensor, IntPtr dim, int dim_len);

        [DllImport("LibTorchSharp")]
        internal static extern IntPtr THSTensor_cov(IntPtr tensor, long correction, IntPtr fweights, IntPtr aweights);

        [DllImport("LibTorchSharp")]
        internal static extern IntPtr THSTensor_corrcoef(IntPtr tensor);

        [DllImport("LibTorchSharp")]
        internal static extern IntPtr THSTensor_tile(IntPtr tensor, IntPtr reps, int reps_len);

        [DllImport("LibTorchSharp")]
        internal static extern IntPtr THSTensor_digamma(IntPtr tensor);

        [DllImport("LibTorchSharp")]
        internal static extern void THSTensor_digamma_(IntPtr tensor);

        [DllImport("LibTorchSharp")]
        internal static extern IntPtr THSTensor_lgamma(IntPtr tensor);

        [DllImport("LibTorchSharp")]
        internal static extern void THSTensor_lgamma_(IntPtr tensor);

        [DllImport("LibTorchSharp")]
        internal static extern IntPtr THSTensor_mvlgamma(IntPtr tensor, long p);

        [DllImport("LibTorchSharp")]
        internal static extern void THSTensor_mvlgamma_(IntPtr tensor, long p);

        [DllImport("LibTorchSharp")]
        internal static extern IntPtr THSTensor_polygamma(IntPtr tensor, long p);

        [DllImport("LibTorchSharp")]
        internal static extern void THSTensor_polygamma_(IntPtr tensor, long p);

        [DllImport("LibTorchSharp")]
        internal static extern IntPtr THSTensor_positive(IntPtr tensor);

        [DllImport("LibTorchSharp")]
        internal static extern IntPtr THSTensor_softplus(IntPtr tensor);

        [DllImport("LibTorchSharp")]
        internal static extern IntPtr THSTensor_ravel(IntPtr tensor);

        [DllImport("LibTorchSharp")]
        internal static extern IntPtr THSTensor_relu(IntPtr tensor);

        [DllImport("LibTorchSharp")]
        internal static extern void THSTensor_relu_(IntPtr tensor);

        [DllImport("LibTorchSharp")]
        internal static extern IntPtr THSTensor_relu6(IntPtr tensor);

        [DllImport("LibTorchSharp")]
        internal static extern void THSTensor_relu6_(IntPtr tensor);

        [DllImport("LibTorchSharp")]
        internal static extern IntPtr THSTensor_celu(IntPtr tensor);

        [DllImport("LibTorchSharp")]
        internal static extern void THSTensor_celu_(IntPtr tensor);

        [DllImport("LibTorchSharp")]
        internal static extern IntPtr THSTensor_elu(IntPtr tensor, IntPtr alpha, IntPtr scale, IntPtr input_scale);

        [DllImport("LibTorchSharp")]
        internal static extern void THSTensor_elu_(IntPtr tensor, IntPtr alpha, IntPtr scale, IntPtr input_scale);

        [DllImport("LibTorchSharp")]
        internal static extern IntPtr THSTensor_gelu(IntPtr tensor);

        [DllImport("LibTorchSharp")]
        internal static extern IntPtr THSTensor_hardsigmoid(IntPtr tensor);

        [DllImport("LibTorchSharp")]
        internal static extern void THSTensor_hardsigmoid_(IntPtr tensor);

        [DllImport("LibTorchSharp")]
        internal static extern IntPtr THSTensor_hardswish(IntPtr tensor);

        [DllImport("LibTorchSharp")]
        internal static extern void THSTensor_hardswish_(IntPtr tensor);

        [DllImport("LibTorchSharp")]
        internal static extern void THSTensor_hardtanh(IntPtr tensor, IntPtr min, IntPtr max);

        [DllImport("LibTorchSharp")]
        internal static extern void THSTensor_hardtanh_(IntPtr tensor, IntPtr min, IntPtr max);

        [DllImport("LibTorchSharp")]
        internal static extern IntPtr THSTensor_heaviside(IntPtr tensor, IntPtr other);

        [DllImport("LibTorchSharp")]
        internal static extern IntPtr THSTensor_igamma(IntPtr tensor, IntPtr other);

        [DllImport("LibTorchSharp")]
        internal static extern IntPtr THSTensor_igammac(IntPtr tensor, IntPtr other);

        [DllImport("LibTorchSharp")]
        internal static extern IntPtr THSTensor_i0(IntPtr tensor);

        [DllImport("LibTorchSharp")]
        internal static extern IntPtr THSTensor_isclose(IntPtr tensor, IntPtr other, double rtol, double atol, [MarshalAs(UnmanagedType.U1)] bool nanEqual);

        [DllImport("LibTorchSharp")]
        internal static extern IntPtr THSTensor_isin(IntPtr elements, IntPtr test_elements, [MarshalAs(UnmanagedType.U1)] bool assume_unique, [MarshalAs(UnmanagedType.U1)] bool invert);

        [DllImport("LibTorchSharp")]
        internal static extern IntPtr THSTensor_isinf(IntPtr tensor);

        [DllImport("LibTorchSharp")]
        internal static extern IntPtr THSTensor_isfinite(IntPtr tensor);

        [DllImport("LibTorchSharp")]
        internal static extern IntPtr THSTensor_isposinf(IntPtr tensor);

        [DllImport("LibTorchSharp")]
        internal static extern IntPtr THSTensor_isneginf(IntPtr tensor);

        [DllImport("LibTorchSharp")]
        internal static extern IntPtr THSTensor_isnan(IntPtr tensor);

        [DllImport("LibTorchSharp")]
        internal static extern long THSTensor_is_nonzero(IntPtr handle);

        [DllImport("LibTorchSharp")]
        internal static extern IntPtr THSTensor_isreal(IntPtr tensor);

        [DllImport("LibTorchSharp")]
        internal static extern IntPtr THSTensor_leaky_relu(IntPtr tensor, IntPtr negative_slope);

        [DllImport("LibTorchSharp")]
        internal static extern void THSTensor_leaky_relu_(IntPtr tensor, IntPtr negative_slope);

        [DllImport("LibTorchSharp")]
        internal static extern IntPtr THSTensor_selu(IntPtr tensor);

        [DllImport("LibTorchSharp")]
        internal static extern void THSTensor_selu_(IntPtr tensor);

        [DllImport("LibTorchSharp")]
        internal static extern IntPtr THSTensor_silu(IntPtr tensor);

        [DllImport("LibTorchSharp")]
        internal static extern void THSTensor_silu_(IntPtr tensor);

        [DllImport("LibTorchSharp")]
        internal static extern IntPtr THSTensor_log_sigmoid(IntPtr tensor);

        [DllImport("LibTorchSharp")]
        internal static extern IntPtr THSTensor_lerp(IntPtr tensor, IntPtr end, IntPtr weight);

        [DllImport("LibTorchSharp")]
        internal static extern void THSTensor_lerp_(IntPtr tensor, IntPtr end, IntPtr weight);

        [DllImport("LibTorchSharp")]
        internal static extern IntPtr THSTensor_baddbmm(IntPtr batch1, IntPtr batch2, IntPtr mat, float beta, float alpha);

        [DllImport("LibTorchSharp")]
        internal static extern IntPtr THSTensor_bmm(IntPtr batch1, IntPtr batch2);

        [DllImport("LibTorchSharp")]
        internal static extern IntPtr THSTensor_cdist(IntPtr x1, IntPtr x2, double p, long compute_mode);

        [DllImport("LibTorchSharp")]
        internal static extern IntPtr THSTensor_bucketize(IntPtr input, IntPtr boundaries, [MarshalAs(UnmanagedType.U1)] bool out_int32, [MarshalAs(UnmanagedType.U1)] bool right);

        [DllImport("LibTorchSharp")]
        internal static extern IntPtr THSTensor_bincount(IntPtr tensor, IntPtr weights, long minlength);

        [DllImport("LibTorchSharp")]
        internal static extern IntPtr THSTensor_channel_shuffle(IntPtr input, long groups);

        [DllImport("LibTorchSharp")]
        internal static extern IntPtr THSTensor_clamp(IntPtr input, IntPtr min, IntPtr max);

        [DllImport("LibTorchSharp")]
        internal static extern IntPtr THSTensor_clamp_tensor(IntPtr input, IntPtr min, IntPtr max);

        [DllImport("LibTorchSharp")]
        internal static extern void THSTensor_clamp_(IntPtr input, IntPtr min, IntPtr max);

        [DllImport("LibTorchSharp")]
        internal static extern void THSTensor_clamp_tensor_(IntPtr input, IntPtr min, IntPtr max);

        [DllImport("LibTorchSharp")]
        internal static extern IntPtr THSTensor_clamp_max(IntPtr input, IntPtr max);

        [DllImport("LibTorchSharp")]
        internal static extern void THSTensor_clamp_max_(IntPtr input, IntPtr max);

        [DllImport("LibTorchSharp")]
        internal static extern IntPtr THSTensor_clamp_min(IntPtr input, IntPtr min);

        [DllImport("LibTorchSharp")]
        internal static extern void THSTensor_clamp_min_(IntPtr input, IntPtr min);

        [DllImport("LibTorchSharp")]
        internal static extern IntPtr THSTensor_diff(IntPtr tensor, long n, long dim, IntPtr prepend, IntPtr append);

        [DllImport("LibTorchSharp")]
        internal static extern IntPtr THSTensor_diag(IntPtr tensor, long dim);

        [DllImport("LibTorchSharp")]
        internal static extern IntPtr THSTensor_trace(IntPtr tensor);

        [DllImport("LibTorchSharp")]
        internal static extern IntPtr THSTensor_diag_embed(IntPtr tensor, long offset, long dim1, long dim2);

        [DllImport("LibTorchSharp")]
        internal static extern IntPtr THSTensor_diagflat(IntPtr tensor, long offset);

        [DllImport("LibTorchSharp")]
        internal static extern IntPtr THSTensor_diagonal(IntPtr tensor, long offset, long dim1, long dim2);

        [DllImport("LibTorchSharp")]
        internal static extern IntPtr THSTensor_erf(IntPtr tensor);

        [DllImport("LibTorchSharp")]
        internal static extern void THSTensor_erf_(IntPtr tensor);

        [DllImport("LibTorchSharp")]
        internal static extern IntPtr THSTensor_erfc(IntPtr tensor);

        [DllImport("LibTorchSharp")]
        internal static extern void THSTensor_erfc_(IntPtr tensor);

        [DllImport("LibTorchSharp")]
        internal static extern IntPtr THSTensor_erfinv(IntPtr tensor);

        [DllImport("LibTorchSharp")]
        internal static extern void THSTensor_erfinv_(IntPtr tensor);

        [DllImport("LibTorchSharp")]
        internal static extern IntPtr THSTensor_eq(IntPtr tensor, IntPtr trg);

        [DllImport("LibTorchSharp")]
        internal static extern void THSTensor_eq_(IntPtr tensor, IntPtr trg);

        [DllImport("LibTorchSharp")]
        internal static extern IntPtr THSTensor_eq_scalar(IntPtr tensor, IntPtr trg);

        [DllImport("LibTorchSharp")]
        internal static extern void THSTensor_eq_scalar_(IntPtr tensor, IntPtr trg);

        [DllImport("LibTorchSharp")]
        [return: MarshalAs(UnmanagedType.U1)]
        internal static extern bool THSTensor_equal(IntPtr tensor, IntPtr trg);

        [DllImport("LibTorchSharp")]
        [return: MarshalAs(UnmanagedType.U1)]
        internal static extern bool THSTensor_allclose(IntPtr tensor, IntPtr trg, double rtol, double atol, [MarshalAs(UnmanagedType.U1)] bool equal_nan);

        [DllImport("LibTorchSharp")]
        internal static extern IntPtr THSTensor_ge(IntPtr tensor, IntPtr trg);

        [DllImport("LibTorchSharp")]
        internal static extern void THSTensor_ge_(IntPtr tensor, IntPtr trg);

        [DllImport("LibTorchSharp")]
        internal static extern IntPtr THSTensor_ge_scalar(IntPtr tensor, IntPtr trg);

        [DllImport("LibTorchSharp")]
        internal static extern void THSTensor_ge_scalar_(IntPtr tensor, IntPtr trg);

        [DllImport("LibTorchSharp")]
        internal static extern IntPtr THSTensor_gt(IntPtr tensor, IntPtr trg);

        [DllImport("LibTorchSharp")]
        internal static extern void THSTensor_gt_(IntPtr tensor, IntPtr trg);

        [DllImport("LibTorchSharp")]
        internal static extern IntPtr THSTensor_gt_scalar(IntPtr tensor, IntPtr trg);

        [DllImport("LibTorchSharp")]
        internal static extern void THSTensor_gt_scalar_(IntPtr tensor, IntPtr trg);

        [DllImport("LibTorchSharp")]
        internal static extern IntPtr THSTensor_kron(IntPtr tensor, IntPtr other);

        [DllImport("LibTorchSharp")]
        internal static extern IntPtr THSTensor_lcm(IntPtr tensor, IntPtr other);

        [DllImport("LibTorchSharp")]
        internal static extern void THSTensor_lcm_(IntPtr tensor, IntPtr other);

        [DllImport("LibTorchSharp")]
        internal static extern IntPtr THSTensor_ldexp(IntPtr right, IntPtr left);

        [DllImport("LibTorchSharp")]
        internal static extern void THSTensor_ldexp_(IntPtr right, IntPtr left);

        [DllImport("LibTorchSharp")]
        internal static extern IntPtr THSTensor_le(IntPtr tensor, IntPtr trg);

        [DllImport("LibTorchSharp")]
        internal static extern void THSTensor_le_(IntPtr tensor, IntPtr trg);

        [DllImport("LibTorchSharp")]
        internal static extern IntPtr THSTensor_le_scalar(IntPtr tensor, IntPtr trg);

        [DllImport("LibTorchSharp")]
        internal static extern void THSTensor_le_scalar_(IntPtr tensor, IntPtr trg);

        [DllImport("LibTorchSharp")]
        internal static extern IntPtr THSTensor_lt(IntPtr tensor, IntPtr trg);

        [DllImport("LibTorchSharp")]
        internal static extern void THSTensor_lt_(IntPtr tensor, IntPtr trg);

        [DllImport("LibTorchSharp")]
        internal static extern IntPtr THSTensor_lt_scalar(IntPtr tensor, IntPtr trg);

        [DllImport("LibTorchSharp")]
        internal static extern void THSTensor_lt_scalar_(IntPtr tensor, IntPtr trg);

        [DllImport("LibTorchSharp")]
        internal static extern IntPtr THSTensor_masked_fill(IntPtr tensor, IntPtr mask, IntPtr value);

        [DllImport("LibTorchSharp")]
        internal static extern void THSTensor_masked_fill_(IntPtr tensor, IntPtr mask, IntPtr value);

        [DllImport("LibTorchSharp")]
        internal static extern IntPtr THSTensor_masked_scatter(IntPtr tensor, IntPtr mask, IntPtr value);

        [DllImport("LibTorchSharp")]
        internal static extern void THSTensor_masked_scatter_(IntPtr tensor, IntPtr mask, IntPtr value);

        [DllImport("LibTorchSharp")]
        internal static extern IntPtr THSTensor_masked_select(IntPtr tensor, IntPtr mask);

        [DllImport("LibTorchSharp")]
        internal static extern void THSTensor_topk(IntPtr tensor, AllocatePinnedArray allocator, int k, long dim, [MarshalAs(UnmanagedType.U1)] bool largest, [MarshalAs(UnmanagedType.U1)] bool sorted);

        [DllImport("LibTorchSharp")]
        internal static extern void THSTensor_unbind(IntPtr tensor, AllocatePinnedArray allocator, long dim);

        [DllImport("LibTorchSharp")]
        internal static extern IntPtr THSTensor_unfold(IntPtr tensor, long dim, long size, long step);

        [DllImport("LibTorchSharp")]
        internal static extern void THSTensor_split_with_size(IntPtr tensor, AllocatePinnedArray allocator, long size, long dim);

        [DllImport("LibTorchSharp")]
        internal static extern void THSTensor_split_with_sizes(IntPtr tensor, AllocatePinnedArray allocator, IntPtr psizes, int length, long dim);

        [DllImport("LibTorchSharp")]
        internal static extern void THSTensor_tensor_split_with_size(IntPtr tensor, AllocatePinnedArray allocator, long size, long dim);

        [DllImport("LibTorchSharp")]
        internal static extern void THSTensor_tensor_split_with_tensor_sizes(IntPtr tensor, AllocatePinnedArray allocator, IntPtr indices, long dim);

        [DllImport("LibTorchSharp")]
        internal static extern void THSTensor_vsplit_with_size(IntPtr tensor, AllocatePinnedArray allocator, long size);

        [DllImport("LibTorchSharp")]
        internal static extern void THSTensor_vsplit_with_sizes(IntPtr tensor, AllocatePinnedArray allocator, IntPtr psizes, int length);

        [DllImport("LibTorchSharp")]
        internal static extern void THSTensor_hsplit_with_size(IntPtr tensor, AllocatePinnedArray allocator, long size);

        [DllImport("LibTorchSharp")]
        internal static extern void THSTensor_hsplit_with_sizes(IntPtr tensor, AllocatePinnedArray allocator, IntPtr psizes, int length);

        [DllImport("LibTorchSharp")]
        internal static extern void THSTensor_dsplit_with_size(IntPtr tensor, AllocatePinnedArray allocator, long size);

        [DllImport("LibTorchSharp")]
        internal static extern void THSTensor_dsplit_with_sizes(IntPtr tensor, AllocatePinnedArray allocator, IntPtr psizes, int length);

        [DllImport("LibTorchSharp")]
        internal static extern IntPtr THSTensor_chunk(IntPtr tensor, AllocatePinnedArray allocator, long chunks, long dim);

        [DllImport("LibTorchSharp")]
        internal static extern IntPtr THSTensor_kthvalue(IntPtr tensor, long k, long dim, [MarshalAs(UnmanagedType.U1)] bool keepdim, out IntPtr _out);

        [DllImport("LibTorchSharp")]
        internal static extern IntPtr THSTensor_max(IntPtr tensor);

        [DllImport("LibTorchSharp")]
        internal static extern IntPtr THSTensor_max_elementwise(IntPtr tensor, IntPtr other);

        [DllImport("LibTorchSharp")]
        internal static extern void THSTensor_max_along_dimension(IntPtr tensor, AllocatePinnedArray allocator, long dim, [MarshalAs(UnmanagedType.U1)] bool keep_dim);

        [DllImport("LibTorchSharp")]
        internal static extern IntPtr THSTensor_mean(IntPtr tensor);

        [DllImport("LibTorchSharp")]
        internal static extern IntPtr THSTensor_quantile(IntPtr tensor, IntPtr q, long dim, [MarshalAs(UnmanagedType.U1)] bool keepdim);

        [DllImport("LibTorchSharp")]
        internal static extern IntPtr THSTensor_nanquantile(IntPtr tensor, IntPtr q, long dim, [MarshalAs(UnmanagedType.U1)] bool keepdim);

        [DllImport("LibTorchSharp")]
        internal static extern IntPtr THSTensor_mode(IntPtr tensor, AllocatePinnedArray allocator, long dim, [MarshalAs(UnmanagedType.U1)] bool keepdim);

        [DllImport("LibTorchSharp")]
        internal static extern IntPtr THSTensor_mean_along_dimensions(IntPtr tensor, IntPtr dimensions, int length, [MarshalAs(UnmanagedType.U1)] bool keepdim, [MarshalAs(UnmanagedType.U1)] bool has_type, sbyte scalar_type);

        [DllImport("LibTorchSharp")]
        internal static extern IntPtr THSTensor_var_along_dimensions(IntPtr tensor, IntPtr dimensions, int length, [MarshalAs(UnmanagedType.U1)] bool keepdim, [MarshalAs(UnmanagedType.U1)] bool has_type, sbyte scalar_type);

        [DllImport("LibTorchSharp")]
        internal static extern IntPtr THSTensor_median(IntPtr tensor);

        [DllImport("LibTorchSharp")]
        internal static extern IntPtr THSTensor_min(IntPtr tensor);

        [DllImport("LibTorchSharp")]
        internal static extern IntPtr THSTensor_min_elementwise(IntPtr tensor, IntPtr other);

        [DllImport("LibTorchSharp")]
        internal static extern void THSTensor_min_along_dimension(IntPtr tensor, AllocatePinnedArray allocator, long dim, [MarshalAs(UnmanagedType.U1)] bool keep_dim);

        [DllImport("LibTorchSharp")]
        internal static extern IntPtr THSTensor_msort(IntPtr tensor);

        [DllImport("LibTorchSharp")]
        internal static extern IntPtr THSTensor_sort(IntPtr tensor, long dim, [MarshalAs(UnmanagedType.U1)] bool descending, [MarshalAs(UnmanagedType.U1)] bool stable, out IntPtr indices);

        [DllImport("LibTorchSharp")]
        internal static extern IntPtr THSTensor_ne(IntPtr tensor, IntPtr trg);

        [DllImport("LibTorchSharp")]
        internal static extern void THSTensor_ne_(IntPtr tensor, IntPtr trg);

        [DllImport("LibTorchSharp")]
        internal static extern IntPtr THSTensor_ne_scalar(IntPtr tensor, IntPtr trg);

        [DllImport("LibTorchSharp")]
        internal static extern void THSTensor_ne_scalar_(IntPtr tensor, IntPtr trg);

        [DllImport("LibTorchSharp")]
        internal static extern IntPtr THSTensor_dist(IntPtr tensor, IntPtr other, float p);

        [DllImport("LibTorchSharp")]
        internal static extern IntPtr THSTensor_norm(IntPtr tensor, float p);

        [DllImport("LibTorchSharp")]
        internal static extern IntPtr THSTensor_norm_along_dimension(IntPtr tensor, long dimension, [MarshalAs(UnmanagedType.U1)] bool keepdim, float p);

        [DllImport("LibTorchSharp")]
        internal static extern IntPtr THSTensor_outer(IntPtr input, IntPtr vec2);

        [DllImport("LibTorchSharp")]
        internal static extern IntPtr THSTensor_ormqr(IntPtr input, IntPtr tau, IntPtr other, [MarshalAs(UnmanagedType.U1)] bool left, [MarshalAs(UnmanagedType.U1)] bool transpose);

        [DllImport("LibTorchSharp")]
        internal static extern IntPtr THSTensor_inner(IntPtr input, IntPtr vec2);

        [DllImport("LibTorchSharp")]
        internal static extern IntPtr THSTensor_inverse(IntPtr tensor);

        [DllImport("LibTorchSharp")]
        internal static extern IntPtr THSTensor_prelu(IntPtr tensor, IntPtr trg);

        [DllImport("LibTorchSharp")]
        internal static extern IntPtr THSTensor_fmax(IntPtr tensor, IntPtr trg);

        [DllImport("LibTorchSharp")]
        internal static extern IntPtr THSTensor_fmin(IntPtr tensor, IntPtr trg);

        [DllImport("LibTorchSharp")]
        internal static extern IntPtr THSTensor_renorm(IntPtr tensor, float p, long dim, float maxnorm);

        [DllImport("LibTorchSharp")]
        internal static extern IntPtr THSTensor_sigmoid(IntPtr tensor);

        [DllImport("LibTorchSharp")]
        internal static extern void THSTensor_sigmoid_(IntPtr tensor);

        [DllImport("LibTorchSharp")]
        internal static extern IntPtr THSTensor_std(IntPtr tensor, [MarshalAs(UnmanagedType.U1)] bool unbiased);

        [DllImport("LibTorchSharp")]
        internal static extern IntPtr THSTensor_var(IntPtr tensor, [MarshalAs(UnmanagedType.U1)] bool unbiased);

        [DllImport("LibTorchSharp")]
        internal static extern IntPtr THSTensor_std_along_dimensions(IntPtr tensor, IntPtr dimensions, int length, [MarshalAs(UnmanagedType.U1)] bool unbiased, [MarshalAs(UnmanagedType.U1)] bool keepdim);

        [DllImport("LibTorchSharp")]
        internal static extern IntPtr THSTensor_var_along_dimensions(IntPtr tensor, IntPtr dimensions, int length, [MarshalAs(UnmanagedType.U1)] bool unbiased, [MarshalAs(UnmanagedType.U1)] bool keepdim);

        [DllImport("LibTorchSharp")]
        internal static extern IntPtr THSTensor_std_mean(IntPtr tensor, [MarshalAs(UnmanagedType.U1)] bool unbiased, out IntPtr mean);

        [DllImport("LibTorchSharp")]
        internal static extern IntPtr THSTensor_var_mean(IntPtr tensor, [MarshalAs(UnmanagedType.U1)] bool unbiased, out IntPtr mean);

        [DllImport("LibTorchSharp")]
        internal static extern IntPtr THSTensor_std_mean_along_dimensions(IntPtr tensor, IntPtr dimensions, int length, [MarshalAs(UnmanagedType.U1)] bool unbiased, [MarshalAs(UnmanagedType.U1)] bool keepdim, out IntPtr mean);

        [DllImport("LibTorchSharp")]
        internal static extern IntPtr THSTensor_var_mean_along_dimensions(IntPtr tensor, IntPtr dimensions, int length, [MarshalAs(UnmanagedType.U1)] bool unbiased, [MarshalAs(UnmanagedType.U1)] bool keepdim, out IntPtr mean);

        [DllImport("LibTorchSharp")]
        internal static extern IntPtr THSTensor_sum(IntPtr tensor, [MarshalAs(UnmanagedType.U1)] bool has_type, sbyte scalar_type);

        [DllImport("LibTorchSharp")]
        internal static extern IntPtr THSTensor_sum_along_dimensions(IntPtr tensor, IntPtr dimensions, int length, [MarshalAs(UnmanagedType.U1)] bool keepdim, [MarshalAs(UnmanagedType.U1)] bool has_type, sbyte scalar_type);

        [DllImport("LibTorchSharp")]
        internal static extern IntPtr THSTensor_prod(IntPtr tensor, [MarshalAs(UnmanagedType.U1)] bool has_type, sbyte scalar_type);

        [DllImport("LibTorchSharp")]
        internal static extern IntPtr THSTensor_prod_along_dimensions(IntPtr tensor, long dimension, [MarshalAs(UnmanagedType.U1)] bool keepdim, [MarshalAs(UnmanagedType.U1)] bool has_type, sbyte scalar_type);

        [DllImport("LibTorchSharp")]
        internal static extern IntPtr THSTensor_expand(IntPtr tensor, IntPtr psizes, int length, [MarshalAs(UnmanagedType.U1)] bool isImplicit);

        [DllImport("LibTorchSharp")]
        internal static extern IntPtr THSTensor_repeat(IntPtr tensor, IntPtr psizes, int length);

        [DllImport("LibTorchSharp")]
        internal static extern IntPtr THSTensor_repeat_interleave(IntPtr tensor, IntPtr repeats, long dim, long output_size);

        [DllImport("LibTorchSharp")]
        internal static extern IntPtr THSTensor_repeat_interleave_int64(IntPtr tensor, long repeats, long dim, long output_size);

        [DllImport("LibTorchSharp")]
        internal static extern IntPtr THSTensor_broadcast_to(IntPtr tensor, IntPtr psizes, int length);

        [DllImport("LibTorchSharp")]
        internal static extern IntPtr THSTensor_movedim(IntPtr tensor, IntPtr src, int src_len, IntPtr dst, int dst_len);

        [DllImport("LibTorchSharp")]
        internal static extern IntPtr THSTensor_randn_out(IntPtr psizes, int length, IntPtr tensorOut);

        [DllImport("LibTorchSharp")]
        internal static extern IntPtr THSTensor_rand_out(IntPtr psizes, int length, IntPtr tensorOut);

        [DllImport("LibTorchSharp")]
        internal static extern IntPtr THSTensor_randint_out(long high, IntPtr psizes, int length, IntPtr tensorOut);

        [DllImport("LibTorchSharp")]
        internal static extern IntPtr THSTensor_rand_like(IntPtr input, sbyte scalarType, int deviceType, int deviceIndex, [MarshalAs(UnmanagedType.U1)] bool requires_grad);

        [DllImport("LibTorchSharp")]
        internal static extern void THSTensor_tensor_split_with_sizes(IntPtr tensor, AllocatePinnedArray allocator, IntPtr psizes, int length, long dim);

        [DllImport("LibTorchSharp")]
        internal static extern IntPtr THSTensor_randn_like(IntPtr input, sbyte scalarType, int deviceType, int deviceIndex, [MarshalAs(UnmanagedType.U1)] bool requires_grad);

        [DllImport("LibTorchSharp")]
        internal static extern IntPtr THSTensor_randint_like(IntPtr input, long low, long high, sbyte scalarType, int deviceType, int deviceIndex, [MarshalAs(UnmanagedType.U1)] bool requires_grad);

        [DllImport("LibTorchSharp")]
        internal static extern IntPtr THSTensor_randperm_out(IntPtr generator, long n, IntPtr tensorOut);

        [DllImport("LibTorchSharp")]
        internal static extern IntPtr THSTensor_bernoulli(IntPtr tensor, IntPtr gen);

        [DllImport("LibTorchSharp")]
        internal static extern IntPtr THSTensor_multinomial(IntPtr tensor, long num_samples, [MarshalAs(UnmanagedType.U1)] bool replacement, IntPtr gen);

        [DllImport("LibTorchSharp")]
        internal static extern IntPtr THSTensor_poisson(IntPtr tensor, IntPtr gen);

        [DllImport("LibTorchSharp")]
        internal static extern void THSTensor_bernoulli_0(IntPtr tensor, double p, IntPtr gen);

        [DllImport("LibTorchSharp")]
        internal static extern void THSTensor_bernoulli_1(IntPtr tensor, IntPtr p_tensor, IntPtr gen);

        [DllImport("LibTorchSharp")]
        internal static extern IntPtr THSTensor_binomial(IntPtr count, IntPtr prob, IntPtr gen);

        [DllImport("LibTorchSharp")]
        internal static extern void THSTensor_cauchy_(IntPtr tensor, double median, double sigma, IntPtr gen);

        [DllImport("LibTorchSharp")]
        internal static extern void THSTensor_exponential_(IntPtr tensor, double lambda, IntPtr gen);

        [DllImport("LibTorchSharp")]
        internal static extern void THSTensor_geometric_(IntPtr tensor, double p, IntPtr gen);

        [DllImport("LibTorchSharp")]
        internal static extern void THSTensor_normal_(IntPtr tensor, double mean, double std, IntPtr gen);

        [DllImport("LibTorchSharp")]
        internal static extern void THSTensor_log_normal_(IntPtr tensor, double mean, double std, IntPtr gen);

        [DllImport("LibTorchSharp")]
        internal static extern void THSTensor_random_(IntPtr tensor, double low, double high, IntPtr gen);

        [DllImport("LibTorchSharp")]
        internal static extern void THSTensor_uniform_(IntPtr tensor, double low, double high, IntPtr gen);

        [DllImport("LibTorchSharp")]
        internal static extern IntPtr THSTensor_arange_out(IntPtr start, IntPtr strp, IntPtr step, IntPtr tensorOut);

        [DllImport("LibTorchSharp")]
        internal static extern IntPtr THSTensor_permute(IntPtr tensor, IntPtr psizes, int length);

        [DllImport("LibTorchSharp")]
        internal static extern IntPtr THSTensor_ones_out(IntPtr psizes, int length, IntPtr tensorOut);

        [DllImport("LibTorchSharp")]
        internal static extern IntPtr THSTensor_zeros_out(IntPtr psizes, int length, IntPtr tensorOut);

        [DllImport("LibTorchSharp")]
        internal static extern IntPtr THSTensor_zeros_like(IntPtr input, sbyte scalarType, int deviceType, int deviceIndex, [MarshalAs(UnmanagedType.U1)] bool requires_grad);

        [DllImport("LibTorchSharp")]
        internal static extern IntPtr THSTensor_ones_like(IntPtr input, sbyte scalarType, int deviceType, int deviceIndex, [MarshalAs(UnmanagedType.U1)] bool requires_grad);

        [DllImport("LibTorchSharp")]
        internal static extern IntPtr THSTensor_empty_out(IntPtr psizes, int length, IntPtr tensorOut);

        [DllImport("LibTorchSharp")]
        internal static extern IntPtr THSTensor_empty_like(IntPtr input, sbyte scalarType, int deviceType, int deviceIndex, [MarshalAs(UnmanagedType.U1)] bool requires_grad);

        [DllImport("LibTorchSharp")]
        internal static extern IntPtr THSTensor_full_out(IntPtr psizes, int length, IntPtr value, IntPtr tensorOut);

        [DllImport("LibTorchSharp")]
        internal static extern IntPtr THSTensor_full_like(IntPtr input, IntPtr value, sbyte scalarType, int deviceType, int deviceIndex, [MarshalAs(UnmanagedType.U1)] bool requires_grad);

        [DllImport("LibTorchSharp")]
        internal static extern IntPtr THSTensor_detach(IntPtr tensor);

        [DllImport("LibTorchSharp")]
        internal static extern void THSTensor_detach_(IntPtr tensor);

        [DllImport("LibTorchSharp")]
        internal static extern IntPtr THSTensor_eye_out(long rows, long columns, IntPtr tensorOut);

        [DllImport("LibTorchSharp")]
        internal static extern IntPtr THSTensor_scatter(IntPtr tensor, long dim, IntPtr index, IntPtr source);

        [DllImport("LibTorchSharp")]
        internal static extern void THSTensor_scatter_(IntPtr tensor, long dim, IntPtr index, IntPtr source);

        [DllImport("LibTorchSharp")]
        internal static extern IntPtr THSTensor_scatter_add(IntPtr tensor, long dim, IntPtr index, IntPtr source);

        [DllImport("LibTorchSharp")]
        internal static extern IntPtr THSTensor_diagonal_scatter(IntPtr tensor, IntPtr source, long offset, long dim1, long dim2);

        [DllImport("LibTorchSharp")]
        internal static extern IntPtr THSTensor_select_scatter(IntPtr tensor, IntPtr source, long dim, long index);

        [DllImport("LibTorchSharp")]
        internal static extern IntPtr THSTensor_slice_scatter(IntPtr tensor, IntPtr source, long dim, IntPtr start, IntPtr end, long step);

        [DllImport("LibTorchSharp")]
        internal static extern void THSTensor_scatter_add_(IntPtr tensor, long dim, IntPtr index, IntPtr source);

        [DllImport("LibTorchSharp")]
        internal static extern IntPtr THSTensor_gather(IntPtr tensor, long dim, IntPtr index);

        [DllImport("LibTorchSharp")]
        internal static extern IntPtr THSTensor_flip(IntPtr tensor, IntPtr psizes, int length);

        [DllImport("LibTorchSharp")]
        internal static extern IntPtr THSTensor_fliplr(IntPtr tensor);

        [DllImport("LibTorchSharp")]
        internal static extern IntPtr THSTensor_flipud(IntPtr tensor);

        [DllImport("LibTorchSharp")]
        internal static extern IntPtr THSTensor_nanmean(IntPtr tensor, long dim, [MarshalAs(UnmanagedType.U1)] bool keepdim, sbyte scalar_type);

        [DllImport("LibTorchSharp")]
        internal static extern IntPtr THSTensor_nanmedian(IntPtr tensor);

        [DllImport("LibTorchSharp")]
        internal static extern IntPtr THSTensor_nansum(IntPtr tensor);

        [DllImport("LibTorchSharp")]
        internal static extern IntPtr THSTensor_nan_to_num(IntPtr tensor, IntPtr nan, IntPtr posinf, IntPtr neginf);

        [DllImport("LibTorchSharp")]
        internal static extern IntPtr THSTensor_nextafter(IntPtr tensor, IntPtr other);

        [DllImport("LibTorchSharp")]
        internal static extern IntPtr THSTensor_narrow(IntPtr tensor, long dim, long start, long length);

        [DllImport("LibTorchSharp")]
        internal static extern IntPtr THSTensor_nonzero(IntPtr tensor);

        [DllImport("LibTorchSharp")]
        internal static extern IntPtr THSTensor_roll(IntPtr tensor, IntPtr shifts, int shLength, IntPtr dims, long dimLength);

        [DllImport("LibTorchSharp")]
        internal static extern IntPtr THSTensor_rot90(IntPtr tensor, long k, long dim1, long dim2);

        [DllImport("LibTorchSharp")]
        internal static extern IntPtr THSTensor_slice(IntPtr tensor, long dim, long start, long length, long step);

        [DllImport("LibTorchSharp")]
        internal static extern IntPtr THSTensor_unsqueeze(IntPtr tensor, long dim);

        [DllImport("LibTorchSharp")]
        internal static extern void THSTensor_unsqueeze_(IntPtr tensor, long dim);

        [DllImport("LibTorchSharp")]
        internal static extern IntPtr THSTensor_where(IntPtr condition, IntPtr x, IntPtr y);

        [DllImport("LibTorchSharp")]
        internal static extern IntPtr THSTensor_atleast_1d(IntPtr tensor);

        [DllImport("LibTorchSharp")]
        internal static extern IntPtr THSTensor_atleast_2d(IntPtr tensor);

        [DllImport("LibTorchSharp")]
        internal static extern IntPtr THSTensor_atleast_3d(IntPtr tensor);

        [DllImport("LibTorchSharp")]
        internal static extern IntPtr THSTensor_stft(IntPtr x, long n_fft, long hop_length, long win_length, IntPtr window, [MarshalAs(UnmanagedType.U1)] bool normalized, long onesided, [MarshalAs(UnmanagedType.U1)] bool return_complex);

        [DllImport("LibTorchSharp")]
        internal static extern IntPtr THSTensor_istft(IntPtr x, long n_fft, long hop_length, long win_length, IntPtr window, [MarshalAs(UnmanagedType.U1)] bool center, [MarshalAs(UnmanagedType.U1)] bool normalized, long onesided, long length, [MarshalAs(UnmanagedType.U1)] bool return_complex);

        [DllImport("LibTorchSharp")]
        internal static extern IntPtr THSTensor_to_type(IntPtr handle, sbyte scalar_type);

        [DllImport("LibTorchSharp")]
        internal static extern IntPtr THSTensor_arange(IntPtr start, IntPtr stop, IntPtr step, sbyte scalarType, int deviceType, int deviceIndex, [MarshalAs(UnmanagedType.U1)] bool requireGrad);

        [DllImport("LibTorchSharp")]
        internal static extern IntPtr THSTensor_newComplexFloat32Scalar(float real, float imaginary, int deviceType, int deviceIndex, [MarshalAs(UnmanagedType.U1)] bool requires_grad);

        [DllImport("LibTorchSharp")]
        internal static extern IntPtr THSTensor_randint(long max, IntPtr psizes, int length, sbyte scalarType, int deviceType, int deviceIndex, [MarshalAs(UnmanagedType.U1)] bool requires_grad);

        [DllImport("LibTorchSharp")]
        internal static extern IntPtr THSTensor_randint(IntPtr generator, long low, long high, IntPtr psizes, int length, sbyte scalarType, int deviceType, int deviceIndex, [MarshalAs(UnmanagedType.U1)] bool requires_grad);

        [DllImport("LibTorchSharp")]
        internal static extern int THSTensor_randint_bool(IntPtr generator);

        [DllImport("LibTorchSharp")]
        internal static extern int THSTensor_randint_int(IntPtr generator, int low, int high);

        [DllImport("LibTorchSharp")]
        internal static extern long THSTensor_randint_long(IntPtr generator, long low, long high);

        [DllImport("LibTorchSharp")]
        internal static extern double THSTensor_rand_float(IntPtr generator);

        [DllImport("LibTorchSharp")]
        internal static extern double THSTensor_randn_float(IntPtr generator);

        [DllImport("LibTorchSharp")]
        internal static extern IntPtr THSTensor_sparse(IntPtr indices, IntPtr values, IntPtr sizes, int length, sbyte type, int deviceType, int deviceIndex, [MarshalAs(UnmanagedType.U1)] bool requires_grad);

        [DllImport("LibTorchSharp")]
        internal static extern IntPtr THSTensor_linspace(double start, double end, long steps, sbyte scalarType, int deviceType, int deviceIndex, [MarshalAs(UnmanagedType.U1)] bool requires_grad);

        [DllImport("LibTorchSharp")]
        internal static extern IntPtr THSTensor_logspace(double start, double end, long steps, double @base, sbyte scalarType, int deviceType, int deviceIndex, [MarshalAs(UnmanagedType.U1)] bool requires_grad);

        [DllImport("LibTorchSharp")]
        internal static extern IntPtr THSTensor_bartlett_window(long len, [MarshalAs(UnmanagedType.U1)] bool periodic, sbyte scalar_type, int device_type, int device_index, [MarshalAs(UnmanagedType.U1)] bool requires_grad);

        [DllImport("LibTorchSharp")]
        internal static extern IntPtr THSTensor_blackman_window(long len, [MarshalAs(UnmanagedType.U1)] bool periodic, sbyte scalar_type, int device_type, int device_index, [MarshalAs(UnmanagedType.U1)] bool requires_grad);

        [DllImport("LibTorchSharp")]
        internal static extern IntPtr THSTensor_hamming_window(long len, [MarshalAs(UnmanagedType.U1)] bool periodic, double alpha, double beta, sbyte scalar_type, int device_type, int device_index, [MarshalAs(UnmanagedType.U1)] bool requires_grad);

        [DllImport("LibTorchSharp")]
        internal static extern IntPtr THSTensor_hann_window(long len, [MarshalAs(UnmanagedType.U1)] bool periodic, sbyte scalar_type, int device_type, int device_index, [MarshalAs(UnmanagedType.U1)] bool requires_grad);

        [DllImport("LibTorchSharp")]
        internal static extern IntPtr THSTensor_kaiser_window(long len, [MarshalAs(UnmanagedType.U1)] bool periodic, double beta, sbyte scalar_type, int device_type, int device_index, [MarshalAs(UnmanagedType.U1)] bool requires_grad);

        [DllImport("LibTorchSharp")]
        internal static extern IntPtr THSTensor_newBoolScalar([MarshalAs(UnmanagedType.U1)] bool scalar, int deviceType, int deviceIndex, [MarshalAs(UnmanagedType.U1)] bool requires_grad);

        [DllImport("LibTorchSharp")]
        internal static extern IntPtr THSTensor_newByteScalar(byte scalar, int deviceType, int deviceIndex, [MarshalAs(UnmanagedType.U1)] bool requires_grad);

        [DllImport("LibTorchSharp")]
        internal static extern IntPtr THSTensor_newInt8Scalar(sbyte scalar, int deviceType, int deviceIndex, [MarshalAs(UnmanagedType.U1)] bool requires_grad);

        [DllImport("LibTorchSharp")]
        internal static extern IntPtr THSTensor_newInt16Scalar(short scalar, int deviceType, int deviceIndex, [MarshalAs(UnmanagedType.U1)] bool requires_grad);

        [DllImport("LibTorchSharp")]
        internal static extern IntPtr THSTensor_newInt32Scalar(int scalar, int deviceType, int deviceIndex, [MarshalAs(UnmanagedType.U1)] bool requires_grad);

        [DllImport("LibTorchSharp")]
        internal static extern IntPtr THSTensor_newInt64Scalar(long scalar, int deviceType, int deviceIndex, [MarshalAs(UnmanagedType.U1)] bool requires_grad);

        [DllImport("LibTorchSharp")]
        internal static extern IntPtr THSTensor_newFloat16Scalar(float scalar, int deviceType, int deviceIndex, [MarshalAs(UnmanagedType.U1)] bool requires_grad);

        [DllImport("LibTorchSharp")]
        internal static extern IntPtr THSTensor_newFloat32Scalar(float scalar, int deviceType, int deviceIndex, [MarshalAs(UnmanagedType.U1)] bool requires_grad);

        [DllImport("LibTorchSharp")]
        internal static extern IntPtr THSTensor_newFloat64Scalar(double scalar, int deviceType, int deviceIndex, [MarshalAs(UnmanagedType.U1)] bool requires_grad);

        [DllImport("LibTorchSharp")]
        internal static extern IntPtr THSTensor_newComplexFloat64Scalar(double real, double imaginary, int deviceType, int deviceIndex, [MarshalAs(UnmanagedType.U1)] bool requires_grad);

        [DllImport("LibTorchSharp")]
        internal static extern IntPtr THSTensor_frombuffer(IntPtr rawArray, GCHandleDeleter deleter, long count, long offset, sbyte type, sbyte dtype, int deviceType, int deviceIndex, [MarshalAs(UnmanagedType.U1)] bool requires_grad);

        [DllImport("LibTorchSharp")]
        internal static extern IntPtr THSTensor_new(IntPtr rawArray, GCHandleDeleter deleter, IntPtr dimensions, int numDimensions, sbyte type, sbyte dtype, int deviceType, int deviceIndex, [MarshalAs(UnmanagedType.U1)] bool requires_grad);

        [DllImport("LibTorchSharp")]
        internal static extern IntPtr THSTensor_newInt64(IntPtr rawArray, GCHandleDeleter deleter, IntPtr dimensions, int numDimensions, int deviceType, int deviceIndex, [MarshalAs(UnmanagedType.U1)] bool requires_grad);

        [DllImport("LibTorchSharp")]
        internal static extern IntPtr THSTensor_rand(IntPtr generator, IntPtr psizes, int length, sbyte scalarType, int deviceType, int deviceIndex, [MarshalAs(UnmanagedType.U1)] bool requires_grad);

        [DllImport("LibTorchSharp")]
        internal static extern IntPtr THSTensor_randn(IntPtr generator, IntPtr psizes, int length, sbyte scalarType, int deviceType, int deviceIndex, [MarshalAs(UnmanagedType.U1)] bool requires_grad);

        [DllImport("LibTorchSharp")]
        internal static extern IntPtr THSTensor_from_file(byte[] filename, sbyte shared, long size, sbyte scalarType, int deviceType, int deviceIndex, [MarshalAs(UnmanagedType.U1)] bool requires_grad);

        [DllImport("LibTorchSharp")]
        internal static extern IntPtr THSTensor_complex(IntPtr real, IntPtr imag);

        [DllImport("LibTorchSharp")]
        internal static extern IntPtr THSTensor_polar(IntPtr abs, IntPtr angle);

        [DllImport("LibTorchSharp")]
        internal static extern IntPtr THSTensor_fft(IntPtr tensor, long n, long dim, sbyte norm);

        [DllImport("LibTorchSharp")]
        internal static extern IntPtr THSTensor_ifft(IntPtr tensor, long n, long dim, sbyte norm);

        [DllImport("LibTorchSharp")]
        internal static extern IntPtr THSTensor_fft2(IntPtr tensor, IntPtr s, IntPtr dim, sbyte norm);

        [DllImport("LibTorchSharp")]
        internal static extern IntPtr THSTensor_ifft2(IntPtr tensor, IntPtr s, IntPtr dim, sbyte norm);

        [DllImport("LibTorchSharp")]
        internal static extern IntPtr THSTensor_fftn(IntPtr tensor, IntPtr s, int s_length, IntPtr dim, int dim_length, sbyte norm);

        [DllImport("LibTorchSharp")]
        internal static extern IntPtr THSTensor_ifftn(IntPtr tensor, IntPtr s, int s_length, IntPtr dim, int dim_length, sbyte norm);

        [DllImport("LibTorchSharp")]
        internal static extern IntPtr THSTensor_irfft(IntPtr tensor, long n, long dim, sbyte norm);

        [DllImport("LibTorchSharp")]
        internal static extern IntPtr THSTensor_rfft(IntPtr tensor, long n, long dim, sbyte norm);

        [DllImport("LibTorchSharp")]
        internal static extern IntPtr THSTensor_rfft2(IntPtr tensor, IntPtr s, IntPtr dim, sbyte norm);

        [DllImport("LibTorchSharp")]
        internal static extern IntPtr THSTensor_irfft2(IntPtr tensor, IntPtr s, IntPtr dim, sbyte norm);

        [DllImport("LibTorchSharp")]
        internal static extern IntPtr THSTensor_rfftn(IntPtr tensor, IntPtr s, int s_length, IntPtr dim, int dim_length, sbyte norm);

        [DllImport("LibTorchSharp")]
        internal static extern IntPtr THSTensor_irfftn(IntPtr tensor, IntPtr s, int s_length, IntPtr dim, int dim_length, sbyte norm);

        [DllImport("LibTorchSharp")]
        internal static extern IntPtr THSTensor_hfft(IntPtr tensor, long n, long dim, sbyte norm);

        [DllImport("LibTorchSharp")]
        internal static extern IntPtr THSTensor_ihfft(IntPtr tensor, long n, long dim, sbyte norm);

        [DllImport("LibTorchSharp")]
        internal static extern IntPtr THSTensor_fftshift(IntPtr tensor, IntPtr dim, int dim_length);

        [DllImport("LibTorchSharp")]
        internal static extern IntPtr THSTensor_ifftshift(IntPtr tensor, IntPtr dim, int dim_length);

        [DllImport("LibTorchSharp")]
        internal static extern IntPtr THSTensor_fftfreq(long n, double d, sbyte scalarType, int deviceType, int deviceIndex, [MarshalAs(UnmanagedType.U1)] bool requires_grad);

        [DllImport("LibTorchSharp")]
        internal static extern IntPtr THSTensor_rfftfreq(long n, double d, sbyte scalarType, int deviceType, int deviceIndex, [MarshalAs(UnmanagedType.U1)] bool requires_grad);

        [DllImport("LibTorchSharp")]
        internal static extern IntPtr THSTensor_hfft2(IntPtr tensor, IntPtr s, IntPtr dim, sbyte norm);

        [DllImport("LibTorchSharp")]
        internal static extern IntPtr THSTensor_ihfft2(IntPtr tensor, IntPtr s, IntPtr dim, sbyte norm);

        [DllImport("LibTorchSharp")]
        internal static extern IntPtr THSTensor_hfftn(IntPtr tensor, IntPtr s, int s_length, IntPtr dim, int dim_length, sbyte norm);

        [DllImport("LibTorchSharp")]
        internal static extern IntPtr THSTensor_ihfftn(IntPtr tensor, IntPtr s, int s_length, IntPtr dim, int dim_length, sbyte norm);

        [DllImport("LibTorchSharp")]
        internal static extern IntPtr THSTensor_angle(IntPtr tensor);

        [DllImport("LibTorchSharp")]
        internal static extern IntPtr THSTensor_asin(IntPtr tensor);

        [DllImport("LibTorchSharp")]
        internal static extern void THSTensor_asin_(IntPtr tensor);

        [DllImport("LibTorchSharp")]
        internal static extern IntPtr THSTensor_acos(IntPtr tensor);

        [DllImport("LibTorchSharp")]
        internal static extern void THSTensor_acos_(IntPtr tensor);

        [DllImport("LibTorchSharp")]
        internal static extern IntPtr THSTensor_atan(IntPtr tensor);

        [DllImport("LibTorchSharp")]
        internal static extern void THSTensor_atan_(IntPtr tensor);

        [DllImport("LibTorchSharp")]
        internal static extern void THSTensor_atan2_(IntPtr tensor, IntPtr other);

        [DllImport("LibTorchSharp")]
        internal static extern IntPtr THSTensor_cos(IntPtr tensor);

        [DllImport("LibTorchSharp")]
        internal static extern IntPtr THSTensor_atan2(IntPtr tensor, IntPtr other);

        [DllImport("LibTorchSharp")]
        internal static extern void THSTensor_cos_(IntPtr tensor);

        [DllImport("LibTorchSharp")]
        internal static extern IntPtr THSTensor_sin(IntPtr tensor);

        [DllImport("LibTorchSharp")]
        internal static extern void THSTensor_sin_(IntPtr tensor);

        [DllImport("LibTorchSharp")]
        internal static extern IntPtr THSTensor_tan(IntPtr tensor);

        [DllImport("LibTorchSharp")]
        internal static extern void THSTensor_tan_(IntPtr tensor);

        [DllImport("LibTorchSharp")]
        internal static extern IntPtr THSTensor_sinc(IntPtr tensor);

        [DllImport("LibTorchSharp")]
        internal static extern void THSTensor_sinc_(IntPtr tensor);

        [DllImport("LibTorchSharp")]
        internal static extern IntPtr THSTensor_sinh(IntPtr tensor);

        [DllImport("LibTorchSharp")]
        internal static extern void THSTensor_sinh_(IntPtr tensor);

        [DllImport("LibTorchSharp")]
        internal static extern IntPtr THSTensor_cosh(IntPtr tensor);

        [DllImport("LibTorchSharp")]
        internal static extern void THSTensor_cosh_(IntPtr tensor);

        [DllImport("LibTorchSharp")]
        internal static extern IntPtr THSTensor_tanh(IntPtr tensor);

        [DllImport("LibTorchSharp")]
        internal static extern void THSTensor_tanh_(IntPtr tensor);

        [DllImport("LibTorchSharp")]
        internal static extern IntPtr THSTensor_arcsinh(IntPtr tensor);

        [DllImport("LibTorchSharp")]
        internal static extern void THSTensor_arcsinh_(IntPtr tensor);

        [DllImport("LibTorchSharp")]
        internal static extern IntPtr THSTensor_arccosh(IntPtr tensor);

        [DllImport("LibTorchSharp")]
        internal static extern void THSTensor_arccosh_(IntPtr tensor);

        [DllImport("LibTorchSharp")]
        internal static extern IntPtr THSTensor_arctanh(IntPtr tensor);

        [DllImport("LibTorchSharp")]
        internal static extern void THSTensor_arctanh_(IntPtr tensor);

        [DllImport("LibTorchSharp")]
        internal static extern IntPtr THSTensor_block_diag(IntPtr tensor, int len);

        [DllImport("LibTorchSharp")]
        internal static extern void THSTensor_broadcast_tensors(IntPtr tensor, long length, AllocatePinnedArray allocator);

        [DllImport("LibTorchSharp")]
        internal static extern IntPtr THSTensor_cat(IntPtr tensor, int len, long dim);

        [DllImport("LibTorchSharp")]
        internal static extern IntPtr THSTensor_cartesian_prod(IntPtr tensor, int len);

        [DllImport("LibTorchSharp")]
        internal static extern IntPtr THSTensor_stack(IntPtr tensor, int len, long dim);

        [DllImport("LibTorchSharp")]
        internal static extern IntPtr THSTensor_hstack(IntPtr tensor, int len);

        [DllImport("LibTorchSharp")]
        internal static extern IntPtr THSTensor_vstack(IntPtr tensor, int len);

        [DllImport("LibTorchSharp")]
        internal static extern IntPtr THSTensor_column_stack(IntPtr tensors, int len);

        [DllImport("LibTorchSharp")]
        internal static extern IntPtr THSTensor_row_stack(IntPtr tensor, int len);

        [DllImport("LibTorchSharp")]
        internal static extern IntPtr THSTensor_dstack(IntPtr tensor, int len);

        [DllImport("LibTorchSharp", CharSet = CharSet.Ansi, BestFitMapping = false, ThrowOnUnmappableChar = true)]
        internal static extern IntPtr THSTensor_meshgrid(IntPtr tensor, int len, [MarshalAs(UnmanagedType.LPStr)] string indexing, AllocatePinnedArray allocator);

        [DllImport("LibTorchSharp")]
        internal static extern IntPtr THSTensor_standard_gamma_(IntPtr tensor, IntPtr gen);

        [DllImport("LibTorchSharp")]
        internal static extern IntPtr THSTensor_sample_dirichlet_(IntPtr tensor, IntPtr gen);

        [DllImport("LibTorchSharp")]
        internal static extern IntPtr THSTensor_abs(IntPtr tensor);

        [DllImport("LibTorchSharp")]
        internal static extern void THSTensor_abs_(IntPtr tensor);

        [DllImport("LibTorchSharp")]
        internal static extern IntPtr THSTensor_add(IntPtr tensor, IntPtr trg, IntPtr alpha);

        [DllImport("LibTorchSharp")]
        internal static extern IntPtr THSTensor_add_scalar(IntPtr tensor, IntPtr trg, IntPtr alpha);

        [DllImport("LibTorchSharp")]
        internal static extern void THSTensor_add_(IntPtr tensor, IntPtr trg, IntPtr alpha);

        [DllImport("LibTorchSharp")]
        internal static extern void THSTensor_addmm_(IntPtr mat, IntPtr mat1, IntPtr mat2, float beta, float alpha);

        [DllImport("LibTorchSharp")]
        internal static extern IntPtr THSTensor_addmv(IntPtr mat, IntPtr mat1, IntPtr vec2, float beta = 1, float alpha = 1);

        [DllImport("LibTorchSharp")]
        internal static extern void THSTensor_addmv_(IntPtr mat, IntPtr mat1, IntPtr vec2, float beta, float alpha);

        [DllImport("LibTorchSharp")]
        internal static extern IntPtr THSTensor_addr(IntPtr mat, IntPtr mat1, IntPtr vec2, float beta, float alpha);

        [DllImport("LibTorchSharp")]
        internal static extern void THSTensor_addr_(IntPtr mat, IntPtr mat1, IntPtr vec2, float beta, float alpha);

        [DllImport("LibTorchSharp")]
        internal static extern IntPtr THSTensor_bitwise_and(IntPtr tensor, IntPtr other);

        [DllImport("LibTorchSharp")]
        internal static extern IntPtr THSTensor_addmm(IntPtr mat, IntPtr mat1, IntPtr mat2, float beta, float alpha);

        [DllImport("LibTorchSharp")]
        internal static extern void THSTensor_add_scalar_(IntPtr tensor, IntPtr trg, IntPtr alpha);

        [DllImport("LibTorchSharp")]
        internal static extern IntPtr THSTensor_addcdiv(IntPtr tensor, IntPtr tensor1, IntPtr tensor2, IntPtr value);

        [DllImport("LibTorchSharp")]
        internal static extern IntPtr THSTensor_addbmm(IntPtr mat, IntPtr batch1, IntPtr batch2, float beta, float alpha);

        [DllImport("LibTorchSharp")]
        internal static extern void THSTensor_addbmm_(IntPtr mat, IntPtr batch1, IntPtr batch2, float beta, float alpha);

        [DllImport("LibTorchSharp")]
        internal static extern IntPtr THSTensor_addcmul(IntPtr tensor, IntPtr tensor1, IntPtr tensor2, IntPtr value);

        [DllImport("LibTorchSharp")]
        internal static extern void THSTensor_addcmul_(IntPtr tensor, IntPtr tensor1, IntPtr tensor2, IntPtr value);

        [DllImport("LibTorchSharp")]
        internal static extern IntPtr THSTensor_bitwise_xor(IntPtr tensor, IntPtr other);

        [DllImport("LibTorchSharp")]
        internal static extern void THSTensor_bitwise_xor_(IntPtr tensor, IntPtr other);

        [DllImport("LibTorchSharp")]
        internal static extern void THSTensor_addcdiv_(IntPtr tensor, IntPtr tensor1, IntPtr tensor2, IntPtr value);

        [DllImport("LibTorchSharp")]
        internal static extern IntPtr THSTensor_bitwise_not(IntPtr tensor);

        [DllImport("LibTorchSharp")]
        internal static extern void THSTensor_bitwise_not_(IntPtr tensor);

        [DllImport("LibTorchSharp")]
        internal static extern void THSTensor_bitwise_and_(IntPtr tensor, IntPtr other);

        [DllImport("LibTorchSharp")]
        internal static extern IntPtr THSTensor_bitwise_or(IntPtr tensor, IntPtr other);

        [DllImport("LibTorchSharp")]
        internal static extern void THSTensor_bitwise_or_(IntPtr tensor, IntPtr other);

        [DllImport("LibTorchSharp")]
        internal static extern IntPtr THSTensor_bitwise_left_shift(IntPtr tensor, IntPtr other);

        [DllImport("LibTorchSharp")]
        internal static extern void THSTensor_bitwise_left_shift_(IntPtr tensor, IntPtr other);

        [DllImport("LibTorchSharp")]
        internal static extern IntPtr THSTensor_bitwise_right_shift(IntPtr tensor, IntPtr other);

        [DllImport("LibTorchSharp")]
        internal static extern void THSTensor_bitwise_right_shift_(IntPtr tensor, IntPtr other);

        [DllImport("LibTorchSharp")]
        internal static extern IntPtr THSTensor_ceil(IntPtr tensor);

        [DllImport("LibTorchSharp")]
        internal static extern void THSTensor_ceil_(IntPtr tensor);

        [DllImport("LibTorchSharp")]
        internal static extern long THSTensor_is_conj(IntPtr tensor);

        [DllImport("LibTorchSharp")]
        internal static extern IntPtr THSTensor_resolve_conj(IntPtr tensor);

        [DllImport("LibTorchSharp")]
        internal static extern long THSTensor_is_neg(IntPtr tensor);

        [DllImport("LibTorchSharp")]
        internal static extern IntPtr THSTensor_resolve_neg(IntPtr tensor);

        [DllImport("LibTorchSharp")]
        internal static extern void THSTensor_cummin(IntPtr tensor, AllocatePinnedArray allocator, long dim);

        [DllImport("LibTorchSharp")]
        internal static extern IntPtr THSTensor_cumsum(IntPtr tensor, long dim, [MarshalAs(UnmanagedType.U1)] bool has_type, sbyte scalar_type);

        [DllImport("LibTorchSharp")]
        internal static extern IntPtr THSTensor_conj(IntPtr tensor);

        [DllImport("LibTorchSharp")]
        internal static extern IntPtr THSTensor_conj_physical(IntPtr tensor);

        [DllImport("LibTorchSharp", CharSet = CharSet.Ansi, BestFitMapping = false, ThrowOnUnmappableChar = true)]
        internal static extern IntPtr THSTensor_div_scalar(IntPtr tensor, IntPtr trg, [MarshalAs(UnmanagedType.LPStr)] string? rounding_mode);

        [DllImport("LibTorchSharp", CharSet = CharSet.Ansi, BestFitMapping = false, ThrowOnUnmappableChar = true)]
        internal static extern void THSTensor_div_(IntPtr tensor, IntPtr trg, [MarshalAs(UnmanagedType.LPStr)] string? rounding_mode);

        [DllImport("LibTorchSharp")]
        internal static extern void THSTensor_conj_physical_(IntPtr tensor);

        [DllImport("LibTorchSharp")]
        internal static extern void THSTensor_cummax(IntPtr tensor, AllocatePinnedArray allocator, long dim);

        [DllImport("LibTorchSharp")]
        internal static extern IntPtr THSTensor_exp(IntPtr tensor);

        [DllImport("LibTorchSharp")]
        internal static extern void THSTensor_exp_(IntPtr tensor);

        [DllImport("LibTorchSharp")]
        internal static extern IntPtr THSTensor_exp2(IntPtr tensor);

        [DllImport("LibTorchSharp")]
        internal static extern IntPtr THSTensor_expm1(IntPtr tensor);

        [DllImport("LibTorchSharp")]
        internal static extern IntPtr THSTensor_floor(IntPtr tensor);

        [DllImport("LibTorchSharp")]
        internal static extern void THSTensor_floor_(IntPtr tensor);

        [DllImport("LibTorchSharp")]
        internal static extern IntPtr THSTensor_floor_divide(IntPtr left, IntPtr right);

        [DllImport("LibTorchSharp")]
        internal static extern void THSTensor_floor_divide_(IntPtr left, IntPtr right);

        [DllImport("LibTorchSharp")]
        internal static extern IntPtr THSTensor_floor_divide_scalar(IntPtr left, IntPtr right);

        [DllImport("LibTorchSharp")]
        internal static extern void THSTensor_floor_divide_scalar_(IntPtr left, IntPtr right);

        [DllImport("LibTorchSharp")]
        internal static extern IntPtr THSTensor_frexp(IntPtr tensor, out IntPtr exponent);

        [DllImport("LibTorchSharp")]
        internal static extern IntPtr THSTensor_gcd(IntPtr tensor, IntPtr other);

        [DllImport("LibTorchSharp", CharSet = CharSet.Ansi, BestFitMapping = false, ThrowOnUnmappableChar = true)]
        internal static extern IntPtr THSTensor_div(IntPtr tensor, IntPtr trg, [MarshalAs(UnmanagedType.LPStr)] string? rounding_mode);

        [DllImport("LibTorchSharp")]
        internal static extern void THSTensor_fmod_(IntPtr tensor, IntPtr trg);

        [DllImport("LibTorchSharp")]
        internal static extern IntPtr THSTensor_fmod_scalar(IntPtr tensor, IntPtr scalar);

        [DllImport("LibTorchSharp")]
        internal static extern void THSTensor_remainder_scalar_(IntPtr tensor, IntPtr scalar);

        [DllImport("LibTorchSharp")]
        internal static extern IntPtr THSTensor_round(IntPtr tensor, long decimals);

        [DllImport("LibTorchSharp")]
        internal static extern IntPtr THSTensor_cumprod(IntPtr tensor, long dim, [MarshalAs(UnmanagedType.U1)] bool has_type, sbyte scalar_type);

        [DllImport("LibTorchSharp", CharSet = CharSet.Ansi, BestFitMapping = false, ThrowOnUnmappableChar = true)]
        internal static extern void THSTensor_div_scalar_(IntPtr tensor, IntPtr trg, [MarshalAs(UnmanagedType.LPStr)] string? rounding_mode);

        [DllImport("LibTorchSharp")]
        internal static extern IntPtr THSTensor_histc(IntPtr tensor, long bins, long min, long max);

        [DllImport("LibTorchSharp")]
        internal static extern IntPtr THSTensor_hypot(IntPtr tensor, IntPtr other);

        [DllImport("LibTorchSharp")]
        internal static extern IntPtr THSTensor_log10(IntPtr tensor);

        [DllImport("LibTorchSharp")]
        internal static extern void THSTensor_log10_(IntPtr tensor);

        [DllImport("LibTorchSharp")]
        internal static extern IntPtr THSTensor_logcumsumexp(IntPtr tensor, long dim);

        [DllImport("LibTorchSharp")]
        internal static extern IntPtr THSTensor_logsumexp(IntPtr tensor, long dim, [MarshalAs(UnmanagedType.U1)] bool keepdim);

        [DllImport("LibTorchSharp")]
        internal static extern IntPtr THSTensor_logical_or(IntPtr tensor, IntPtr other);

        [DllImport("LibTorchSharp")]
        internal static extern void THSTensor_logical_or_(IntPtr tensor, IntPtr other);

        [DllImport("LibTorchSharp")]
        internal static extern IntPtr THSTensor_logical_not(IntPtr tensor);

        [DllImport("LibTorchSharp")]
        internal static extern void THSTensor_logical_not_(IntPtr tensor);

        [DllImport("LibTorchSharp")]
        internal static extern void THSTensor_mul_scalar_(IntPtr tensor, IntPtr target);

        [DllImport("LibTorchSharp")]
        internal static extern IntPtr THSTensor_neg(IntPtr tensor);

        [DllImport("LibTorchSharp")]
        internal static extern void THSTensor_reciprocal_(IntPtr tensor);

        [DllImport("LibTorchSharp")]
        internal static extern IntPtr THSTensor_remainder(IntPtr tensor, IntPtr trg);

        [DllImport("LibTorchSharp")]
        internal static extern IntPtr THSTensor_logical_and(IntPtr tensor, IntPtr other);

        [DllImport("LibTorchSharp")]
        internal static extern void THSTensor_logical_and_(IntPtr tensor, IntPtr other);

        [DllImport("LibTorchSharp")]
        internal static extern IntPtr THSTensor_pow_scalar(IntPtr tensor, IntPtr scalar);

        [DllImport("LibTorchSharp")]
        internal static extern void THSTensor_pow_scalar_(IntPtr tensor, IntPtr scalar);

        [DllImport("LibTorchSharp")]
        internal static extern IntPtr THSTensor_remainder_scalar(IntPtr tensor, IntPtr scalar);

        [DllImport("LibTorchSharp")]
        internal static extern IntPtr THSTensor_reciprocal(IntPtr tensor);

        [DllImport("LibTorchSharp")]
        internal static extern void THSTensor_remainder_(IntPtr tensor, IntPtr trg);

        [DllImport("LibTorchSharp")]
        internal static extern IntPtr THSTensor_cumulative_trapezoid_x(IntPtr y, IntPtr x, long dim);

        [DllImport("LibTorchSharp")]
        internal static extern IntPtr THSTensor_cumulative_trapezoid_dx(IntPtr y, double dx, long dim);

        [DllImport("LibTorchSharp")]
        internal static extern void THSTensor_rsqrt_(IntPtr tensor);

        [DllImport("LibTorchSharp")]
        internal static extern IntPtr THSTensor_sqrt(IntPtr tensor);

        [DllImport("LibTorchSharp")]
        internal static extern IntPtr THSTensor_float_power(IntPtr tensor, IntPtr trg);

        [DllImport("LibTorchSharp")]
        internal static extern void THSTensor_fmod_scalar_(IntPtr tensor, IntPtr scalar);

        [DllImport("LibTorchSharp")]
        internal static extern IntPtr THSTensor_frac(IntPtr tensor);

        [DllImport("LibTorchSharp")]
        internal static extern IntPtr THSTensor_logit(IntPtr tensor, IntPtr eps);

        [DllImport("LibTorchSharp")]
        internal static extern IntPtr THSTensor_mul(IntPtr tensor, IntPtr target);

        [DllImport("LibTorchSharp")]
        internal static extern void THSTensor_expm1_(IntPtr tensor);

        [DllImport("LibTorchSharp")]
        internal static extern IntPtr THSTensor_fmod(IntPtr tensor, IntPtr trg);

        [DllImport("LibTorchSharp")]
        internal static extern void THSTensor_frac_(IntPtr tensor);

        [DllImport("LibTorchSharp")]
        internal static extern void THSTensor_gcd_(IntPtr tensor, IntPtr other);

        [DllImport("LibTorchSharp")]
        internal static extern IntPtr THSTensor_log(IntPtr tensor);

        [DllImport("LibTorchSharp")]
        internal static extern void THSTensor_log_(IntPtr tensor);

        [DllImport("LibTorchSharp")]
        internal static extern IntPtr THSTensor_logaddexp(IntPtr tensor, IntPtr other);

        [DllImport("LibTorchSharp")]
        internal static extern IntPtr THSTensor_logaddexp2(IntPtr tensor, IntPtr other);

        [DllImport("LibTorchSharp")]
        internal static extern IntPtr THSTensor_log2(IntPtr tensor);

        [DllImport("LibTorchSharp")]
        internal static extern void THSTensor_log2_(IntPtr tensor);

        [DllImport("LibTorchSharp")]
        internal static extern void THSTensor_log1p_(IntPtr tensor);

        [DllImport("LibTorchSharp")]
        internal static extern IntPtr THSTensor_log1p(IntPtr tensor);

        [DllImport("LibTorchSharp")]
        internal static extern IntPtr THSTensor_logical_xor(IntPtr tensor, IntPtr other);

        [DllImport("LibTorchSharp")]
        internal static extern void THSTensor_logical_xor_(IntPtr tensor, IntPtr other);

        [DllImport("LibTorchSharp")]
        internal static extern void THSTensor_mul_(IntPtr tensor, IntPtr target);

        [DllImport("LibTorchSharp")]
        internal static extern IntPtr THSTensor_pow(IntPtr tensor, IntPtr exponent);

        [DllImport("LibTorchSharp")]
        internal static extern void THSTensor_pow_(IntPtr tensor, IntPtr exponent);

        [DllImport("LibTorchSharp")]
        internal static extern IntPtr THSTensor_mul_scalar(IntPtr tensor, IntPtr scalar);

        [DllImport("LibTorchSharp")]
        internal static extern void THSTensor_neg_(IntPtr tensor);

        [DllImport("LibTorchSharp")]
        internal static extern void THSTensor_round_(IntPtr tensor, long decimals);

        [DllImport("LibTorchSharp")]
        internal static extern IntPtr THSTensor_rsqrt(IntPtr tensor);

        [DllImport("LibTorchSharp")]
        internal static extern void THSTensor_sqrt_(IntPtr tensor);

        [DllImport("LibTorchSharp")]
        internal static extern IntPtr THSTensor_sign(IntPtr tensor);

        [DllImport("LibTorchSharp")]
        internal static extern void THSTensor_sign_(IntPtr tensor);

        [DllImport("LibTorchSharp")]
        internal static extern IntPtr THSTensor_sgn(IntPtr tensor);

        [DllImport("LibTorchSharp")]
        internal static extern void THSTensor_sgn_(IntPtr tensor);

        [DllImport("LibTorchSharp")]
        internal static extern IntPtr THSTensor_signbit(IntPtr tensor);

        [DllImport("LibTorchSharp")]
        internal static extern IntPtr THSTensor_sub(IntPtr tensor, IntPtr trg);

        [DllImport("LibTorchSharp")]
        internal static extern IntPtr THSTensor_sub_scalar(IntPtr tensor, IntPtr trg);

        [DllImport("LibTorchSharp")]
        internal static extern void THSTensor_sub_(IntPtr tensor, IntPtr trg);

        [DllImport("LibTorchSharp")]
        internal static extern void THSTensor_sub_scalar_(IntPtr tensor, IntPtr trg);

        [DllImport("LibTorchSharp")]
        internal static extern IntPtr THSTensor_trapezoid_x(IntPtr y, IntPtr x, long dim);

        [DllImport("LibTorchSharp")]
        internal static extern IntPtr THSTensor_trapezoid_dx(IntPtr y, double dx, long dim);

        [DllImport("LibTorchSharp")]
        internal static extern IntPtr THSTensor_true_divide(IntPtr left, IntPtr right);

        [DllImport("LibTorchSharp")]
        internal static extern void THSTensor_true_divide_(IntPtr left, IntPtr right);

        [DllImport("LibTorchSharp")]
        internal static extern IntPtr THSTensor_true_divide_scalar(IntPtr left, IntPtr right);

        [DllImport("LibTorchSharp")]
        internal static extern void THSTensor_true_divide_scalar_(IntPtr left, IntPtr right);

        [DllImport("LibTorchSharp")]
        internal static extern void THSTensor_trunc_(IntPtr tensor);

        [DllImport("LibTorchSharp")]
        internal static extern IntPtr THSTensor_xlogy(IntPtr tensor, IntPtr trg);

        [DllImport("LibTorchSharp")]
        internal static extern IntPtr THSTensor_xlogy_scalar(IntPtr tensor, IntPtr trg);

        [DllImport("LibTorchSharp")]
        internal static extern void THSTensor_xlogy_scalar_(IntPtr tensor, IntPtr trg);

        [DllImport("LibTorchSharp")]
        internal static extern void THSTensor_xlogy_(IntPtr tensor, IntPtr trg);

        [DllImport("LibTorchSharp")]
        internal static extern IntPtr THSTensor_trunc(IntPtr tensor);

        [DllImport("LibTorchSharp", CharSet = CharSet.Ansi, BestFitMapping = false, ThrowOnUnmappableChar = true)]
        internal static extern IntPtr THSTensor_einsum([MarshalAs(UnmanagedType.LPStr)] string location, IntPtr tensors, int len);

        [DllImport("LibTorchSharp")]
        internal static extern double THSTensor_clip_grad_norm_(IntPtr tensors, int len, double max_norm, double norm_type);

        [DllImport("LibTorchSharp")]
        internal static extern void THSTensor_clip_grad_value_(IntPtr tensors, int len, double clip_value);

        [DllImport("LibTorchSharp")]
        internal static extern IntPtr THSTensor_parameters_to_vector(IntPtr tensors, int len);

        [DllImport("LibTorchSharp")]
        internal static extern void THSTensor_vector_to_parameters(IntPtr vec, IntPtr tensors, int len);

        [DllImport("LibTorchSharp")]
        internal static extern IntPtr THSTensor_cholesky(IntPtr input, [MarshalAs(UnmanagedType.U1)] bool upper);

        [DllImport("LibTorchSharp")]
        internal static extern IntPtr THSTensor_cholesky_inverse(IntPtr input, [MarshalAs(UnmanagedType.U1)] bool upper);

        [DllImport("LibTorchSharp")]
        internal static extern IntPtr THSTensor_cholesky_solve(IntPtr input, IntPtr input2, [MarshalAs(UnmanagedType.U1)] bool upper);

        [DllImport("LibTorchSharp")]
        internal static extern IntPtr THSTensor_cross(IntPtr input, IntPtr other, long dim);

        [DllImport("LibTorchSharp")]
        internal static extern IntPtr THSTensor_eig(IntPtr tensor, [MarshalAs(UnmanagedType.U1)] bool eigenvectors, out IntPtr pEigenvectors);

        [DllImport("LibTorchSharp")]
        internal static extern IntPtr THSTensor_matmul(IntPtr tensor, IntPtr target);

        [DllImport("LibTorchSharp")]
        internal static extern IntPtr THSTensor_mm(IntPtr tensor, IntPtr target);

        [DllImport("LibTorchSharp")]
        internal static extern IntPtr THSTensor_mv(IntPtr tensor, IntPtr target);

        [DllImport("LibTorchSharp")]
        internal static extern IntPtr THSTensor_matrix_exp(IntPtr input);

        [DllImport("LibTorchSharp")]
        internal static extern IntPtr THSTensor_vdot(IntPtr tensor, IntPtr target);

        [DllImport("LibTorchSharp")]
        internal static extern IntPtr THSTensor_dot(IntPtr tensor, IntPtr target);

        [DllImport("LibTorchSharp")]
        internal static extern IntPtr THSTensor_logdet(IntPtr tensor);

        [DllImport("LibTorchSharp")]
        internal static extern IntPtr THSTensor_lu(IntPtr tensor, [MarshalAs(UnmanagedType.U1)] bool pivot, [MarshalAs(UnmanagedType.U1)] bool get_infos, out IntPtr infos, out IntPtr pivots);

        [DllImport("LibTorchSharp")]
        internal static extern IntPtr THSTensor_lu_solve(IntPtr tensor, IntPtr LU_data, IntPtr LU_pivots);

        [DllImport("LibTorchSharp")]
        internal static extern IntPtr THSTensor_lu_unpack(IntPtr LU_data, IntPtr LU_pivots, [MarshalAs(UnmanagedType.U1)] bool unpack_data, [MarshalAs(UnmanagedType.U1)] bool unpack_pivots, out IntPtr L, out IntPtr U);

        [DllImport("LibTorchSharp")]
        internal static extern IntPtr THSTensor_zeros(IntPtr psizes, int length, sbyte scalarType, int deviceType, int deviceIndex, [MarshalAs(UnmanagedType.U1)] bool requireGrad);

        [DllImport("LibTorchSharp")]
        internal static extern IntPtr THSTensor_randperm(IntPtr generator, long n, sbyte scalarType, int deviceType, int deviceIndex, [MarshalAs(UnmanagedType.U1)] bool requireGrad);

        [DllImport("LibTorchSharp")]
        internal static extern IntPtr THSTensor_ones(IntPtr psizes, int length, sbyte scalarType, int deviceType, int deviceIndex, [MarshalAs(UnmanagedType.U1)] bool requires_grad);

        [DllImport("LibTorchSharp")]
        internal static extern IntPtr THSTensor_empty_strided(IntPtr psizes, int sz_length, IntPtr pstrides, int str_length, sbyte scalarType, int deviceType, int deviceIndex, [MarshalAs(UnmanagedType.U1)] bool requires_grad);

        [DllImport("LibTorchSharp")]
        internal static extern IntPtr THSTensor_empty(IntPtr psizes, int length, sbyte scalarType, int deviceType, int deviceIndex, [MarshalAs(UnmanagedType.U1)] bool requires_grad);

        [DllImport("LibTorchSharp")]
        internal static extern IntPtr THSTensor_full(IntPtr psizes, int length, IntPtr value, sbyte scalarType, int deviceType, int deviceIndex, [MarshalAs(UnmanagedType.U1)] bool requires_grad);

        [DllImport("LibTorchSharp")]
        internal static extern IntPtr THSTensor_eye(long rows, long columns, sbyte scalarType, int deviceType, int deviceIndex, [MarshalAs(UnmanagedType.U1)] bool requires_grad);

        [DllImport("LibTorchSharp")]
        internal static extern IntPtr THSTensor_maxunpool2d(IntPtr input, IntPtr indices, IntPtr outputSize, int outputSizeLength);

        [DllImport("LibTorchSharp")]
        internal static extern IntPtr THSTensor_adaptive_avg_pool3d(IntPtr input, IntPtr outputSize, int outputSizeLength);

        [DllImport("LibTorchSharp")]
        internal static extern IntPtr THSTensor_adaptive_avg_pool3d_backward_out(IntPtr gradInput, IntPtr gradOutput, IntPtr originalInput);

        [DllImport("LibTorchSharp")]
        internal static extern IntPtr THSTensor_searchsorted_t(IntPtr sorted_sequence, IntPtr values, bool out_int32, bool right, IntPtr sorter);
        [DllImport("LibTorchSharp")]
        internal static extern IntPtr THSTensor_searchsorted_s(IntPtr sorted_sequence, IntPtr values, bool out_int32, bool right, IntPtr sorter);

        [DllImport("LibTorchSharp")]
        internal static extern IntPtr THSTensor_histogram_t(IntPtr input, IntPtr bins, IntPtr weight, bool density, out IntPtr r_bin_edges);
        [DllImport("LibTorchSharp")]
        internal static extern IntPtr THSTensor_histogram_i(IntPtr input, long bins, IntPtr range, int length, IntPtr weight, bool density, out IntPtr r_bin_edges);
        [DllImport("LibTorchSharp")]
        internal static extern IntPtr THSTensor_histogram_out_t(IntPtr input, IntPtr bins, IntPtr weight, bool density, out IntPtr hist, out IntPtr bin_edges, out IntPtr r_bin_edges);
        [DllImport("LibTorchSharp")]
        internal static extern IntPtr THSTensor_histogram_out_i(IntPtr input, long bins, IntPtr range, int length, IntPtr weight, bool density, out IntPtr hist, out IntPtr bin_edges, out IntPtr r_bin_edges);
    }
#pragma warning restore CA2101
}<|MERGE_RESOLUTION|>--- conflicted
+++ resolved
@@ -292,13 +292,10 @@
         internal static extern IntPtr THSTensor_to_type(IntPtr handle, sbyte scalar_type, [MarshalAs(UnmanagedType.U1)] bool copy, [MarshalAs(UnmanagedType.U1)] bool non_blocking);
 
         [DllImport("LibTorchSharp")]
-<<<<<<< HEAD
+        internal static extern IntPtr THSTensor_to_type_and_device(IntPtr handle, sbyte scalar_type, int device_type, int device_index, [MarshalAs(UnmanagedType.U1)] bool copy, [MarshalAs(UnmanagedType.U1)] bool non_blocking);
         internal static extern IntPtr THSTensor_to_type_and_device(IntPtr handle, sbyte scalar_type, int device_type, int device_index, [MarshalAs(UnmanagedType.U1)] bool copy);
         [DllImport("LibTorchSharp")]
         internal static extern IntPtr THSTensor_to_type_and_device_and_non_blocking(IntPtr handle, sbyte scalar_type, int device_type, int device_index, [MarshalAs(UnmanagedType.U1)] bool non_blocking);
-=======
-        internal static extern IntPtr THSTensor_to_type_and_device(IntPtr handle, sbyte scalar_type, int device_type, int device_index, [MarshalAs(UnmanagedType.U1)] bool copy, [MarshalAs(UnmanagedType.U1)] bool non_blocking);
->>>>>>> 077780db
 
         [DllImport("LibTorchSharp")]
         internal static extern void THSTensor_set_(IntPtr tensor, IntPtr source);
