--- conflicted
+++ resolved
@@ -678,7 +678,6 @@
 
         [DllImport("LibTorchSharp")]
         internal static extern IntPtr THSTensor_rrelu(IntPtr tensor, double lower, double upper);
-<<<<<<< HEAD
 
         [DllImport("LibTorchSharp")]
         internal static extern void THSTensor_rrelu_(IntPtr tensor, double lower, double upper);
@@ -687,16 +686,6 @@
         internal static extern IntPtr THSTensor_celu(IntPtr tensor, IntPtr alpha);
 
         [DllImport("LibTorchSharp")]
-=======
-
-        [DllImport("LibTorchSharp")]
-        internal static extern void THSTensor_rrelu_(IntPtr tensor, double lower, double upper);
-
-        [DllImport("LibTorchSharp")]
-        internal static extern IntPtr THSTensor_celu(IntPtr tensor, IntPtr alpha);
-
-        [DllImport("LibTorchSharp")]
->>>>>>> 58a9b5d7
         internal static extern void THSTensor_celu_(IntPtr tensor, IntPtr alpha);
 
          [DllImport("LibTorchSharp")]
