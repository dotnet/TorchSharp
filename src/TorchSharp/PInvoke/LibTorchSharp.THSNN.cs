--- conflicted
+++ resolved
@@ -552,7 +552,6 @@
         internal static extern IntPtr THSNN_ConvTranspose2d_ctor_1(long inputChannel, long outputChannel, long kernelSizeX, long kernelSizeY, long strideX, long strideY, long paddingX, long paddingY, long outputPaddingX, long outputPaddingY, long dilationX, long dilationY, long paddingMode, long groups, [MarshalAs(UnmanagedType.U1)] bool bias, out IntPtr pBoxedModule);
 
         [DllImport("LibTorchSharp")]
-<<<<<<< HEAD
         internal static extern IntPtr THSNN_BatchNorm2d_forward(IntPtr module, IntPtr tensor);
 
         [DllImport("LibTorchSharp")]
@@ -754,11 +753,6 @@
         internal static extern IntPtr THSNN_Softplus_ctor(double beta, double threshold, out IntPtr pBoxedModule);
 
         [DllImport("LibTorchSharp")]
-=======
-        internal static extern IntPtr THSNN_scaled_dot_product_attention(IntPtr query, IntPtr key, IntPtr value, IntPtr attention_mask, double p, [MarshalAs(UnmanagedType.U1)] bool casual);
-
-        [DllImport("LibTorchSharp")]
->>>>>>> 3760ba3e
         internal static extern IntPtr THSNN_Softshrink_forward(torch.nn.Module.HType module, IntPtr tensor);
 
         [DllImport("LibTorchSharp")]
@@ -768,7 +762,6 @@
         internal static extern IntPtr THSNN_Threshold_forward(torch.nn.Module.HType module, IntPtr tensor);
 
         [DllImport("LibTorchSharp")]
-<<<<<<< HEAD
         internal static extern IntPtr THSNN_Threshold_ctor(double threshold, double value, [MarshalAs(UnmanagedType.U1)] bool inplace, out IntPtr pBoxedModule);
 
         [DllImport("LibTorchSharp")]
@@ -983,9 +976,6 @@
 
         [DllImport("LibTorchSharp")]
         internal static extern void THSNN_Print_Module(torch.nn.Module.HType module);
-=======
-        internal static extern IntPtr THSNN_Threshold_ctor(double threshold, double value, [MarshalAs(UnmanagedType.U1)] bool inplace, out IntPtr pBoxedModule);        
->>>>>>> 3760ba3e
     }
 #pragma warning restore CA2101
 }