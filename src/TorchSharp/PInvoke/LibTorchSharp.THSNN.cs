--- conflicted
+++ resolved
@@ -507,108 +507,6 @@
         internal static extern IntPtr THSNN_affine_grid(IntPtr theta, IntPtr size, int size_len, [MarshalAs(UnmanagedType.U1)] bool align_corners);
 
         [DllImport("LibTorchSharp")]
-<<<<<<< HEAD
-        internal static extern IntPtr THSNN_Conv1d_forward(torch.nn.Module.HType module, IntPtr tensor);
-
-        [DllImport("LibTorchSharp")]
-        internal static extern IntPtr THSNN_Conv1d_bias(torch.nn.Module.HType module);
-
-        [DllImport("LibTorchSharp")]
-        internal static extern void THSNN_Conv1d_set_bias(torch.nn.Module.HType module, IntPtr tensor);
-
-        [DllImport("LibTorchSharp")]
-        internal static extern IntPtr THSNN_Conv1d_weight(torch.nn.Module.HType module);
-
-        [DllImport("LibTorchSharp")]
-        internal static extern void THSNN_Conv1d_set_weight(torch.nn.Module.HType module, IntPtr tensor);
-
-        [DllImport("LibTorchSharp")]
-        internal static extern IntPtr THSNN_Conv1d_ctor(long inputChannel, long outputChannel, long kernel_size, long stride, long padding, long dilation, long paddingMode, long groups, [MarshalAs(UnmanagedType.U1)] bool bias, out IntPtr pBoxedModule);
-
-        [DllImport("LibTorchSharp")]
-        internal static extern IntPtr THSNN_Conv2d_forward(torch.nn.Module.HType module, IntPtr tensor);
-
-        [DllImport("LibTorchSharp")]
-        internal static extern IntPtr THSNN_Conv2d_bias(torch.nn.Module.HType module);
-
-        [DllImport("LibTorchSharp")]
-        internal static extern void THSNN_Conv2d_set_bias(torch.nn.Module.HType module, IntPtr tensor);
-
-        [DllImport("LibTorchSharp")]
-        internal static extern IntPtr THSNN_Conv2d_weight(torch.nn.Module.HType module);
-
-        [DllImport("LibTorchSharp")]
-        internal static extern void THSNN_Conv2d_set_weight(torch.nn.Module.HType module, IntPtr tensor);
-
-        [DllImport("LibTorchSharp")]
-        internal static extern IntPtr THSNN_Conv2d_ctor(long inputChannel, long outputChannel, long kernel_size, long stride, long padding, long dilation, long paddingMode, long groups, [MarshalAs(UnmanagedType.U1)] bool bias, out IntPtr pBoxedModule);
-
-        [DllImport("LibTorchSharp")]
-        internal static extern IntPtr THSNN_Conv2d_ctor_1(long inputChannel, long outputChannel, long kernelSizeX, long kernelSizeY, long strideX, long strideY, long paddingX, long paddingY, long dilationX, long dilationY, long paddingMode, long groups, [MarshalAs(UnmanagedType.U1)] bool bias, out IntPtr pBoxedModule);
-
-        [DllImport("LibTorchSharp")]
-        internal static extern IntPtr THSNN_Conv3d_forward(torch.nn.Module.HType module, IntPtr tensor);
-
-        [DllImport("LibTorchSharp")]
-        internal static extern IntPtr THSNN_Conv3d_bias(torch.nn.Module.HType module);
-
-        [DllImport("LibTorchSharp")]
-        internal static extern void THSNN_Conv3d_set_bias(torch.nn.Module.HType module, IntPtr tensor);
-
-        [DllImport("LibTorchSharp")]
-        internal static extern IntPtr THSNN_Conv3d_weight(torch.nn.Module.HType module);
-
-        [DllImport("LibTorchSharp")]
-        internal static extern void THSNN_Conv3d_set_weight(torch.nn.Module.HType module, IntPtr tensor);
-
-        [DllImport("LibTorchSharp")]
-        internal static extern IntPtr THSNN_Conv3d_ctor(long inputChannel, long outputChannel, long kernel_size, long stride, long padding, long dilation, long paddingMode, long groups, [MarshalAs(UnmanagedType.U1)] bool bias, out IntPtr pBoxedModule);
-
-        [DllImport("LibTorchSharp")]
-        internal static extern IntPtr THSNN_Conv3d_ctor_1(long inputChannel, long outputChannel, long kernelSizeX, long kernelSizeY, long kernelSizeZ, long strideX, long strideY, long strideZ, long paddingX, long paddingY, long paddingZ, long dilationX, long dilationY, long dilationZ, long paddingMode, long groups, [MarshalAs(UnmanagedType.U1)] bool bias, out IntPtr pBoxedModule);
-
-        [DllImport("LibTorchSharp")]
-        internal static extern IntPtr THSNN_ConvTranspose1d_forward(torch.nn.Module.HType module, IntPtr tensor);
-
-        [DllImport("LibTorchSharp")]
-        internal static extern IntPtr THSNN_ConvTranspose1d_bias(torch.nn.Module.HType module);
-
-        [DllImport("LibTorchSharp")]
-        internal static extern void THSNN_ConvTranspose1d_set_bias(torch.nn.Module.HType module, IntPtr tensor);
-
-        [DllImport("LibTorchSharp")]
-        internal static extern IntPtr THSNN_ConvTranspose1d_weight(torch.nn.Module.HType module);
-
-        [DllImport("LibTorchSharp")]
-        internal static extern void THSNN_ConvTranspose1d_set_weight(torch.nn.Module.HType module, IntPtr tensor);
-
-        [DllImport("LibTorchSharp")]
-        internal static extern IntPtr THSNN_ConvTranspose1d_ctor(long inputChannel, long outputChannel, long kernel_size, long stride, long padding, long outputPadding, long dilation, long paddingMode, long groups, [MarshalAs(UnmanagedType.U1)] bool bias, out IntPtr pBoxedModule);
-
-        [DllImport("LibTorchSharp")]
-        internal static extern IntPtr THSNN_ConvTranspose3d_forward(torch.nn.Module.HType module, IntPtr tensor);
-
-        [DllImport("LibTorchSharp")]
-        internal static extern IntPtr THSNN_ConvTranspose3d_bias(torch.nn.Module.HType module);
-
-        [DllImport("LibTorchSharp")]
-        internal static extern void THSNN_ConvTranspose3d_set_bias(torch.nn.Module.HType module, IntPtr tensor);
-
-        [DllImport("LibTorchSharp")]
-        internal static extern IntPtr THSNN_ConvTranspose3d_weight(torch.nn.Module.HType module);
-
-        [DllImport("LibTorchSharp")]
-        internal static extern void THSNN_ConvTranspose3d_set_weight(torch.nn.Module.HType module, IntPtr tensor);
-
-        [DllImport("LibTorchSharp")]
-        internal static extern IntPtr THSNN_ConvTranspose3d_ctor(long inputChannel, long outputChannel, long kernel_size, long stride, long padding, long outputPadding, long dilation, long paddingMode, long groups, [MarshalAs(UnmanagedType.U1)] bool bias, out IntPtr pBoxedModule);
-
-        [DllImport("LibTorchSharp")]
-        internal static extern IntPtr THSNN_ConvTranspose3d_ctor_1(long inputChannel, long outputChannel, long kernelSizeX, long kernelSizeY, long kernel_sizeZ, long strideX, long strideY, long strideZ, long paddingX, long paddingY, long paddingZ, long outputPaddingX, long outputPaddingY, long outputPaddingZ, long dilationX, long dilationY, long dilationZ, long paddingMode, long groups, [MarshalAs(UnmanagedType.U1)] bool bias, out IntPtr pBoxedModule);
-
-        [DllImport("LibTorchSharp")]
-=======
->>>>>>> 58a9b5d7
         internal static extern IntPtr THSNN_Unflatten_forward(torch.nn.Module.HType module, IntPtr tensor);
 
         [DllImport("LibTorchSharp")]
