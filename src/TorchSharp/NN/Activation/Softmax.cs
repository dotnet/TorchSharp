// Copyright (c) .NET Foundation and Contributors.  All Rights Reserved.  See LICENSE in the project root for license information.
using System;
using static TorchSharp.torch;
using static TorchSharp.PInvoke.LibTorchSharp;

namespace TorchSharp
{
    using Modules;

    namespace Modules
    {
        /// <summary>
        /// This class is used to represent a Softmax module.
        /// </summary>
        public sealed class Softmax : torch.nn.Module<Tensor, Tensor>
        {
            internal Softmax(IntPtr handle, IntPtr boxedHandle) : base(handle, boxedHandle) { }

            protected override Tensor forward(Tensor tensor)
            {
                var res = THSNN_Softmax_forward(handle, tensor.Handle);
                if (res == IntPtr.Zero) { torch.CheckForErrors(); }
                return new Tensor(res);
            }

            public override string GetName()
            {
                return typeof(Softmax).Name;
            }
        }
    }

    public static partial class torch
    {
        public static partial class nn
        {
            /// <summary>
            /// Softmax
            /// </summary>
            /// <param name="dim">A dimension along which Softmax will be computed (so every slice along dim will sum to 1)</param>
            /// <returns></returns>
            public static Softmax Softmax(long dim)
            {
                var handle = THSNN_Softmax_ctor(dim, out var boxedHandle);
                if (handle == IntPtr.Zero) { torch.CheckForErrors(); }
                return new Softmax(handle, boxedHandle);
            }

            public static partial class functional
            {
                /// <summary>
                /// Computes the softmax function for the input tensor.
                /// </summary>
<<<<<<< HEAD
                /// <param name="x">The input tensor</param>
                /// <param name="dim">A dimension along which Softmax will be computed (so every slice along dim will sum to 1)</param>
                /// <returns></returns>
                public static Tensor softmax(Tensor x, long dim)
                {
                    using (var m = nn.Softmax(dim)) {
                        return m.call(x);
                    }
                }
=======
                /// <param name="input">The input tensor</param>
                /// <param name="dim">A dimension along which softmax will be computed.</param>
                /// <param name="dtype">The desired data type of returned tensor.</param>
                public static Tensor softmax(Tensor input, long dim, ScalarType? dtype = null) => torch.special.softmax(input, dim, dtype);
>>>>>>> 4310d20c
            }
        }
    }
}<|MERGE_RESOLUTION|>--- conflicted
+++ resolved
@@ -51,22 +51,10 @@
                 /// <summary>
                 /// Computes the softmax function for the input tensor.
                 /// </summary>
-<<<<<<< HEAD
-                /// <param name="x">The input tensor</param>
-                /// <param name="dim">A dimension along which Softmax will be computed (so every slice along dim will sum to 1)</param>
-                /// <returns></returns>
-                public static Tensor softmax(Tensor x, long dim)
-                {
-                    using (var m = nn.Softmax(dim)) {
-                        return m.call(x);
-                    }
-                }
-=======
                 /// <param name="input">The input tensor</param>
                 /// <param name="dim">A dimension along which softmax will be computed.</param>
                 /// <param name="dtype">The desired data type of returned tensor.</param>
                 public static Tensor softmax(Tensor input, long dim, ScalarType? dtype = null) => torch.special.softmax(input, dim, dtype);
->>>>>>> 4310d20c
             }
         }
     }
