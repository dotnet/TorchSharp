// Copyright (c) .NET Foundation and Contributors.  All Rights Reserved.  See LICENSE in the project root for license information.
using System;
using static TorchSharp.torch;
using static TorchSharp.PInvoke.NativeMethods;

namespace TorchSharp
{
    using Modules;

    namespace Modules
    {
        /// <summary>
        /// This class is used to represent a LogSigmoid module.
        /// </summary>
        public sealed class LogSigmoid : ParamLessModule<Tensor, Tensor>
        {
            internal LogSigmoid() : base(nameof(LogSigmoid))
            {
            }

            public override Tensor forward(Tensor tensor)
            {
                return torch.nn.functional.logsigmoid(tensor);
            }
<<<<<<< HEAD

           // Rather than spending cycles only to discover that this module has neither
            // parameters nor buffers, just shortcut the move completely.
            protected internal override nn.Module _to(Device device, ScalarType dtype, bool non_blocking) => this;
            protected internal override nn.Module _to(DeviceType deviceType, int deviceIndex, bool non_blocking) => this;
            protected internal override nn.Module _to(ScalarType dtype, bool non_blocking) => this;
=======
>>>>>>> 3d02a254
        }
    }
    public static partial class torch
    {
        public static partial class nn
        {
            /// <summary>
            /// LogSigmoid activation
            /// </summary>
            /// <returns></returns>
            public static LogSigmoid LogSigmoid()
            {
                return new LogSigmoid();
            }

            public static partial class functional
            {
                /// <summary>
                /// LogSigmoid activation
                /// </summary>
                /// <param name="x">The input tensor</param>
                /// <returns></returns>
                public static Tensor logsigmoid(Tensor x)
                {
                    return x.log_sigmoid();
                }
            }
        }
    }
}<|MERGE_RESOLUTION|>--- conflicted
+++ resolved
@@ -22,15 +22,12 @@
             {
                 return torch.nn.functional.logsigmoid(tensor);
             }
-<<<<<<< HEAD
 
-           // Rather than spending cycles only to discover that this module has neither
+            // Rather than spending cycles only to discover that this module has neither
             // parameters nor buffers, just shortcut the move completely.
             protected internal override nn.Module _to(Device device, ScalarType dtype, bool non_blocking) => this;
             protected internal override nn.Module _to(DeviceType deviceType, int deviceIndex, bool non_blocking) => this;
             protected internal override nn.Module _to(ScalarType dtype, bool non_blocking) => this;
-=======
->>>>>>> 3d02a254
         }
     }
     public static partial class torch
