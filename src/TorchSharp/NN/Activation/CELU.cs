// Copyright (c) .NET Foundation and Contributors.  All Rights Reserved.  See LICENSE in the project root for license information.
using System;
using static TorchSharp.torch;
using static TorchSharp.PInvoke.NativeMethods;

namespace TorchSharp
{
    using Modules;

    namespace Modules
    {
        /// <summary>
        /// This class is used to represent a CELU module.
        /// </summary>
        public sealed class CELU : ParamLessModule<Tensor, Tensor>
        {
            internal CELU(double alpha, bool inplace) : base(nameof(CELU))
            {
                this.alpha = alpha;
                this.inplace = inplace;
            }

            public override Tensor forward(Tensor tensor)
            {
                return torch.nn.functional.celu(tensor, alpha, inplace);
            }

<<<<<<< HEAD
            // Rather than spending cycles only to discover that this module has neither
            // parameters nor buffers, just shortcut the move completely.
            protected internal override nn.Module _to(Device device, ScalarType dtype, bool non_blocking) => this;
            protected internal override nn.Module _to(DeviceType deviceType, int deviceIndex, bool non_blocking) => this;
            protected internal override nn.Module _to(ScalarType dtype, bool non_blocking) => this;
=======
            public double alpha {get; set;}
            public bool inplace {get; set; }
>>>>>>> 3d02a254
        }
    }

    public static partial class torch
    {
        public static partial class nn
        {
            /// <summary>
            /// Continuously Differentiable Exponential Linear Unit
            /// </summary>
            /// <param name="alpha">The α value for the CELU formulation. Default: 1.0</param>
            /// <param name="inplace">Do the operation in-place. Default: False</param>
            /// <returns></returns>
            public static CELU CELU(double alpha = 1.0, bool inplace = false)
            {
                return new CELU(alpha, inplace);
            }

            public static partial class functional
            {
                /// <summary>
                /// Continuously Differentiable Exponential Linear Unit
                /// </summary>
                /// <param name="x">The input tensor</param>
                /// <param name="alpha">The α value for the CELU formulation. Default: 1.0</param>
                /// <param name="inplace">Do the operation in-place. Default: False</param>
                /// <returns></returns>
                public static Tensor celu(Tensor x, double alpha, bool inplace = false)
                {
                    return inplace ? x.celu_(alpha).alias() : x.celu(alpha);
                }
            }
        }
    }
}<|MERGE_RESOLUTION|>--- conflicted
+++ resolved
@@ -25,16 +25,14 @@
                 return torch.nn.functional.celu(tensor, alpha, inplace);
             }
 
-<<<<<<< HEAD
             // Rather than spending cycles only to discover that this module has neither
             // parameters nor buffers, just shortcut the move completely.
             protected internal override nn.Module _to(Device device, ScalarType dtype, bool non_blocking) => this;
             protected internal override nn.Module _to(DeviceType deviceType, int deviceIndex, bool non_blocking) => this;
             protected internal override nn.Module _to(ScalarType dtype, bool non_blocking) => this;
-=======
+
             public double alpha {get; set;}
             public bool inplace {get; set; }
->>>>>>> 3d02a254
         }
     }
 
