// Copyright (c) .NET Foundation and Contributors.  All Rights Reserved.  See LICENSE in the project root for license information.
using System;
using static TorchSharp.torch;
using static TorchSharp.PInvoke.NativeMethods;

namespace TorchSharp
{
    using Modules;

    namespace Modules
    {
        /// <summary>
        /// This class is used to represent a Hardtanh module.
        /// </summary>
        public sealed class Hardtanh : ParamLessModule<Tensor, Tensor>
        {
            internal Hardtanh(double min_val = -1.0, double max_val = 1.0, bool inplace = false) : base(nameof(Hardtanh))
            {
                this.min_val = min_val;
                this.max_val = max_val;
                this.inplace = inplace;
            }

            public override Tensor forward(Tensor tensor)
            {
                return torch.nn.functional.hardtanh(tensor, min_val, max_val, inplace);
            }

            public override string GetName()
            {
                return typeof(Hardtanh).Name;
            }

<<<<<<< HEAD
           // Rather than spending cycles only to discover that this module has neither
            // parameters nor buffers, just shortcut the move completely.
            protected internal override nn.Module _to(Device device, ScalarType dtype, bool non_blocking) => this;
            protected internal override nn.Module _to(DeviceType deviceType, int deviceIndex, bool non_blocking) => this;
            protected internal override nn.Module _to(ScalarType dtype, bool non_blocking) => this;
=======
            public double min_val { get; set; }
            public double max_val { get; set; }
            public bool inplace {get; set; }
>>>>>>> 3d02a254
        }
    }

    public static partial class torch
    {
        public static partial class nn
        {
            /// <summary>
            /// Hardtanh
            /// </summary>
            /// <param name="min_val">Minimum value of the linear region range.</param>
            /// <param name="max_val">Maximum value of the linear region range.</param>
            /// <param name="inplace">Do the operation in-place</param>
            /// <returns></returns>
            public static Hardtanh Hardtanh(double min_val = -1.0, double max_val = 1.0, bool inplace = false)
            {
                return new Hardtanh(min_val, max_val, inplace);
            }

            public static partial class functional
            {
                /// <summary>
                /// Hardtanh
                /// </summary>
                /// <param name="x">The input tensor</param>
                /// <param name="min_val">Minimum value of the linear region range.</param>
                /// <param name="max_val">Maximum value of the linear region range.</param>
                /// <param name="inplace">Do the operation in-place</param>
                /// <returns></returns>
                public static Tensor hardtanh(Tensor x, double min_val = -1.0, double max_val = 1.0, bool inplace = false)
                {
                    return inplace ? x.hardtanh_(min_val, max_val).alias() : x.hardtanh(min_val, max_val);
                }
            }
        }
    }
}<|MERGE_RESOLUTION|>--- conflicted
+++ resolved
@@ -31,17 +31,15 @@
                 return typeof(Hardtanh).Name;
             }
 
-<<<<<<< HEAD
-           // Rather than spending cycles only to discover that this module has neither
+            // Rather than spending cycles only to discover that this module has neither
             // parameters nor buffers, just shortcut the move completely.
             protected internal override nn.Module _to(Device device, ScalarType dtype, bool non_blocking) => this;
             protected internal override nn.Module _to(DeviceType deviceType, int deviceIndex, bool non_blocking) => this;
             protected internal override nn.Module _to(ScalarType dtype, bool non_blocking) => this;
-=======
+
             public double min_val { get; set; }
             public double max_val { get; set; }
             public bool inplace {get; set; }
->>>>>>> 3d02a254
         }
     }
 
