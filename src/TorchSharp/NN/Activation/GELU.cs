// Copyright (c) .NET Foundation and Contributors.  All Rights Reserved.  See LICENSE in the project root for license information.
using System;
using static TorchSharp.torch;
using static TorchSharp.PInvoke.NativeMethods;

namespace TorchSharp
{
    using Modules;

    namespace Modules
    {
        /// <summary>
        /// This class is used to represent a GELU module.
        /// </summary>
        public sealed class GELU : ParameterLessModule<Tensor, Tensor>
        {
            internal GELU(bool inplace) : base(nameof(GELU))
            {
                this.inplace = inplace;
            }

            public override Tensor forward(Tensor tensor)
            {
                return torch.nn.functional.gelu(tensor, inplace);
            }

            public bool inplace {get; set; }
        }
    }

    public static partial class torch
    {
        public static partial class nn
        {
            public enum Approx
            {
                none,
                tanh
            }
            /// <summary>
            /// Gaussian Error Linear Units
            /// </summary>
<<<<<<< HEAD
            /// <returns></returns>
            public static GELU GELU(torch.nn.Approx approximate = Approx.none)
            {
                var handle = THSNN_GELU_ctor(out var boxedHandle, approximate.ToString());
                if (handle == IntPtr.Zero) { torch.CheckForErrors(); }
                return new GELU(handle, boxedHandle);
=======
            public static GELU GELU()
            {
                return new GELU(false);
            }

            /// <summary>
            /// Gaussian Error Linear Units
            /// </summary>
            /// <param name="inplace">Do the operation in-place. Default: False</param>
            public static GELU GELU(bool inplace)
            {
                return new GELU(inplace);
>>>>>>> 3760ba3e
            }
            public static partial class functional
            {
                /// <summary>
                /// Gaussian Error Linear Units
                /// </summary>
                /// <param name="x">The input tensor</param>
                /// <param name="inplace">Do the operation in-place. Default: False</param>
                public static Tensor gelu(Tensor x, bool inplace)
                {
                    return inplace ? x.gelu_().alias() : x.gelu();
                }

                /// <summary>
                /// Gaussian Error Linear Units
                /// </summary>
                /// <param name="x">The input tensor</param>
                /// <remarks>The defaulting of 'inplace' to 'false' is implemented as an overload to avoid a breaking change.</remarks>
                public static Tensor gelu(Tensor x)
                {
                    return gelu(x,false);
                }
            }
        }
    }
}<|MERGE_RESOLUTION|>--- conflicted
+++ resolved
@@ -40,27 +40,12 @@
             /// <summary>
             /// Gaussian Error Linear Units
             /// </summary>
-<<<<<<< HEAD
             /// <returns></returns>
             public static GELU GELU(torch.nn.Approx approximate = Approx.none)
             {
                 var handle = THSNN_GELU_ctor(out var boxedHandle, approximate.ToString());
                 if (handle == IntPtr.Zero) { torch.CheckForErrors(); }
                 return new GELU(handle, boxedHandle);
-=======
-            public static GELU GELU()
-            {
-                return new GELU(false);
-            }
-
-            /// <summary>
-            /// Gaussian Error Linear Units
-            /// </summary>
-            /// <param name="inplace">Do the operation in-place. Default: False</param>
-            public static GELU GELU(bool inplace)
-            {
-                return new GELU(inplace);
->>>>>>> 3760ba3e
             }
             public static partial class functional
             {
