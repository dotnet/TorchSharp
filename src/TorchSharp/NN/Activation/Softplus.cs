--- conflicted
+++ resolved
@@ -43,14 +43,10 @@
             /// <returns></returns>
             public static Softplus Softplus(double beta = 1, double threshold = 20)
             {
-<<<<<<< HEAD
                 var handle = THSNN_Softplus_ctor(beta, threshold, out var boxedHandle);
                 if (handle == IntPtr.Zero) { torch.CheckForErrors(); }
                 handle = AutocastMode.AutoCast(handle, ScalarType.Float32); //Should put this here
                 return new Softplus(handle, boxedHandle);
-=======
-                return new Softplus(beta, threshold);
->>>>>>> 3760ba3e
             }
 
             public static partial class functional
