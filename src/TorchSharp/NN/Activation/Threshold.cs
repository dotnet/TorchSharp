// Copyright (c) .NET Foundation and Contributors.  All Rights Reserved.  See LICENSE in the project root for license information.
using System;
using static TorchSharp.torch;
using static TorchSharp.PInvoke.NativeMethods;

namespace TorchSharp
{
    using Modules;

    namespace Modules
    {
        /// <summary>
        /// This class is used to represent a Threshold module.
        /// </summary>
        public sealed class Threshold : ParamLessModule<Tensor, Tensor>
        {
            internal Threshold(double threshold, double value, bool inplace) : base(nameof(Threshold)) 
            { 
                this.inplace = inplace;
                this.threshold = threshold;
                this.value = value;
            }

            public override Tensor forward(Tensor tensor)
            {
                return torch.nn.functional.threshold(tensor, threshold, value, inplace);
            }
            
            public double threshold {get; set;}

            public double value {get; set;}

<<<<<<< HEAD
           // Rather than spending cycles only to discover that this module has neither
            // parameters nor buffers, just shortcut the move completely.
            protected internal override nn.Module _to(Device device, ScalarType dtype, bool non_blocking) => this;
            protected internal override nn.Module _to(DeviceType deviceType, int deviceIndex, bool non_blocking) => this;
            protected internal override nn.Module _to(ScalarType dtype, bool non_blocking) => this;
=======
            public bool inplace {get; set;}
>>>>>>> 3d02a254
        }
    }

    public static partial class torch
    {
        public static partial class nn
        {
            /// <summary>
            /// Threshold
            /// </summary>
            /// <param name="threshold">The value to threshold at</param>
            /// <param name="value">The value to replace with</param>
            /// <param name="inplace">Do the operation in-place</param>
            /// <returns></returns>
            public static Threshold Threshold(double threshold, double value, bool inplace = false)
            {
                return new Threshold(threshold, value, inplace);
            }

            public static partial class functional
            {
                /// <summary>
                /// Thresholds each element of the input Tensor.
                /// </summary>
                /// <param name="x">The input tensor</param>
                /// <param name="threshold">The value to threshold at</param>
                /// <param name="value">The value to replace with</param>
                /// <param name="inplace">Do the operation in-place</param>
                /// <returns></returns>
                public static Tensor threshold(Tensor x, double threshold, double value, bool inplace = false)
                {
                    return inplace ? x.threshold_(threshold, value).alias() : x.threshold(threshold, value);
                }
            }
        }
    }
}<|MERGE_RESOLUTION|>--- conflicted
+++ resolved
@@ -25,20 +25,18 @@
             {
                 return torch.nn.functional.threshold(tensor, threshold, value, inplace);
             }
+
+            // Rather than spending cycles only to discover that this module has neither
+            // parameters nor buffers, just shortcut the move completely.
+            protected internal override nn.Module _to(Device device, ScalarType dtype, bool non_blocking) => this;
+            protected internal override nn.Module _to(DeviceType deviceType, int deviceIndex, bool non_blocking) => this;
+            protected internal override nn.Module _to(ScalarType dtype, bool non_blocking) => this;
             
             public double threshold {get; set;}
 
             public double value {get; set;}
 
-<<<<<<< HEAD
-           // Rather than spending cycles only to discover that this module has neither
-            // parameters nor buffers, just shortcut the move completely.
-            protected internal override nn.Module _to(Device device, ScalarType dtype, bool non_blocking) => this;
-            protected internal override nn.Module _to(DeviceType deviceType, int deviceIndex, bool non_blocking) => this;
-            protected internal override nn.Module _to(ScalarType dtype, bool non_blocking) => this;
-=======
             public bool inplace {get; set;}
->>>>>>> 3d02a254
         }
     }
 
