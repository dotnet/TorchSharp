// Copyright (c) .NET Foundation and Contributors.  All Rights Reserved.  See LICENSE in the project root for license information.
using System;
using TorchSharp.Amp;
using static TorchSharp.torch;
using static TorchSharp.PInvoke.NativeMethods;

namespace TorchSharp
{
    using Modules;

    namespace Modules
    {
        /// <summary>
        /// A cosine similarity module.
        /// </summary>
        public sealed class CosineSimilarity : ParameterLessModule<Tensor, Tensor, Tensor>
        {
            internal CosineSimilarity(long dim = 1, double eps = 1e-8) : base(nameof(CosineSimilarity))
            {
                this.dim = dim;
                this.eps = eps;
            }

            public override Tensor forward(Tensor input1, Tensor input2)
            {
<<<<<<< HEAD
                var res = THSNN_CosineSimilarity_forward(handle, input1.Handle, input2.Handle);
                if (res == IntPtr.Zero) { torch.CheckForErrors(); }
                res= AutocastMode.AutoCast(res, ScalarType.Float32);
                return new Tensor(res);
=======
                return torch.nn.functional.cosine_similarity(input1, input2, this.dim, this.eps);
>>>>>>> 3760ba3e
            }

            public long dim { get; set; }
            public double eps { get; set; }
        }
    }

    public static partial class torch
    {
        public static partial class nn
        {
            /// <summary>
            /// Returns cosine similarity between x1 and x2, computed along dim. Inputs must have same shape.
            /// </summary>
            /// <param name="dim">Dimension where cosine similarity is computed. Default: 1</param>
            /// <param name="eps">Small value to avoid division by zero. Default: 1e-8</param>
            /// <returns></returns>
            public static CosineSimilarity CosineSimilarity(long dim = 1, double eps = 1e-8)
            {
<<<<<<< HEAD
                var handle = THSNN_CosineSimilarity_ctor(dim, eps, out var boxedHandle);
                if (handle == IntPtr.Zero) { torch.CheckForErrors(); }
                handle = AutocastMode.AutoCast(handle, ScalarType.Float32);
                return new CosineSimilarity(handle, boxedHandle);
=======
                return new CosineSimilarity(dim, eps);
>>>>>>> 3760ba3e
            }

            public static partial class functional
            {
                /// <summary>
                /// Returns cosine similarity between x1 and x2, computed along dim. Inputs must have same shape.
                /// </summary>
                /// <param name="x1">First input.</param>
                /// <param name="x2">Second input (of size matching x1).</param>
                /// <param name="dim">Dimension where cosine similarity is computed. Default: 1</param>
                /// <param name="eps">Small value to avoid division by zero. Default: 1e-8</param>
                /// <returns></returns>
                public static Tensor cosine_similarity(Tensor x1, Tensor x2, long dim = 1, double eps = 1e-8)
                {
                    var res = THSNN_cosine_similarity(x1.Handle, x2.Handle, dim, eps);
                    if (res == IntPtr.Zero) { torch.CheckForErrors(); }
                    return new Tensor(res);
                }
            }
        }
    }
}<|MERGE_RESOLUTION|>--- conflicted
+++ resolved
@@ -23,14 +23,10 @@
 
             public override Tensor forward(Tensor input1, Tensor input2)
             {
-<<<<<<< HEAD
                 var res = THSNN_CosineSimilarity_forward(handle, input1.Handle, input2.Handle);
                 if (res == IntPtr.Zero) { torch.CheckForErrors(); }
                 res= AutocastMode.AutoCast(res, ScalarType.Float32);
                 return new Tensor(res);
-=======
-                return torch.nn.functional.cosine_similarity(input1, input2, this.dim, this.eps);
->>>>>>> 3760ba3e
             }
 
             public long dim { get; set; }
@@ -50,14 +46,10 @@
             /// <returns></returns>
             public static CosineSimilarity CosineSimilarity(long dim = 1, double eps = 1e-8)
             {
-<<<<<<< HEAD
                 var handle = THSNN_CosineSimilarity_ctor(dim, eps, out var boxedHandle);
                 if (handle == IntPtr.Zero) { torch.CheckForErrors(); }
                 handle = AutocastMode.AutoCast(handle, ScalarType.Float32);
                 return new CosineSimilarity(handle, boxedHandle);
-=======
-                return new CosineSimilarity(dim, eps);
->>>>>>> 3760ba3e
             }
 
             public static partial class functional
