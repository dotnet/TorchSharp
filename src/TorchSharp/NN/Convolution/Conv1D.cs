// Copyright (c) .NET Foundation and Contributors.  All Rights Reserved.  See LICENSE in the project root for license information.
using System;
using TorchSharp.Amp;
using static TorchSharp.torch;
using static TorchSharp.PInvoke.NativeMethods;

#nullable enable
namespace TorchSharp
{
    using Modules;

    namespace Modules
    {
<<<<<<< HEAD
        public abstract class Convolution : torch.nn.Module<Tensor, Tensor>
        {
            internal long _dimension, _in_channel, _out_channel, _kernel,_stride, _padding,_dilation,_groups;
            internal PaddingModes _paddingModes;
            internal (long, long)? _kernels, _strides, _paddings, _dilations;
            internal bool _bias;
            protected Convolution(IntPtr handle, IntPtr boxedHandle, long input_channels) : base(handle, boxedHandle)
            {
                this.input_channels = input_channels;
            }

            protected bool ValidateShape(Tensor input, long dimensions)
            {
                var shape = input.shape;
                var ndim = shape.LongLength;

                return (ndim == dimensions+2) && (input.shape[1] == input_channels) ||  // Batched: N + C + dims
                       (ndim == dimensions+1 && input.shape[0] == input_channels);      // Unbathced: C + dims

            }

            protected long input_channels;
        }

=======
>>>>>>> 3760ba3e
        public sealed class Conv1d : Convolution
        {
            internal Conv1d(long in_channels, long out_channels, long kernel_size, long stride, long? padding, Padding? padding_type, long dilation, long groups = 1, bool bias = true, PaddingModes padding_mode = PaddingModes.Zeros, torch.Device? device = null, ScalarType? dtype = null)
                        : base(nameof(Conv1d), in_channels, out_channels, new[] { kernel_size }, new[] { stride }, padding.HasValue ? new[] { padding.Value } : null, padding_type, new[] { dilation }, false, new[] { 0L }, groups, bias, padding_mode, device, dtype) { }

            public override Tensor forward(Tensor input)
            {
                if (!ValidateShape(input, 1)) 
                    throw new ArgumentException($"Expected 2D (unbatched) or 3D (batched) input with {in_channels} channels to Conv1d.");

                if (padding_mode != PaddingModes.Zeros) {
                    using var paddedInput = torch.nn.functional.pad(input, _reversed_padding_repeated_twice, padding_mode);
                    return torch.nn.functional.conv1d(paddedInput, weight, bias, stride[0], 0, dilation[0], groups);
                }

                if (padding_type.HasValue)
                    return torch.nn.functional.conv1d_padding(input, weight, bias, stride[0], padding_type.Value, dilation[0], groups);

                return torch.nn.functional.conv1d(input, weight, bias, stride[0], padding?[0], dilation[0], groups);
            }
        }
    }

    public static partial class torch
    {
        public static partial class nn
        {
            /// <summary>
            /// Applies a 1D convolution over an input signal composed of several input planes.
            /// </summary>
            /// <param name="in_channels">Number of channels in the input image</param>
            /// <param name="out_channels">Number of channels produced by the convolution</param>
            /// <param name="kernel_size">Size of the convolving kernel</param>
            /// <param name="stride">Stride of the convolution. Default: 1</param>
            /// <param name="padding">Zero-padding added to both sides of the input. Default: 0</param>
            /// <param name="dilation">Spacing between kernel elements. Default: 1</param>
            /// <param name="padding_mode">'zeros', 'reflect', 'replicate' or 'circular'. Default: 'zeros'</param>
            /// <param name="groups">Number of blocked connections from input channels to output channels. Default: 1</param>
            /// <param name="bias">If true, adds a learnable bias to the output. Default: true</param>
            /// <param name="device">The desired device of the parameters and buffers in this module</param>
            /// <param name="dtype">The desired floating point or complex dtype of the parameters and buffers in this module</param>
            /// <returns>Tensor of shape (N,C_out,L_out)</returns>
            public static Conv1d Conv1d(long in_channels, long out_channels, long kernel_size, long stride = 1, long padding = 0, long dilation = 1, PaddingModes padding_mode = PaddingModes.Zeros, long groups = 1, bool bias = true, Device? device = null, ScalarType? dtype = null)
            {
<<<<<<< HEAD
                var res = THSNN_Conv1d_ctor(in_channels, out_channels, kernelSize, stride, padding, dilation, (long)padding_mode, groups, bias, out var boxedHandle);
                if (res == IntPtr.Zero) { torch.CheckForErrors(); }
                return new Conv1d(res, boxedHandle, in_channels) {
                    _in_channel = in_channels,
                    _out_channel = out_channels,
                    _kernel = kernelSize,
                    _stride = stride,
                    _padding = padding,
                    _dilation = dilation,
                    _paddingModes = padding_mode,
                    _groups = groups,
                    _bias = bias
                }.MoveModule<Conv1d>(device, dtype);
=======
                return new Conv1d(in_channels, out_channels, kernel_size, stride, padding, null, dilation, groups, bias, padding_mode, device, dtype);
>>>>>>> 3760ba3e
            }

            /// <summary>
            /// Applies a 1D convolution over an input signal composed of several input planes.
            /// </summary>
            /// <param name="in_channels">Number of channels in the input image</param>
            /// <param name="out_channels">Number of channels produced by the convolution</param>
            /// <param name="kernel_size">Size of the convolving kernel</param>
            /// <param name="stride">Stride of the convolution. Default: 1</param>
            /// <param name="padding">Zero-padding added to both sides of the input. padding=Valid is the same as no padding. padding=Same pads the input so the output has the shape as the input. </param>
            /// <param name="dilation">Spacing between kernel elements. Default: 1</param>
            /// <param name="padding_mode">'zeros', 'reflect', 'replicate' or 'circular'. Default: 'zeros'</param>
            /// <param name="groups">Number of blocked connections from input channels to output channels. Default: 1</param>
            /// <param name="bias">If true, adds a learnable bias to the output. Default: true</param>
            /// <param name="device">The desired device of the parameters and buffers in this module</param>
            /// <param name="dtype">The desired floating point or complex dtype of the parameters and buffers in this module</param>
            /// <returns>Tensor of shape (N,C_out,L_out)</returns>
            public static Conv1d Conv1d(long in_channels, long out_channels, long kernel_size, Padding padding, long stride = 1, long dilation = 1, PaddingModes padding_mode = PaddingModes.Zeros, long groups = 1, bool bias = true, Device? device = null, ScalarType? dtype = null)
            {
<<<<<<< HEAD
                var res = THSNN_Conv1d_ctor(in_channels, out_channels, kernelSize, stride, padding == Padding.Valid ? 0 : -1, dilation, (long)padding_mode, groups, bias, out var boxedHandle);
                if (res == IntPtr.Zero) { torch.CheckForErrors(); }
                return new Conv1d(res, boxedHandle, in_channels) {
                    _in_channel = in_channels,
                    _out_channel = out_channels,
                    _kernel = kernelSize,
                    _stride = stride,
                    _padding = (long)padding,
                    _dilation = dilation,
                    _paddingModes = padding_mode,
                    _groups = groups,
                    _bias = bias
                }.MoveModule<Conv1d>(device, dtype);
=======
                return new Conv1d(in_channels, out_channels, kernel_size, stride, null, padding, dilation, groups, bias, padding_mode, device, dtype);
>>>>>>> 3760ba3e
            }

            public static partial class functional
            {
                /// <summary>
                /// Applies a 1D convolution over an input signal composed of several input planes.
                /// </summary>
                /// <param name="input">The input tensor.</param>
                /// <param name="weight">weight matrix of the convolution</param>
                /// <param name="bias">Optional; bias vector of the convolution</param>
                /// <param name="stride">Stride of the convolution. Default: (1,)</param>
                /// <param name="padding">Zero-padding added to both sides of the input. Default: (0,)</param>
                /// <param name="dilation">Spacing between kernel elements. Default: (1,)</param>
                /// <param name="groups">Number of blocked connections from input channels to output channels. Default: 1</param>
                /// <returns></returns>
                public static Tensor conv1d(Tensor input, Tensor weight, Tensor? bias = null,
                    long? stride = null,
                    long? padding = null,
                    long? dilation = null,
                    long groups = 1)
                {
                    var strides = new long[] { stride ?? 1 };
                    var paddingArray = new long[] { padding ?? 0 };
                    var dilationArray = new long[] { dilation ?? 1 };
                    var biasHandle = (bias is null ? IntPtr.Zero : bias.Handle);
                    unsafe {
                        fixed (long* pstrides = strides, ppadding = paddingArray, pdilation = dilationArray) {
                            var res =
                                THSTensor_conv1d(input.Handle, weight.Handle, biasHandle,
                                    (IntPtr)pstrides, strides.Length,
                                    (IntPtr)ppadding, paddingArray.Length,
                                    (IntPtr)pdilation, dilationArray.Length,
                                    groups);
                            if (res == IntPtr.Zero) { torch.CheckForErrors(); }
                            res = AutocastMode.AutoCast(res);
                            return new Tensor(res);
                        }
                    }
                }

                /// <summary>
                /// Applies a 1D convolution over an input signal composed of several input planes.
                /// </summary>
                /// <param name="input">The input tensor.</param>
                /// <param name="weight">weight matrix of the convolution</param>
                /// <param name="bias">Optional; bias vector of the convolution</param>
                /// <param name="stride">Stride of the convolution. Default: (1,)</param>
                /// <param name="padding">Zero-padding added to both sides of the input. padding=Valid is the same as no padding. padding=Same pads the input so the output has the shape as the input. </param>
                /// <param name="dilation">Spacing between kernel elements. Default: (1,)</param>
                /// <param name="groups">Number of blocked connections from input channels to output channels. Default: 1</param>
                /// <returns></returns>
                public static Tensor conv1d_padding(Tensor input, Tensor weight, Tensor? bias = null,
                    long? stride = null,
                    Padding padding = Padding.Valid,
                    long? dilation = null,
                    long groups = 1)
                {
                    var strides = new long[] { stride ?? 1 };
                    var dilationArray = new long[] { dilation ?? 1 };
                    var biasHandle = (bias is null ? IntPtr.Zero : bias.Handle);
                    unsafe {
                        fixed (long* pstrides = strides, pdilation = dilationArray) {
                            var res =
                                THSTensor_conv1d_padding(input.Handle, weight.Handle, biasHandle,
                                    (IntPtr)pstrides, strides.Length,
                                    (int)padding,
                                    (IntPtr)pdilation, dilationArray.Length,
                                    groups);
                            if (res == IntPtr.Zero) { torch.CheckForErrors(); }
                            return new Tensor(res);
                        }
                    }
                }
            }
        }
    }
}<|MERGE_RESOLUTION|>--- conflicted
+++ resolved
@@ -11,8 +11,7 @@
 
     namespace Modules
     {
-<<<<<<< HEAD
-        public abstract class Convolution : torch.nn.Module<Tensor, Tensor>
+        public sealed class Conv1d : Convolution
         {
             internal long _dimension, _in_channel, _out_channel, _kernel,_stride, _padding,_dilation,_groups;
             internal PaddingModes _paddingModes;
@@ -22,26 +21,6 @@
             {
                 this.input_channels = input_channels;
             }
-
-            protected bool ValidateShape(Tensor input, long dimensions)
-            {
-                var shape = input.shape;
-                var ndim = shape.LongLength;
-
-                return (ndim == dimensions+2) && (input.shape[1] == input_channels) ||  // Batched: N + C + dims
-                       (ndim == dimensions+1 && input.shape[0] == input_channels);      // Unbathced: C + dims
-
-            }
-
-            protected long input_channels;
-        }
-
-=======
->>>>>>> 3760ba3e
-        public sealed class Conv1d : Convolution
-        {
-            internal Conv1d(long in_channels, long out_channels, long kernel_size, long stride, long? padding, Padding? padding_type, long dilation, long groups = 1, bool bias = true, PaddingModes padding_mode = PaddingModes.Zeros, torch.Device? device = null, ScalarType? dtype = null)
-                        : base(nameof(Conv1d), in_channels, out_channels, new[] { kernel_size }, new[] { stride }, padding.HasValue ? new[] { padding.Value } : null, padding_type, new[] { dilation }, false, new[] { 0L }, groups, bias, padding_mode, device, dtype) { }
 
             public override Tensor forward(Tensor input)
             {
@@ -82,7 +61,6 @@
             /// <returns>Tensor of shape (N,C_out,L_out)</returns>
             public static Conv1d Conv1d(long in_channels, long out_channels, long kernel_size, long stride = 1, long padding = 0, long dilation = 1, PaddingModes padding_mode = PaddingModes.Zeros, long groups = 1, bool bias = true, Device? device = null, ScalarType? dtype = null)
             {
-<<<<<<< HEAD
                 var res = THSNN_Conv1d_ctor(in_channels, out_channels, kernelSize, stride, padding, dilation, (long)padding_mode, groups, bias, out var boxedHandle);
                 if (res == IntPtr.Zero) { torch.CheckForErrors(); }
                 return new Conv1d(res, boxedHandle, in_channels) {
@@ -96,9 +74,6 @@
                     _groups = groups,
                     _bias = bias
                 }.MoveModule<Conv1d>(device, dtype);
-=======
-                return new Conv1d(in_channels, out_channels, kernel_size, stride, padding, null, dilation, groups, bias, padding_mode, device, dtype);
->>>>>>> 3760ba3e
             }
 
             /// <summary>
@@ -118,7 +93,6 @@
             /// <returns>Tensor of shape (N,C_out,L_out)</returns>
             public static Conv1d Conv1d(long in_channels, long out_channels, long kernel_size, Padding padding, long stride = 1, long dilation = 1, PaddingModes padding_mode = PaddingModes.Zeros, long groups = 1, bool bias = true, Device? device = null, ScalarType? dtype = null)
             {
-<<<<<<< HEAD
                 var res = THSNN_Conv1d_ctor(in_channels, out_channels, kernelSize, stride, padding == Padding.Valid ? 0 : -1, dilation, (long)padding_mode, groups, bias, out var boxedHandle);
                 if (res == IntPtr.Zero) { torch.CheckForErrors(); }
                 return new Conv1d(res, boxedHandle, in_channels) {
@@ -132,9 +106,6 @@
                     _groups = groups,
                     _bias = bias
                 }.MoveModule<Conv1d>(device, dtype);
-=======
-                return new Conv1d(in_channels, out_channels, kernel_size, stride, null, padding, dilation, groups, bias, padding_mode, device, dtype);
->>>>>>> 3760ba3e
             }
 
             public static partial class functional
