--- conflicted
+++ resolved
@@ -25,16 +25,14 @@
                 return tensor.unflatten(_dim, _unflattenedSize);
             }
 
-<<<<<<< HEAD
             // Rather than spending cycles only to discover that this module has neither
             // parameters nor buffers, just shortcut the move completely.
             protected internal override nn.Module _to(Device device, ScalarType dtype) => this;
             protected internal override nn.Module _to(DeviceType deviceType, int deviceIndex = -1) => this;
             protected internal override nn.Module _to(ScalarType dtype) => this;
-=======
+
             long _dim;
             long[] _unflattenedSize;
->>>>>>> 0397f475
         }
     }
 
