// Copyright (c) .NET Foundation and Contributors.  All Rights Reserved.  See LICENSE in the project root for license information.
using System;
using TorchSharp.Amp;
using static TorchSharp.torch;
using static TorchSharp.torch.nn;
using static TorchSharp.PInvoke.NativeMethods;

#nullable enable
namespace TorchSharp
{
    using Modules;
    using TorchSharp.Utils;

    namespace Modules
    {
        public class LinearInfo
        {
            public long InFeatures { get; }
            public long OutFeatures { get; }
            public LinearInfo(long inFeatures, long outFeatures)
            {
                InFeatures = inFeatures;
                OutFeatures = outFeatures;
            }
        }
        public sealed class Linear : torch.nn.Module<Tensor, Tensor>
        {
<<<<<<< HEAD
            public LinearInfo linearInfo;
            /*internal Linear(IntPtr handle, IntPtr boxedHandle) : base(handle, boxedHandle)
            {
            }*/
            internal Linear(IntPtr handle, IntPtr boxedHandle, long inFeat, long outFeat) : base(handle, boxedHandle)
            {
                linearInfo = new LinearInfo(inFeat, outFeat);
=======
            const string WeightComponentName = nameof(weight);
            const string BiasComponentName = nameof(bias);

            internal Linear(Parameter weight, Parameter? bias = null) : base(nameof(Linear))
            {
                this.in_features = weight.shape[1];
                this.out_features = weight.shape[0];

                this.weight = weight;
                if (bias is not null) {
                    this.bias = bias;
                }
            }

            internal Linear(long inputSize, long outputSize, bool hasBias = true, Device? device = null, ScalarType? dtype = null) : base(nameof(Linear))
            {
                this.in_features = inputSize;
                this.out_features = outputSize;

                weight = torch.empty(outputSize, inputSize, device: device, dtype: dtype).AsParameter();
                init.kaiming_uniform_(weight, a: _sqrt5);

                if (hasBias) {
                    bias = torch.empty(outputSize, device: device, dtype: dtype).AsParameter();
                    var (fanIn, _) = init.CalculateFanInAndFanOut(weight);
                    var bound = fanIn > 0 ? 1 / Math.Sqrt(fanIn) : 0;
                    init.uniform_(_bias, -bound, bound);
                }
                //NOTE: it's important not to call 'RegisterComponents' here.
>>>>>>> 3760ba3e
            }

            public override Tensor forward(Tensor tensor)
            {
<<<<<<< HEAD
                //tensor.handle = Amp.AMPManager.GetInstance().AutoCast(tensor.handle); //WARNING should be here???? Research
                var res = THSNN_Linear_forward(handle, tensor.Handle);
                if (res == IntPtr.Zero) { torch.CheckForErrors(); }
                return new Tensor(res);
=======
                return torch.nn.functional.linear(tensor, _weight!, _bias);
            }

            protected override void Dispose(bool disposing)
            {
                if (disposing) {
                    _weight?.Dispose();
                    _bias?.Dispose();
                }
>>>>>>> 3760ba3e
            }

            public Parameter? bias {
                get => _bias;
                set {
                    _bias?.Dispose();
                    _bias = value?.DetachFromDisposeScope() as Parameter;
                    ConditionallyRegisterParameter(BiasComponentName, _bias);
                }
            }

            public Parameter weight {
                get => _weight!;
                set {
                    if (value is null) throw new ArgumentNullException(nameof(weight));
                    if (value.Handle != _weight?.Handle) {
                        _weight?.Dispose();
                        _weight = (value.DetachFromDisposeScope() as Parameter)!;
                        ConditionallyRegisterParameter(WeightComponentName, _weight);
                    }
                }
            }

            // Rather than spending cycles discovering what parameters exist, we can just hardcode it.
            protected internal override nn.Module _to(Device device, ScalarType dtype, bool non_blocking) {
                if (_weight is not null && ReplaceParameter(dtype, device, _weight, out var w)) {
                    weight = w!;
                }
                if (_bias is not null && ReplaceParameter(dtype, device, _bias, out var b)) {
                    bias = b!;
                }
                return this;
            }

            protected internal override nn.Module _to(DeviceType deviceType, int deviceIndex, bool non_blocking)
            {
                var device = new Device(deviceType, deviceIndex);
                if (_weight is not null && ReplaceParameter(_weight.dtype, device, _weight, out var w)) {
                    weight = w!;
                }
                if (_bias is not null && ReplaceParameter(_bias.dtype, device, _bias, out var b)) {
                    bias = b!;
                }
                return this;
            }
            protected internal override nn.Module _to(ScalarType dtype, bool non_blocking) {
                if (_weight is not null && ReplaceParameter(dtype, _weight.device, _weight, out var w)) {
                    weight = w!;
                }
                if (_bias is not null && ReplaceParameter(dtype, _bias.device, _bias, out var b)) {
                    bias = b!;
                }
                return this;
            }


            [ComponentName(Name = BiasComponentName)]
            private Parameter? _bias;
            [ComponentName(Name = WeightComponentName)]
            private Parameter? _weight;

            public long in_features { get; set; }
            public long out_features { get; set; }

            private static readonly double _sqrt5 = Math.Sqrt(5);
        }
    }

    public static partial class torch
    {
        public static partial class nn
        {
            /// <summary>
            /// Create a Linear module initialized with random weights and bias.
            /// </summary>
            /// <param name="inputSize">Size of each input sample</param>
            /// <param name="outputSize">Size of each output sample</param>
            /// <param name="hasBias">If set to false, the layer will not learn an additive bias.</param>
            /// <param name="device">The desired device of the parameters and buffers in this module</param>
            /// <param name="dtype">The desired floating point or complex dtype of the parameters and buffers in this module</param>
            public static Linear Linear(long inputSize, long outputSize, bool hasBias = true, Device? device = null, ScalarType? dtype = null)
            {
                return new Linear(inputSize, outputSize, hasBias, device, dtype);
            }

<<<<<<< HEAD
                return new Linear(res, boxedHandle, inputSize, outputSize).MoveModule<Linear>(device, dtype);
=======
            /// <summary>
            /// Create a Linear module with the given weights and bias.
            /// </summary>
            /// <param name="weight">The linear weight attribute.</param>
            /// <param name="bias">The additive linear bias. Optional.</param>
            public static Linear Linear(Parameter weight, Parameter? bias = null)
            {
                return new Linear(weight, bias);
>>>>>>> 3760ba3e
            }

            public static partial class functional
            {
                /// <summary>
                /// Applies a linear transformation to the incoming data.
                /// </summary>
                /// <param name="input">Input tensor of shape (*,Hin)</param>
                /// <param name="weights">Weights of shape (Hout,Hin) or (Hin)</param>
                /// <param name="bias">Bias of shape (Hout) or ()</param>
                /// <returns>A tensor of shape (*,Hout) where '*' is the same as the subshape of the input.</returns>
                public static Tensor linear(Tensor input, Tensor weights, Tensor? bias = null)
                {
                    IntPtr bPtr = bias?.Handle ?? IntPtr.Zero;
                    var res = THSNN_functional_linear(input.Handle, weights.Handle, bPtr);
                    if (res == IntPtr.Zero) { torch.CheckForErrors(); }
                    res = AutocastMode.AutoCast(res);
                    return new Tensor(res);
                }
            }
        }
    }
}<|MERGE_RESOLUTION|>--- conflicted
+++ resolved
@@ -25,7 +25,6 @@
         }
         public sealed class Linear : torch.nn.Module<Tensor, Tensor>
         {
-<<<<<<< HEAD
             public LinearInfo linearInfo;
             /*internal Linear(IntPtr handle, IntPtr boxedHandle) : base(handle, boxedHandle)
             {
@@ -33,19 +32,6 @@
             internal Linear(IntPtr handle, IntPtr boxedHandle, long inFeat, long outFeat) : base(handle, boxedHandle)
             {
                 linearInfo = new LinearInfo(inFeat, outFeat);
-=======
-            const string WeightComponentName = nameof(weight);
-            const string BiasComponentName = nameof(bias);
-
-            internal Linear(Parameter weight, Parameter? bias = null) : base(nameof(Linear))
-            {
-                this.in_features = weight.shape[1];
-                this.out_features = weight.shape[0];
-
-                this.weight = weight;
-                if (bias is not null) {
-                    this.bias = bias;
-                }
             }
 
             internal Linear(long inputSize, long outputSize, bool hasBias = true, Device? device = null, ScalarType? dtype = null) : base(nameof(Linear))
@@ -63,18 +49,14 @@
                     init.uniform_(_bias, -bound, bound);
                 }
                 //NOTE: it's important not to call 'RegisterComponents' here.
->>>>>>> 3760ba3e
             }
 
             public override Tensor forward(Tensor tensor)
             {
-<<<<<<< HEAD
                 //tensor.handle = Amp.AMPManager.GetInstance().AutoCast(tensor.handle); //WARNING should be here???? Research
                 var res = THSNN_Linear_forward(handle, tensor.Handle);
                 if (res == IntPtr.Zero) { torch.CheckForErrors(); }
                 return new Tensor(res);
-=======
-                return torch.nn.functional.linear(tensor, _weight!, _bias);
             }
 
             protected override void Dispose(bool disposing)
@@ -83,7 +65,6 @@
                     _weight?.Dispose();
                     _bias?.Dispose();
                 }
->>>>>>> 3760ba3e
             }
 
             public Parameter? bias {
@@ -169,18 +150,7 @@
                 return new Linear(inputSize, outputSize, hasBias, device, dtype);
             }
 
-<<<<<<< HEAD
                 return new Linear(res, boxedHandle, inputSize, outputSize).MoveModule<Linear>(device, dtype);
-=======
-            /// <summary>
-            /// Create a Linear module with the given weights and bias.
-            /// </summary>
-            /// <param name="weight">The linear weight attribute.</param>
-            /// <param name="bias">The additive linear bias. Optional.</param>
-            public static Linear Linear(Parameter weight, Parameter? bias = null)
-            {
-                return new Linear(weight, bias);
->>>>>>> 3760ba3e
             }
 
             public static partial class functional
