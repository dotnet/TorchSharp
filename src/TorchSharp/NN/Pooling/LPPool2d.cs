// Copyright (c) .NET Foundation and Contributors.  All Rights Reserved.  See LICENSE in the project root for license information.
using System;
using static TorchSharp.torch;
using static TorchSharp.PInvoke.NativeMethods;

namespace TorchSharp
{
    using Modules;

    namespace Modules
    {
        /// <summary>
        /// This class is used to represent a LPPool2D module.
        /// </summary>
        public sealed class LPPool2d : ParamLessModule<Tensor, Tensor>
        {
            internal LPPool2d(double norm_type, long[] kernel_size, long[] stride = null, bool ceil_mode = false) : base(nameof(LPPool2d))
            {
                this.norm_type = norm_type;
                this.kernel_size = kernel_size;
                this.stride = stride;
                this.ceil_mode = ceil_mode;
            }

            public override Tensor forward(Tensor input)
            {
                return torch.nn.functional.lp_pool2d(input, norm_type, kernel_size, stride, ceil_mode);
            }

<<<<<<< HEAD
            // Rather than spending cycles only to discover that this module has neither
            // parameters nor buffers, just shortcut the move completely.
            protected internal override nn.Module _to(Device device, ScalarType dtype, bool non_blocking) => this;
            protected internal override nn.Module _to(DeviceType deviceType, int deviceIndex, bool non_blocking) => this;
            protected internal override nn.Module _to(ScalarType dtype, bool non_blocking) => this;
=======
            public double norm_type { get; set; }
            public long[] kernel_size { get; set; }
            public long[] stride { get; set; }
            public bool ceil_mode { get; set; }
>>>>>>> 3d02a254
        }
    }

    public static partial class torch
    {
        public static partial class nn
        {
            /// <summary>
            /// Applies a 2D power-average pooling over an input signal composed of several input planes.
            /// </summary>
            /// <param name="norm_type">The LP norm (exponent)</param>
            /// <param name="kernel_size">The size of the window</param>
            /// <param name="stride">The stride of the window. Default value is kernel_size</param>
            /// <param name="ceil_mode">Use ceil instead of floor to compute the output shape</param>
            /// <returns></returns>
            public static LPPool2d LPPool2d(double norm_type, long[] kernel_size, long[] stride = null, bool ceil_mode = false)
            {
                return new LPPool2d(norm_type, kernel_size, stride, ceil_mode);
            }

            /// <summary>
            /// Applies a 2D power-average pooling over an input signal composed of several input planes.
            /// </summary>
            /// <param name="norm_type">The LP norm (exponent)</param>
            /// <param name="kernel_size">The size of the window</param>
            /// <param name="stride">The stride of the window.</param>
            /// <param name="ceil_mode">Use ceil instead of floor to compute the output shape</param>
            /// <returns></returns>
            public static LPPool2d LPPool2d(double norm_type, long kernel_size, long? stride = null, bool ceil_mode = false)
            {
                return new LPPool2d(norm_type, new[] { kernel_size, kernel_size }, stride.HasValue ? new[] { stride.Value, stride.Value } : null, ceil_mode);
            }

            public static partial class functional
            {
                /// <summary>
                /// Applies a 2D power-average pooling over an input signal composed of several input planes.
                /// </summary>
                /// <param name="input">The input tensor</param>
                /// <param name="norm_type">The LP norm (exponent)</param>
                /// <param name="kernel_size">The size of the window</param>
                /// <param name="stride">The stride of the window. Default value is kernel_size</param>
                /// <param name="ceil_mode">Use ceil instead of floor to compute the output shape</param>
                /// <returns></returns>
                public static Tensor lp_pool2d(Tensor input, double norm_type, long[] kernel_size, long[] stride = null, bool ceil_mode = false)
                {
                    stride ??= Array.Empty<long>();

                    unsafe {
                        fixed (long* pkernelSize = kernel_size, pstrides = stride) {
                            var res = THSTensor_lp_pool2d(input.Handle, norm_type, (IntPtr)pkernelSize, kernel_size.Length, (IntPtr)pstrides, stride.Length, ceil_mode);
                            if (res == IntPtr.Zero) { torch.CheckForErrors(); }
                            return new Tensor(res);
                        }
                    }
                }

                /// <summary>
                /// Applies a 2D power-average pooling over an input signal composed of several input planes.
                /// </summary>
                /// <param name="input">The input tensor</param>
                /// <param name="norm_type">The LP norm (exponent)</param>
                /// <param name="kernel_size">The size of the window</param>
                /// <param name="stride">The stride of the window.</param>
                /// <param name="ceil_mode">Use ceil instead of floor to compute the output shape</param>
                /// <returns></returns>
                public static Tensor lp_pool2d(Tensor input, double norm_type, long kernel_size, long? stride = null, bool ceil_mode = false)
                {
                    return lp_pool2d(input, norm_type, new[] { kernel_size, kernel_size }, stride.HasValue ? new[] { stride.Value, stride.Value } : null, ceil_mode);
                }
            }
        }
    }
}<|MERGE_RESOLUTION|>--- conflicted
+++ resolved
@@ -27,18 +27,10 @@
                 return torch.nn.functional.lp_pool2d(input, norm_type, kernel_size, stride, ceil_mode);
             }
 
-<<<<<<< HEAD
-            // Rather than spending cycles only to discover that this module has neither
-            // parameters nor buffers, just shortcut the move completely.
-            protected internal override nn.Module _to(Device device, ScalarType dtype, bool non_blocking) => this;
-            protected internal override nn.Module _to(DeviceType deviceType, int deviceIndex, bool non_blocking) => this;
-            protected internal override nn.Module _to(ScalarType dtype, bool non_blocking) => this;
-=======
             public double norm_type { get; set; }
             public long[] kernel_size { get; set; }
             public long[] stride { get; set; }
             public bool ceil_mode { get; set; }
->>>>>>> 3d02a254
         }
     }
 
