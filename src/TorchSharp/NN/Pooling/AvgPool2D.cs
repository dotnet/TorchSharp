// Copyright (c) .NET Foundation and Contributors.  All Rights Reserved.  See LICENSE in the project root for license information.
using System;
using static TorchSharp.torch;
using static TorchSharp.PInvoke.NativeMethods;

namespace TorchSharp
{
    using System.Data;
    using Modules;

    namespace Modules
    {
        /// <summary>
        /// This class is used to represent a AvgPool2D module.
        /// </summary>
        public sealed class AvgPool2d : ParamLessModule<Tensor, Tensor>
        {
            internal AvgPool2d(long[] kernel_size, long[] stride = null, long[] padding = null, bool ceil_mode = false, bool count_include_pad = true, long? divisor_override = null) : base(nameof(AvgPool2d))
            {
                this.kernel_size = kernel_size;
                this.stride = stride;
                this.padding = padding;
                this.ceil_mode = ceil_mode;
                this.count_include_pad = count_include_pad;
                this.divisor_override = divisor_override;
            }

            public override Tensor forward(Tensor input)
            {
                return torch.nn.functional.avg_pool2d(input, kernel_size, stride, padding, ceil_mode, count_include_pad, divisor_override);
            }

<<<<<<< HEAD
            // Rather than spending cycles only to discover that this module has neither
            // parameters nor buffers, just shortcut the move completely.
            protected internal override nn.Module _to(Device device, ScalarType dtype, bool non_blocking) => this;
            protected internal override nn.Module _to(DeviceType deviceType, int deviceIndex, bool non_blocking) => this;
            protected internal override nn.Module _to(ScalarType dtype, bool non_blocking) => this;
=======
            public long[] kernel_size { get; set; }
            public long[] stride { get; set; }
            public long[] padding { get; set; }
            public bool ceil_mode { get; set; }
            public bool count_include_pad { get; set; }
            public long? divisor_override { get; set; }
>>>>>>> 3d02a254
        }
    }

    public static partial class torch
    {
        public static partial class nn
        {
            /// <summary>
            /// Applies a 2D average pooling over an input signal composed of several input planes.
            /// </summary>
            /// <param name="kernel_size">The size of the window</param>
            /// <param name="stride">The stride of the window. Default value is kernel_size</param>
            /// <param name="padding">implicit zero padding to be added on both sides</param>
            /// <param name="ceil_mode">Whether to use ceil instead of floor to compute the output shape</param>
            /// <param name="count_include_pad">Whether to include the zero-padding in the averaging calculation</param>
            /// <param name="divisor_override">If specified, it will be used as divisor, otherwise size of the pooling region will be used</param>
            public static AvgPool2d AvgPool2d(long[] kernel_size, long[] stride = null, long[] padding = null, bool ceil_mode = false, bool count_include_pad = true, long? divisor_override = null)
            {
                return new AvgPool2d(kernel_size, stride, padding, ceil_mode, count_include_pad, divisor_override);
            }

            /// <summary>
            /// Applies a 2D average pooling over an input signal composed of several input planes.
            /// </summary>
            /// <param name="kernel_size">The size of the window</param>
            /// <param name="stride">The stride of the window.</param>
            /// <param name="padding">implicit zero padding to be added on both sides</param>
            /// <param name="ceil_mode">Whether to use ceil instead of floor to compute the output shape</param>
            /// <param name="count_include_pad">Whether to include the zero-padding in the averaging calculation</param>
            /// <param name="divisor_override">If specified, it will be used as divisor, otherwise size of the pooling region will be used</param>
            public static unsafe AvgPool2d AvgPool2d((long,long) kernel_size, (long,long)? stride = null, (long,long)? padding = null, bool ceil_mode = false, bool count_include_pad = true, long? divisor_override = null)
            {
                long[] kernelValue = new[] { kernel_size.Item1, kernel_size.Item2 };
                long[] strideValue = stride == null ? null : new[] { stride.Value.Item1, stride.Value.Item2 };
                long[] paddingValue = padding == null ? null : new[] { padding.Value.Item1, padding.Value.Item2 };
                return new AvgPool2d(kernelValue, strideValue, paddingValue, ceil_mode, count_include_pad, divisor_override);
            }

            /// <summary>
            /// Applies a 2D average pooling over an input signal composed of several input planes.
            /// </summary>
            /// <param name="kernel_size">The size of the window</param>
            /// <param name="stride">The stride of the window.</param>
            /// <param name="padding">implicit zero padding to be added on both sides</param>
            /// <param name="ceil_mode">Whether to use ceil instead of floor to compute the output shape</param>
            /// <param name="count_include_pad">Whether to include the zero-padding in the averaging calculation</param>
            /// <param name="divisor_override">If specified, it will be used as divisor, otherwise size of the pooling region will be used</param>
            public static AvgPool2d AvgPool2d(long kernel_size, long? stride = null, long? padding = null, bool ceil_mode = false, bool count_include_pad = true, long? divisor_override = null)
            {
                long[] kernelValue = new[] { kernel_size, kernel_size };
                long[] strideValue = stride == null ? null : new[] { stride.Value, stride.Value };
                long[] paddingValue = padding == null ? null : new[] { padding.Value, padding.Value };
                return new AvgPool2d(kernelValue, strideValue, paddingValue, ceil_mode, count_include_pad, divisor_override);
            }

            public static partial class functional
            {
                /// <summary>
                /// Applies 2D average-pooling operation in kH × kW regions by step size sH * sW steps. The number of output features is equal to the number of input planes.
                /// </summary>
                /// <param name="input">The input tensor.</param>
                /// <param name="kernel_size"></param>
                /// <param name="stride"></param>
                /// <param name="padding"></param>
                /// <param name="ceil_mode"></param>
                /// <param name="count_include_pad"></param>
                /// <param name="divisor_override"></param>
                /// <returns></returns>
                public static Tensor avg_pool2d(Tensor input, long[] kernel_size,
                    long[] stride = null,
                    long[] padding = null,
                    bool ceil_mode = false,
                    bool count_include_pad = true,
                    long? divisor_override = null)
                {
                    stride = (stride == null) ? kernel_size : stride;
                    padding = (padding == null) ? new long[] { 0 } : padding;
                    unsafe {
                        fixed (long* pkernelSize = kernel_size, pstrides = stride, ppadding = padding) {
                            var res =
                                THSTensor_avg_pool2d(input.Handle,
                                    (IntPtr)pkernelSize, kernel_size.Length,
                                    (IntPtr)pstrides, stride.Length,
                                    (IntPtr)ppadding, padding.Length,
                                    ceil_mode,
                                    count_include_pad,
                                    divisor_override ?? 0);
                            if (res == IntPtr.Zero) { torch.CheckForErrors(); }
                            return new Tensor(res);
                        }
                    }
                }

                /// <summary>
                /// Applies 2D average-pooling operation in kH × kW regions by step size sH * sW steps. The number of output features is equal to the number of input planes.
                /// </summary>
                /// <param name="input">The input tensor.</param>
                /// <param name="kernel_size"></param>
                /// <param name="stride"></param>
                /// <param name="padding"></param>
                /// <param name="ceil_mode"></param>
                /// <param name="count_include_pad"></param>
                /// <param name="divisor_override"></param>
                /// <returns></returns>
                public static unsafe Tensor avg_pool2d(Tensor input, long kernel_size,
                    long? stride = null,
                    long padding = 0,
                    bool ceil_mode = false,
                    bool count_include_pad = true,
                    long? divisor_override = null)
                {
                    long svalue = (stride == null) ? kernel_size : stride.Value;

                    long* pkernelSize = stackalloc long[2] { kernel_size, kernel_size };
                    long* pstrides = stackalloc long[2] { svalue, svalue };
                    long* ppadding = stackalloc long[2] { padding, padding };

                    var res =
                        THSTensor_avg_pool2d(input.Handle,
                            (IntPtr)pkernelSize, 2,
                            (IntPtr)pstrides, 2,
                            (IntPtr)ppadding, 2,
                            ceil_mode,
                            count_include_pad,
                            divisor_override ?? 0);
                    if (res == IntPtr.Zero) { torch.CheckForErrors(); }
                    return new Tensor(res);
                }

                /// <summary>
                /// Applies 2D average-pooling operation in kH × kW regions by step size sH * sW steps. The number of output features is equal to the number of input planes.
                /// </summary>
                /// <param name="input">The input tensor.</param>
                /// <param name="kernel_size"></param>
                /// <param name="stride"></param>
                /// <param name="padding"></param>
                /// <param name="ceil_mode"></param>
                /// <param name="count_include_pad"></param>
                /// <param name="divisor_override"></param>
                /// <returns></returns>
                public static unsafe Tensor avg_pool2d(Tensor input, (long, long) kernel_size,
                    (long, long)? stride = null,
                    (long, long)? padding = null,
                    bool ceil_mode = false,
                    bool count_include_pad = true,
                    long? divisor_override = null)
                {
                    long svalue1 = (stride == null) ? kernel_size.Item1 : stride.Value.Item1;
                    long svalue2 = (stride == null) ? kernel_size.Item2 : stride.Value.Item2;
                    long pvalue1 = padding != null ? padding.Value.Item1 : 0;
                    long pvalue2 = padding != null ? padding.Value.Item2 : 0;

                    long* pstrides = stackalloc long[2] { svalue1, svalue2 };
                    long* ppadding = stackalloc long[2] { pvalue1, pvalue2 };

                    long* pkernelSize = stackalloc long[2] { kernel_size.Item1, kernel_size.Item2 };

                    var res =
                        THSTensor_avg_pool2d(input.Handle,
                            (IntPtr)pkernelSize, 2,
                            (IntPtr)pstrides, 2,
                            (IntPtr)ppadding, 2,
                            ceil_mode,
                            count_include_pad,
                            divisor_override ?? 0);
                    if (res == IntPtr.Zero) { torch.CheckForErrors(); }
                    return new Tensor(res);
                }

                public static Tensor avg_pool2d_backward(Tensor input, Tensor originalInput,
                    long[] kernelSizes,
                    long[] strides = null,
                    long[] paddings = null,
                    bool ceil_mode = false,
                    bool count_include_pad = true,
                    long? divisor_override = null)
                {
                    strides = (strides == null) ? new long[] { 1 } : strides;
                    paddings = (paddings == null) ? new long[] { 0 } : paddings;
                    unsafe {
                        fixed (long* pkernelSize = kernelSizes, pstrides = strides, ppadding = paddings) {
                            var res =
                                THSTensor_avg_pool2d_backward(input.Handle, originalInput.Handle,
                                    (IntPtr)pkernelSize, kernelSizes.Length,
                                    (IntPtr)pstrides, strides.Length,
                                    (IntPtr)ppadding, paddings.Length,
                                    ceil_mode,
                                    count_include_pad,
                                    divisor_override ?? 0);
                            if (res == IntPtr.Zero) { torch.CheckForErrors(); }
                            return new Tensor(res);
                        }
                    }
                }

            }
        }
    }
}<|MERGE_RESOLUTION|>--- conflicted
+++ resolved
@@ -30,20 +30,12 @@
                 return torch.nn.functional.avg_pool2d(input, kernel_size, stride, padding, ceil_mode, count_include_pad, divisor_override);
             }
 
-<<<<<<< HEAD
-            // Rather than spending cycles only to discover that this module has neither
-            // parameters nor buffers, just shortcut the move completely.
-            protected internal override nn.Module _to(Device device, ScalarType dtype, bool non_blocking) => this;
-            protected internal override nn.Module _to(DeviceType deviceType, int deviceIndex, bool non_blocking) => this;
-            protected internal override nn.Module _to(ScalarType dtype, bool non_blocking) => this;
-=======
             public long[] kernel_size { get; set; }
             public long[] stride { get; set; }
             public long[] padding { get; set; }
             public bool ceil_mode { get; set; }
             public bool count_include_pad { get; set; }
             public long? divisor_override { get; set; }
->>>>>>> 3d02a254
         }
     }
 
