--- conflicted
+++ resolved
@@ -41,14 +41,10 @@
         {
             public static PairwiseDistance PairwiseDistance(double p = 2.0, double eps = 1e-6, bool keepdim = false)
             {
-<<<<<<< HEAD
                 var handle = THSNN_PairwiseDistance_ctor(p, eps, keep_dim, out var boxedHandle);
                 if (handle == IntPtr.Zero) { torch.CheckForErrors(); }
                 handle = AutocastMode.AutoCast(handle, ScalarType.Float32);
                 return new PairwiseDistance(handle, boxedHandle);
-=======
-                return new PairwiseDistance(p, eps, keepdim);
->>>>>>> 3760ba3e
             }
 
             public static partial class functional
