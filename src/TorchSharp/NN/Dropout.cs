// Copyright (c) .NET Foundation and Contributors.  All Rights Reserved.  See LICENSE in the project root for license information.
using System;
using static TorchSharp.torch;
using static TorchSharp.PInvoke.LibTorchSharp;

namespace TorchSharp
{
    using Modules;

    namespace Modules
    {
        /// <summary>
        /// This class is used to represent a dropout module.
        /// </summary>
        public sealed class Dropout : ParamLessModule<Tensor, Tensor>
        {
            internal Dropout(double p = 0.5, bool inplace = false) : base(nameof(Dropout))
            {
<<<<<<< HEAD
                this.p = p;
                this.inplace = inplace;
=======
                this._p = p;
                this._inplace = inplace;
>>>>>>> 0397f475
            }

            /// <summary>
            /// Forward pass.
            /// </summary>
            /// <param name="tensor">Input tensor</param>
            /// <returns></returns>
            public override Tensor forward(Tensor tensor)
            {
<<<<<<< HEAD
                return torch.nn.functional.dropout(tensor, this.p, this.training, this.inplace);
            }

            // Rather than spending cycles only to discover that this module has neither
            // parameters nor buffers, just shortcut the move completely.
            protected internal override nn.Module _to(Device device, ScalarType dtype) => this;
            protected internal override nn.Module _to(DeviceType deviceType, int deviceIndex = -1) => this;
            protected internal override nn.Module _to(ScalarType dtype) => this;

            private bool inplace;
            private double p;
=======
                return nn.functional.dropout(tensor, _p, training, _inplace);
            }

            double _p = 0.5;
            bool _inplace = false;
>>>>>>> 0397f475
        }
    }

    public static partial class torch
    {
        public static partial class nn
        {
            /// <summary>
            /// During training, randomly zeroes some of the elements of the input tensor with probability p using samples from a Bernoulli distribution.
            /// Each channel will be zeroed out independently on every forward call.
            /// </summary>
            /// <param name="p">Probability of an element to be zeroed. Default: 0.5</param>
            /// <param name="inplace">If set to true, will do this operation in-place. Default: false</param>
            /// <returns></returns>
            public static Dropout Dropout(double p = 0.5, bool inplace = false)
            {
                return new Dropout(p, inplace);
            }

            public static partial class functional
            {
                /// <summary>
                /// During training, randomly zeroes some of the elements of the input tensor with probability p using samples from a Bernoulli distribution.
                /// Each channel will be zeroed out independently on every forward call.
                /// </summary>
                /// <returns></returns>
                public static Tensor dropout(Tensor input, double p = 0.5, bool training = true, bool inplace = false)
                {
                    var res = THSNN_dropout(input.Handle, p, training, inplace);
                    if (res == IntPtr.Zero) { torch.CheckForErrors(); }
                    return new Tensor(res);
                }
            }
        }
    }
}<|MERGE_RESOLUTION|>--- conflicted
+++ resolved
@@ -16,13 +16,8 @@
         {
             internal Dropout(double p = 0.5, bool inplace = false) : base(nameof(Dropout))
             {
-<<<<<<< HEAD
                 this.p = p;
                 this.inplace = inplace;
-=======
-                this._p = p;
-                this._inplace = inplace;
->>>>>>> 0397f475
             }
 
             /// <summary>
@@ -32,7 +27,6 @@
             /// <returns></returns>
             public override Tensor forward(Tensor tensor)
             {
-<<<<<<< HEAD
                 return torch.nn.functional.dropout(tensor, this.p, this.training, this.inplace);
             }
 
@@ -44,13 +38,6 @@
 
             private bool inplace;
             private double p;
-=======
-                return nn.functional.dropout(tensor, _p, training, _inplace);
-            }
-
-            double _p = 0.5;
-            bool _inplace = false;
->>>>>>> 0397f475
         }
     }
 
