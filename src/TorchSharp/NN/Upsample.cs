// Copyright (c) .NET Foundation and Contributors.  All Rights Reserved.  See LICENSE in the project root for license information.
using System;
using static TorchSharp.torch;
using static TorchSharp.PInvoke.NativeMethods;

#nullable enable
namespace TorchSharp
{
    using Modules;

    namespace Modules
    {
        /// <summary>
        /// This class is used to represent an Upsample module.
        /// </summary>
        public sealed class Upsample : ParamLessModule<Tensor, Tensor>
        {
            internal Upsample(long[]? size, double[]? scale_factor, UpsampleMode mode, bool? align_corners, bool? recompute_scale_factor) : base(nameof(Upsample))
            {
                this.size = size;
                this.scale_factor = scale_factor;
                this.mode = mode;
                this.align_corners = align_corners;
                this.recompute_scale_factor = recompute_scale_factor;
            }

            /// <summary>
            /// Forward pass.
            /// </summary>
            /// <param name="input">Input tensor</param>
            /// <returns></returns>
            public override Tensor forward(Tensor input)
            {
                return torch.nn.functional.interpolate(input, size, scale_factor, (InterpolationMode)mode, align_corners, recompute_scale_factor ?? false);
            }

            public long[]? size { get; set; }
            public double[]? scale_factor { get; set; }
            public UpsampleMode mode { get; set; }
            public bool? align_corners { get; set; }
            public bool? recompute_scale_factor { get; set; }
        }
    }

    public static partial class torch
    {
        public static partial class nn
        {
            /// <summary>
            /// Upsamples a given multi-channel 1D (temporal), 2D (spatial) or 3D (volumetric) data.
            /// The input data is assumed to be of the form minibatch x channels x[optional depth] x[optional height] x width.
            /// Hence, for spatial inputs, we expect a 4D Tensor and for volumetric inputs, we expect a 5D Tensor.
            /// </summary>
            /// <param name="size">Output spatial sizes</param>
            /// <param name="scale_factor">Multiplier for spatial size. Has to match input size</param>
            /// <param name="mode">The upsampling algorithm: one of 'nearest', 'linear', 'bilinear', 'bicubic' and 'trilinear'. Default: 'nearest'</param>
            /// <param name="align_corners">If true, the corner pixels of the input and output tensors are aligned, and thus preserving the values at those pixels.
            /// This only has effect when mode is 'linear', 'bilinear', or 'trilinear'. Default: false</param>
            /// <param name="recompute_scale_factor">recompute the scale_factor for use in the interpolation calculation. If `recompute_scale_factor` is ``True``, then `scale_factor` must be passed in and `scale_factor` is used to compute the output `size`. The computed output `size` will be used to infer new scales for the interpolation. Note that when `scale_factor` is floating-point, it may differ from the recomputed `scale_factor` due to rounding and precision issues. If `recompute_scale_factor` is ``False``, then `size` or `scale_factor` will be used directly for interpolation.</param>
            /// <returns></returns>
            public static Upsample Upsample(long[]? size = null, double[]? scale_factor = null, UpsampleMode mode = UpsampleMode.Nearest, bool? align_corners = null, bool? recompute_scale_factor = null)
            {
                return new Upsample(size, scale_factor, mode, align_corners, recompute_scale_factor);
            }

            public static partial class functional
            {
                /// <summary>
                /// Upsamples a given multi-channel 1D (temporal), 2D (spatial) or 3D (volumetric) data.
                /// The input data is assumed to be of the form minibatch x channels x[optional depth] x[optional height] x width.
                /// Hence, for spatial inputs, we expect a 4D Tensor and for volumetric inputs, we expect a 5D Tensor.
                /// </summary>
                /// <param name="input">Input tensor</param>
                /// <param name="size">Output spatial sizes</param>
                /// <param name="scale_factor">Multiplier for spatial size. Has to match input size</param>
                /// <param name="mode">The upsampling algorithm: one of 'nearest', 'linear', 'bilinear', 'bicubic' and 'trilinear'. Default: 'nearest'</param>
                /// <param name="align_corners">If true, the corner pixels of the input and output tensors are aligned, and thus preserving the values at those pixels.
                /// This only has effect when mode is 'linear', 'bilinear', or 'trilinear'. Default: false</param>
                /// <returns></returns>
                public static Tensor upsample(Tensor input, long[]? size = null, double[]? scale_factor = null, UpsampleMode mode = UpsampleMode.Nearest, bool align_corners = false)
                {
                    return interpolate(input, size, scale_factor, (InterpolationMode)mode, align_corners);
                }

                /// <summary>
                /// Upsamples the input, using nearest neighbours’ pixel values.
                /// </summary>
                /// <param name="input">The input tensor.</param>
                /// <param name="outputSize"></param>
                /// <param name="scaleFactor"></param>
                /// <returns></returns>
                public static Tensor upsample_nearest1d(Tensor input, long? outputSize, double? scaleFactor)
                {
                    var outputSizes = outputSize.HasValue ? new long[] { outputSize.Value } : null;
                    var outputSizesLength = outputSize.HasValue ? 1 : 0;
                    var scaleFactors = scaleFactor.HasValue ? new double[] { scaleFactor.Value } : null;
                    var scaleFactorsLength = scaleFactor.HasValue ? 1 : 0;
                    unsafe {
                        fixed (long* poutputSizes = outputSizes) {
                            fixed (double* pscaleFactors = scaleFactors) {
                                var res =
                                    THSTensor_upsample_nearest1d(input.Handle,
                                        (IntPtr)poutputSizes, outputSizesLength,
                                        (IntPtr)pscaleFactors, scaleFactorsLength);
                                if (res == IntPtr.Zero) { torch.CheckForErrors(); }
                                return new Tensor(res);
                            }
                        }
                    }
                }

                public static Tensor upsample_nearest1d_backward(Tensor grad_output, long? outputSize, long inputSize, double? scaleFactor)
                {
                    var outputSizes = outputSize.HasValue ? new long[] { outputSize.Value } : null;
                    var outputSizesLength = outputSize.HasValue ? 1 : 0;
                    var inputSizes = new long[] { inputSize };
                    var scaleFactors = scaleFactor.HasValue ? new double[] { scaleFactor.Value } : null;
                    var scaleFactorsLength = scaleFactor.HasValue ? 1 : 0;
                    unsafe {
                        fixed (long* poutputSizes = outputSizes, pinputSizes = inputSizes) {
                            fixed (double* pscaleFactors = scaleFactors) {
                                var res =
                                    THSTensor_upsample_nearest1d_backward(grad_output.Handle,
                                        (IntPtr)poutputSizes, outputSizesLength,
                                        (IntPtr)pinputSizes, inputSizes.Length,
                                        (IntPtr)pscaleFactors, scaleFactorsLength);
                                if (res == IntPtr.Zero) { torch.CheckForErrors(); }
                                return new Tensor(res);
                            }
                        }
                    }
                }

                /// <summary>
                /// Upsamples the input, using nearest neighbours’ pixel values.
                /// </summary>
                /// <param name="input">The input tensor.</param>
                /// <param name="outputSizes"></param>
                /// <param name="scaleFactors"></param>
                /// <returns></returns>
                public static Tensor upsample_nearest2d(Tensor input, long[]? outputSizes = null, double[]? scaleFactors = null)
                {
                    var outputSizesLength = outputSizes == null ? 0 : outputSizes.Length;
                    var scaleFactorsLength = scaleFactors == null ? 0 : scaleFactors.Length;
                    unsafe {
                        fixed (long* poutputSizes = outputSizes) {
                            fixed (double* pscaleFactors = scaleFactors) {
                                var res =
                                    THSTensor_upsample_nearest2d(input.Handle,
                                        (IntPtr)poutputSizes, outputSizesLength,
                                        (IntPtr)pscaleFactors, scaleFactorsLength);
                                if (res == IntPtr.Zero) { torch.CheckForErrors(); }
                                return new Tensor(res);
                            }
                        }
                    }
                }

                public static Tensor upsample_nearest2d_backward(Tensor grad_output, long[] inputSizes, long[]? outputSizes = null, double[]? scaleFactors = null)
                {
                    var outputSizesLength = outputSizes == null ? 0 : outputSizes.Length;
                    var scaleFactorsLength = scaleFactors == null ? 0 : scaleFactors.Length;
                    unsafe {
                        fixed (long* poutputSizes = outputSizes, pinputSizes = inputSizes) {
                            fixed (double* pscaleFactors = scaleFactors) {
                                var res =
                                    THSTensor_upsample_nearest2d_backward(grad_output.Handle,
                                        (IntPtr)poutputSizes, outputSizesLength,
                                        (IntPtr)pinputSizes, inputSizes.Length,
                                        (IntPtr)pscaleFactors, scaleFactorsLength);
                                if (res == IntPtr.Zero) { torch.CheckForErrors(); }
                                return new Tensor(res);
                            }
                        }
                    }
                }

                public static Tensor upsample_nearest3d_backward(Tensor grad_output, long[] inputSizes, long[]? outputSizes = null, double[]? scaleFactors = null)
                {
                    var outputSizesLength = outputSizes == null ? 0 : outputSizes.Length;
                    var scaleFactorsLength = scaleFactors == null ? 0 : scaleFactors.Length;
                    unsafe {
                        fixed (long* poutputSizes = outputSizes, pinputSizes = inputSizes) {
                            fixed (double* pscaleFactors = scaleFactors) {
                                var res =
                                    THSTensor_upsample_nearest3d_backward(grad_output.Handle,
                                        (IntPtr)poutputSizes, outputSizesLength,
                                        (IntPtr)pinputSizes, inputSizes.Length,
                                        (IntPtr)pscaleFactors, scaleFactorsLength);
                                if (res == IntPtr.Zero) { torch.CheckForErrors(); }
                                return new Tensor(res);
                            }
                        }
                    }
                }

                /// <summary>
                /// Upsamples the input, using nearest neighbours’ pixel values.
                /// </summary>
                /// <param name="input">The input tensor.</param>
                /// <param name="outputSizes"></param>
                /// <param name="scaleFactors"></param>
                /// <returns></returns>
                public static Tensor upsample_nearest3d(Tensor input, long[]? outputSizes = null, double[]? scaleFactors = null)
                {
                    var outputSizesLength = outputSizes == null ? 0 : outputSizes.Length;
                    var scaleFactorsLength = scaleFactors == null ? 0 : scaleFactors.Length;
                    unsafe {
                        fixed (long* poutputSizes = outputSizes) {
                            fixed (double* pscaleFactors = scaleFactors) {
                                var res =
                                    THSTensor_upsample_nearest3d(input.Handle,
                                        (IntPtr)poutputSizes, outputSizesLength,
                                        (IntPtr)pscaleFactors, scaleFactorsLength);
                                if (res == IntPtr.Zero) { torch.CheckForErrors(); }
                                return new Tensor(res);
                            }
                        }
                    }
                }
            }
        }
    }
<<<<<<< HEAD

    namespace Modules
    {
        /// <summary>
        /// This class is used to represent an Upsample module.
        /// </summary>
        public sealed class Upsample : torch.nn.Module<Tensor, Tensor>
        {
            internal Upsample(IntPtr handle, IntPtr boxedHandle, long[]? size, double[]? scale_factor, UpsampleMode mode, bool? align_corners) : base(handle, boxedHandle)
            {
                this._size = size;
                this._scale_factor = scale_factor;
                this.mode = mode;
                this.align_corners = align_corners;
            }

            /// <summary>
            /// Forward pass.
            /// </summary>
            /// <param name="tensor">Input tensor</param>
            /// <returns></returns>
            public override Tensor forward(Tensor tensor)
            {
                var res = THSNN_Upsample_forward(handle, tensor.Handle);
                if (res == IntPtr.Zero) { torch.CheckForErrors(); }
                return new Tensor(res);
            }

            public UpsampleMode mode { get; private set; }

            public bool? align_corners { get; private set; }

            public ReadOnlySpan<long> size {
                get { return _size is null ? null : new ReadOnlySpan<long>(_size!); }
            }

            public ReadOnlySpan<double> scale_factor {
                get { return _scale_factor is null ? null : new ReadOnlySpan<double>(_scale_factor!); }
            }

            private long[]? _size;
            private double[]? _scale_factor;

            // Rather than spending cycles only to discover that this module has neither
            // parameters nor buffers, just shortcut the move completely.
            protected internal override nn.Module _to(Device device, ScalarType dtype, bool non_blocking) => this;
            protected internal override nn.Module _to(DeviceType deviceType, int deviceIndex, bool non_blocking) => this;
            protected internal override nn.Module _to(ScalarType dtype, bool non_blocking) => this;
        }
    }
=======
>>>>>>> 3d02a254
}<|MERGE_RESOLUTION|>--- conflicted
+++ resolved
@@ -34,11 +34,28 @@
                 return torch.nn.functional.interpolate(input, size, scale_factor, (InterpolationMode)mode, align_corners, recompute_scale_factor ?? false);
             }
 
-            public long[]? size { get; set; }
-            public double[]? scale_factor { get; set; }
-            public UpsampleMode mode { get; set; }
-            public bool? align_corners { get; set; }
             public bool? recompute_scale_factor { get; set; }
+
+            public UpsampleMode mode { get; private set; }
+
+            public bool? align_corners { get; private set; }
+
+            public ReadOnlySpan<long> size {
+                get { return _size is null ? null : new ReadOnlySpan<long>(_size!); }
+            }
+
+            public ReadOnlySpan<double> scale_factor {
+                get { return _scale_factor is null ? null : new ReadOnlySpan<double>(_scale_factor!); }
+            }
+
+            private long[]? _size;
+            private double[]? _scale_factor;
+
+            // Rather than spending cycles only to discover that this module has neither
+            // parameters nor buffers, just shortcut the move completely.
+            protected internal override nn.Module _to(Device device, ScalarType dtype, bool non_blocking) => this;
+            protected internal override nn.Module _to(DeviceType deviceType, int deviceIndex, bool non_blocking) => this;
+            protected internal override nn.Module _to(ScalarType dtype, bool non_blocking) => this;
         }
     }
 
@@ -221,57 +238,5 @@
             }
         }
     }
-<<<<<<< HEAD
-
-    namespace Modules
-    {
-        /// <summary>
-        /// This class is used to represent an Upsample module.
-        /// </summary>
-        public sealed class Upsample : torch.nn.Module<Tensor, Tensor>
-        {
-            internal Upsample(IntPtr handle, IntPtr boxedHandle, long[]? size, double[]? scale_factor, UpsampleMode mode, bool? align_corners) : base(handle, boxedHandle)
-            {
-                this._size = size;
-                this._scale_factor = scale_factor;
-                this.mode = mode;
-                this.align_corners = align_corners;
-            }
-
-            /// <summary>
-            /// Forward pass.
-            /// </summary>
-            /// <param name="tensor">Input tensor</param>
-            /// <returns></returns>
-            public override Tensor forward(Tensor tensor)
-            {
-                var res = THSNN_Upsample_forward(handle, tensor.Handle);
-                if (res == IntPtr.Zero) { torch.CheckForErrors(); }
-                return new Tensor(res);
-            }
-
-            public UpsampleMode mode { get; private set; }
-
-            public bool? align_corners { get; private set; }
-
-            public ReadOnlySpan<long> size {
-                get { return _size is null ? null : new ReadOnlySpan<long>(_size!); }
-            }
-
-            public ReadOnlySpan<double> scale_factor {
-                get { return _scale_factor is null ? null : new ReadOnlySpan<double>(_scale_factor!); }
-            }
-
-            private long[]? _size;
-            private double[]? _scale_factor;
-
-            // Rather than spending cycles only to discover that this module has neither
-            // parameters nor buffers, just shortcut the move completely.
-            protected internal override nn.Module _to(Device device, ScalarType dtype, bool non_blocking) => this;
-            protected internal override nn.Module _to(DeviceType deviceType, int deviceIndex, bool non_blocking) => this;
-            protected internal override nn.Module _to(ScalarType dtype, bool non_blocking) => this;
-        }
-    }
-=======
->>>>>>> 3d02a254
+    
 }