--- conflicted
+++ resolved
@@ -179,13 +179,8 @@
         testBatchSize <- testBatchSize * 4
 
     let normImage = torchvision.transforms.Normalize( [|0.1307|], [|0.3081|], device=device)
-<<<<<<< HEAD
-    use train = new MNISTReader(targetDir, "train", device=device, transform=normImage)
-    use test = new MNISTReader(targetDir, "t10k", device=device, transform=normImage)
-=======
     use train = new MNISTReader(targetDir, "train", transform=normImage)
     use test = new MNISTReader(targetDir, "t10k", transform=normImage)
->>>>>>> 514b360d
 
     let model = new Model("model", device)
 
